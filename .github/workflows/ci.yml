--- conflicted
+++ resolved
@@ -482,12 +482,8 @@
           docker create --name frontend-extract ${{ fromJSON(steps.docker-meta.outputs.json).tags[0] }}
           docker cp frontend-extract:/usr/src/paperless/src/documents/static/frontend src/documents/static/frontend/
       - name: Upload frontend artifact
-<<<<<<< HEAD
         if: steps.build-vars.outputs.can-push == 'true'
-        uses: actions/upload-artifact@v4
-=======
         uses: actions/upload-artifact@v5
->>>>>>> 56493d66
         with:
           name: frontend-compiled
           path: src/documents/static/frontend/
