--- conflicted
+++ resolved
@@ -60,11 +60,8 @@
 setproctitle = "*"
 nltk = "*"
 pdf2image = "*"
-<<<<<<< HEAD
+flower = "*"
 bleach = "*"
-=======
-flower = "*"
->>>>>>> 6d2851c6
 
 [dev-packages]
 coveralls = "*"
