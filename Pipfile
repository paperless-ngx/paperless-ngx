[[source]]
url = "https://pypi.python.org/simple"
verify_ssl = true
name = "pypi"

[[source]]
url = "https://www.piwheels.org/simple"
verify_ssl = true
name = "piwheels"

[packages]
dateparser = "~=1.1"
<<<<<<< HEAD
django = "~=4.0"
django-allauth = "~=0.52"
=======
django = "~=4.1"
>>>>>>> 9e333448
django-cors-headers = "*"
django-extensions = "*"
django-filter = "~=22.1"
djangorestframework = "~=3.14"
filelock = "*"
gunicorn = "*"
imap-tools = "*"
langdetect = "*"
pathvalidate = "*"
pillow = "~=9.3"
pikepdf = "*"
python-gnupg = "*"
python-dotenv = "*"
python-dateutil = "*"
python-magic = "*"
psycopg2 = "*"
rapidfuzz = "*"
redis = {extras = ["hiredis"], version = "*"}
scikit-learn = "~=1.1"
numpy = "*"
whitenoise = "~=6.2"
watchdog = "~=2.1"
whoosh="~=2.7"
inotifyrecursive = "~=0.3"
ocrmypdf = "~=14.0"
tqdm = "*"
tika = "*"
# TODO: This will sadly also install daphne+dependencies,
#  which an ASGI server we don't need. Adds about 15MB image size.
channels = "~=3.0"
uvicorn = {extras = ["standard"], version = "*"}
concurrent-log-handler = "*"
"pdfminer.six" = "*"
pyzbar = "*"
mysqlclient = "*"
celery = {extras = ["redis"], version = "*"}
django-celery-results = "*"
setproctitle = "*"
nltk = "*"
pdf2image = "*"
flower = "*"
bleach = "*"

#
# Packages locked due to issues (try to check if these are fixed in a release every so often)
#

# Pin this until piwheels is building 1.9 (see https://www.piwheels.org/project/scipy/)
scipy = "==1.8.1"

# Newer versions aren't builting yet (see https://www.piwheels.org/project/cryptography/)
cryptography = "==38.0.1"

# Locked version until https://github.com/django/channels_redis/issues/332
# is resolved
channels-redis = "==3.4.1"

[dev-packages]
coveralls = "*"
factory-boy = "*"
pytest = "*"
pytest-cov = "*"
pytest-django = "*"
pytest-env = "*"
pytest-sugar = "*"
pytest-xdist = "*"
black = "*"
pre-commit = "*"
imagehash = "*"
mkdocs-material = "*"<|MERGE_RESOLUTION|>--- conflicted
+++ resolved
@@ -10,12 +10,8 @@
 
 [packages]
 dateparser = "~=1.1"
-<<<<<<< HEAD
-django = "~=4.0"
+django = "~=4.1"
 django-allauth = "~=0.52"
-=======
-django = "~=4.1"
->>>>>>> 9e333448
 django-cors-headers = "*"
 django-extensions = "*"
 django-filter = "~=22.1"
