--- conflicted
+++ resolved
@@ -5,12 +5,9 @@
   <title>Paperless-ng</title>
   <base href="/">
   <meta name="viewport" content="width=device-width, initial-scale=1, shrink-to-fit=no">
-<<<<<<< HEAD
   <meta name="color-scheme" content="dark light">
-=======
   <meta name="theme-color" content="#17541f" />
   <link rel="manifest" href="manifest.webmanifest">
->>>>>>> 3b17f9d6
   <link rel="icon" type="image/x-icon" href="favicon.ico">
 </head>
 <body class="color-scheme-system">
