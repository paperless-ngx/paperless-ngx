--- conflicted
+++ resolved
@@ -89,9 +89,6 @@
     if (fireEvent) {
       this.changed.next(this)
     }
-
-<<<<<<< HEAD
-=======
   }
 
   exclude(id: number, fireEvent:boolean = true) {
@@ -113,7 +110,6 @@
     if (fireEvent) {
       this.changed.next(this)
     }
->>>>>>> a52059be
   }
 
   private getNonTemporary(id: number) {
