import { Clipboard, ClipboardModule } from '@angular/cdk/clipboard'
import { Component, OnDestroy, OnInit, inject } from '@angular/core'
import {
  NgbActiveModal,
  NgbModalModule,
  NgbPopoverModule,
  NgbProgressbarModule,
} from '@ng-bootstrap/ng-bootstrap'
import { NgxBootstrapIconsModule } from 'ngx-bootstrap-icons'
import { Subject, takeUntil } from 'rxjs'
import { PaperlessTaskName } from 'src/app/data/paperless-task'
import {
  SystemStatus,
  SystemStatusItemStatus,
} from 'src/app/data/system-status'
import { SETTINGS_KEYS } from 'src/app/data/ui-settings'
import { CustomDatePipe } from 'src/app/pipes/custom-date.pipe'
import { FileSizePipe } from 'src/app/pipes/file-size.pipe'
import { PermissionsService } from 'src/app/services/permissions.service'
import { SettingsService } from 'src/app/services/settings.service'
import { SystemStatusService } from 'src/app/services/system-status.service'
import { TasksService } from 'src/app/services/tasks.service'
import { ToastService } from 'src/app/services/toast.service'
import { WebsocketStatusService } from 'src/app/services/websocket-status.service'
import { environment } from 'src/environments/environment'

@Component({
  selector: 'pngx-system-status-dialog',
  templateUrl: './system-status-dialog.component.html',
  styleUrl: './system-status-dialog.component.scss',
  imports: [
    NgbModalModule,
    ClipboardModule,
    NgbPopoverModule,
    NgbProgressbarModule,
    CustomDatePipe,
    FileSizePipe,
    NgxBootstrapIconsModule,
  ],
})
export class SystemStatusDialogComponent implements OnInit, OnDestroy {
  activeModal = inject(NgbActiveModal)
  private clipboard = inject(Clipboard)
  private systemStatusService = inject(SystemStatusService)
  private tasksService = inject(TasksService)
  private toastService = inject(ToastService)
  private permissionsService = inject(PermissionsService)
<<<<<<< HEAD
  private settingsService = inject(SettingsService)
=======
  private websocketStatusService = inject(WebsocketStatusService)
>>>>>>> f431578f

  public SystemStatusItemStatus = SystemStatusItemStatus
  public PaperlessTaskName = PaperlessTaskName
  public status: SystemStatus
  public frontendVersion: string = environment.version
  public versionMismatch: boolean = false

  public copied: boolean = false

  private runningTasks: Set<PaperlessTaskName> = new Set()
  private unsubscribeNotifier: Subject<any> = new Subject()

  get currentUserIsSuperUser(): boolean {
    return this.permissionsService.isSuperUser()
  }

  get aiEnabled(): boolean {
    return this.settingsService.get(SETTINGS_KEYS.AI_ENABLED)
  }

  public ngOnInit() {
    this.versionMismatch =
      environment.production &&
      this.status.pngx_version &&
      this.frontendVersion &&
      this.status.pngx_version !== this.frontendVersion
    if (this.versionMismatch) {
      this.status.pngx_version = `${this.status.pngx_version} (frontend: ${this.frontendVersion})`
    }
    this.status.websocket_connected = this.websocketStatusService.isConnected()
      ? SystemStatusItemStatus.OK
      : SystemStatusItemStatus.ERROR
    this.websocketStatusService
      .onConnectionStatus()
      .pipe(takeUntil(this.unsubscribeNotifier))
      .subscribe((connected) => {
        this.status.websocket_connected = connected
          ? SystemStatusItemStatus.OK
          : SystemStatusItemStatus.ERROR
      })
  }

  public close() {
    this.activeModal.close()
  }

  public copy() {
    this.clipboard.copy(JSON.stringify(this.status, null, 4))
    this.copied = true
    setTimeout(() => {
      this.copied = false
    }, 3000)
  }

  public isStale(dateStr: string, hours: number = 24): boolean {
    const date = new Date(dateStr)
    const now = new Date()
    return now.getTime() - date.getTime() > hours * 60 * 60 * 1000
  }

  public isRunning(taskName: PaperlessTaskName): boolean {
    return this.runningTasks.has(taskName)
  }

  public runTask(taskName: PaperlessTaskName) {
    this.runningTasks.add(taskName)
    this.toastService.showInfo(`Task ${taskName} started`)
    this.tasksService.run(taskName).subscribe({
      next: () => {
        this.runningTasks.delete(taskName)
        this.systemStatusService.get().subscribe({
          next: (status) => {
            Object.assign(this.status, status)
          },
        })
      },
      error: (err) => {
        this.runningTasks.delete(taskName)
        this.toastService.showError(
          `Failed to start task ${taskName}, see the logs for more details`,
          err
        )
      },
    })
  }

  ngOnDestroy(): void {
    this.unsubscribeNotifier.next(this)
    this.unsubscribeNotifier.complete()
  }
}<|MERGE_RESOLUTION|>--- conflicted
+++ resolved
@@ -45,11 +45,8 @@
   private tasksService = inject(TasksService)
   private toastService = inject(ToastService)
   private permissionsService = inject(PermissionsService)
-<<<<<<< HEAD
+  private websocketStatusService = inject(WebsocketStatusService)
   private settingsService = inject(SettingsService)
-=======
-  private websocketStatusService = inject(WebsocketStatusService)
->>>>>>> f431578f
 
   public SystemStatusItemStatus = SystemStatusItemStatus
   public PaperlessTaskName = PaperlessTaskName
