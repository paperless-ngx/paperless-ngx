--- conflicted
+++ resolved
@@ -35,27 +35,16 @@
   ],
 })
 export class TagEditDialogComponent extends EditDialogComponent<Tag> {
-<<<<<<< HEAD
   tags: Tag[]
 
-  constructor(
-    service: TagService,
-    activeModal: NgbActiveModal,
-    userService: UserService,
-    settingsService: SettingsService
-  ) {
-    super(service, activeModal, userService, settingsService)
-
-    this.service.listAll().subscribe((result) => {
-      this.tags = result.results
-    })
-=======
   constructor() {
     super()
     this.service = inject(TagService)
     this.userService = inject(UserService)
     this.settingsService = inject(SettingsService)
->>>>>>> 349fbce5
+    this.service.listAll().subscribe((result) => {
+      this.tags = result.results
+    })
   }
 
   getCreateTitle() {
