--- conflicted
+++ resolved
@@ -127,7 +127,7 @@
 
     let index = this.value.indexOf(tagID)
     if (index > -1) {
-      const tag = this.getTag(id)
+      const tag = this.getTag(tagID)
 
       // remove tag
       let oldValue = this.value
@@ -141,7 +141,6 @@
     }
   }
 
-<<<<<<< HEAD
   private removeChildren(tagIDs: number[], tag: Tag) {
     if (tag.children.length > 0) {
       const childIDs = tag.children.map((child) => child.id)
@@ -162,10 +161,7 @@
     }
   }
 
-  createTag(name: string = null) {
-=======
   createTag(name: string = null, add: boolean = false) {
->>>>>>> 349fbce5
     var modal = this.modalService.open(TagEditDialogComponent, {
       backdrop: 'static',
     })
