import { Component, forwardRef, Input, OnInit } from '@angular/core'
import { ControlValueAccessor, NG_VALUE_ACCESSOR } from '@angular/forms'
import { NgbModal } from '@ng-bootstrap/ng-bootstrap'
import { PaperlessTag } from 'src/app/data/paperless-tag'
import { TagEditDialogComponent } from '../../edit-dialog/tag-edit-dialog/tag-edit-dialog.component'
import { TagService } from 'src/app/services/rest/tag.service'

@Component({
  providers: [
    {
      provide: NG_VALUE_ACCESSOR,
      useExisting: forwardRef(() => TagsComponent),
      multi: true,
    },
  ],
  selector: 'app-input-tags',
  templateUrl: './tags.component.html',
  styleUrls: ['./tags.component.scss'],
})
export class TagsComponent implements OnInit, ControlValueAccessor {
  constructor(private tagService: TagService, private modalService: NgbModal) {
    this.createTagRef = this.createTag.bind(this)
  }

  onChange = (newValue: number[]) => {}

  onTouched = () => {}

  writeValue(newValue: number[]): void {
    this.value = newValue
  }
  registerOnChange(fn: any): void {
    this.onChange = fn
  }
  registerOnTouched(fn: any): void {
    this.onTouched = fn
  }
  setDisabledState?(isDisabled: boolean): void {
    this.disabled = isDisabled
  }

  ngOnInit(): void {
    this.tagService.listAll().subscribe((result) => {
      this.tags = result.results
    })
  }

  @Input()
  disabled = false

  @Input()
  hint

  @Input()
  suggestions: number[]

  @Input()
  allowCreate: boolean = true

  value: number[]

  tags: PaperlessTag[]

  public createTagRef: (name) => void

  private _lastSearchTerm: string

  getTag(id: number) {
    if (this.tags) {
      return this.tags.find((tag) => tag.id == id)
    } else {
      return null
    }
  }

<<<<<<< HEAD
  removeTag(id) {
    if (this.disabled) return
=======
  removeTag(event: PointerEvent, id: number) {
    // prevent opening dropdown
    event.stopImmediatePropagation()

>>>>>>> 8b3d01c4
    let index = this.value.indexOf(id)
    if (index > -1) {
      let oldValue = this.value
      oldValue.splice(index, 1)
      this.value = [...oldValue]
      this.onChange(this.value)
    }
  }

  createTag(name: string = null) {
    var modal = this.modalService.open(TagEditDialogComponent, {
      backdrop: 'static',
    })
    modal.componentInstance.dialogMode = 'create'
    if (name) modal.componentInstance.object = { name: name }
    else if (this._lastSearchTerm)
      modal.componentInstance.object = { name: this._lastSearchTerm }
    modal.componentInstance.succeeded.subscribe((newTag) => {
      this.tagService.listAll().subscribe((tags) => {
        this.tags = tags.results
        this.value = [...this.value, newTag.id]
        this.onChange(this.value)
      })
    })
  }

  getSuggestions() {
    if (this.suggestions && this.tags) {
      return this.suggestions
        .filter((id) => !this.value.includes(id))
        .map((id) => this.tags.find((tag) => tag.id == id))
    } else {
      return []
    }
  }

  addTag(id) {
    this.value = [...this.value, id]
    this.onChange(this.value)
  }

  clearLastSearchTerm() {
    this._lastSearchTerm = null
  }

  onSearch($event) {
    this._lastSearchTerm = $event.term
  }

  onBlur() {
    setTimeout(() => {
      this.clearLastSearchTerm()
    }, 3000)
  }
}<|MERGE_RESOLUTION|>--- conflicted
+++ resolved
@@ -73,15 +73,12 @@
     }
   }
 
-<<<<<<< HEAD
-  removeTag(id) {
+  removeTag(event: PointerEvent, id: number) {
     if (this.disabled) return
-=======
-  removeTag(event: PointerEvent, id: number) {
+
     // prevent opening dropdown
     event.stopImmediatePropagation()
 
->>>>>>> 8b3d01c4
     let index = this.value.indexOf(id)
     if (index > -1) {
       let oldValue = this.value
