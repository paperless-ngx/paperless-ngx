<div class="mb-3" [class.pb-3]="error">
  <div class="row">
    <div class="d-flex align-items-center position-relative hidden-button-container" [class.col-md-3]="horizontal">
      @if (title) {
        <label class="form-label" [class.mb-md-0]="horizontal" [for]="inputId">{{title}}</label>
      }
    </div>
  <div class="position-relative" [class.col-md-9]="horizontal">
    <div class="input-group" [class.is-invalid]="error">
      <input #inputField [type]="showReveal && textVisible ? 'text' : 'password'" class="form-control" [class.is-invalid]="error" [id]="inputId" [(ngModel)]="value" (focus)="onFocus()" (focusout)="onFocusOut()" (change)="onChange(value)" [disabled]="disabled" [autocomplete]="autocomplete">
      @if (showReveal) {
        <button type="button" class="btn btn-outline-secondary" (click)="toggleVisibility()" i18n-title title="Show password" [disabled]="disabled || disableRevealToggle">
          <i-bs name="eye"></i-bs>
        </button>
      }
    </div>
    <div class="invalid-feedback">
      {{error}}
    </div>
    @if (hint) {
      <small class="form-text text-muted" [innerHTML]="hint | safeHtml"></small>
    }
  </div>
<<<<<<< HEAD
=======
  <div class="invalid-feedback">
    {{error}}
  </div>
  @if (hint) {
    <small class="form-text text-muted" [innerHTML]="hint"></small>
  }
>>>>>>> 01c7a345
</div><|MERGE_RESOLUTION|>--- conflicted
+++ resolved
@@ -18,16 +18,7 @@
       {{error}}
     </div>
     @if (hint) {
-      <small class="form-text text-muted" [innerHTML]="hint | safeHtml"></small>
+      <small class="form-text text-muted" [innerHTML]="hint"></small>
     }
   </div>
-<<<<<<< HEAD
-=======
-  <div class="invalid-feedback">
-    {{error}}
-  </div>
-  @if (hint) {
-    <small class="form-text text-muted" [innerHTML]="hint"></small>
-  }
->>>>>>> 01c7a345
 </div>