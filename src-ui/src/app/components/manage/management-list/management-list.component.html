--- conflicted
+++ resolved
@@ -54,65 +54,7 @@
         </tr>
       }
       @for (object of data; track object) {
-<<<<<<< HEAD
         <ng-container [ngTemplateOutlet]="objectRow" [ngTemplateOutletContext]="{ object: object, depth: 0 }"></ng-container>
-=======
-        <tr (click)="toggleSelected(object); $event.stopPropagation();" class="data-row fade" [class.show]="show">
-          <td>
-            <div class="form-check m-0 ms-2 me-n2">
-              <input type="checkbox" class="form-check-input" id="{{typeName}}{{object.id}}" [checked]="selectedObjects.has(object.id)" (click)="toggleSelected(object); $event.stopPropagation();">
-              <label class="form-check-label" for="{{typeName}}{{object.id}}"></label>
-            </div>
-          </td>
-          <td scope="row"><button class="btn btn-link ms-0 ps-0 text-start" (click)="userCanEdit(object) ? openEditDialog(object) : null; $event.stopPropagation()">{{ object.name }}</button> </td>
-          <td scope="row" class="d-none d-sm-table-cell">{{ getMatching(object) }}</td>
-          <td scope="row">{{ object.document_count }}</td>
-          @for (column of extraColumns; track column) {
-            <td scope="row" [ngClass]="{ 'd-none d-sm-table-cell' : column.hideOnMobile }">
-              @if (column.rendersHtml) {
-                <div [innerHtml]="column.valueFn.call(null, object) | safeHtml"></div>
-              } @else if (column.monospace) {
-                <span class="font-monospace">{{ column.valueFn.call(null, object) }}</span>
-              } @else {
-                {{ column.valueFn.call(null, object) }}
-              }
-            </td>
-          }
-          <td scope="row">
-            <div class="btn-toolbar gap-2">
-              <div class="btn-group d-block d-sm-none">
-                <div ngbDropdown container="body" class="d-inline-block">
-                  <button type="button" class="btn btn-link" id="actionsMenuMobile" (click)="$event.stopPropagation()" ngbDropdownToggle>
-                    <i-bs name="three-dots-vertical"></i-bs>
-                  </button>
-                  <div ngbDropdownMenu aria-labelledby="actionsMenuMobile">
-                    <button (click)="openEditDialog(object)" *pngxIfPermissions="{ action: PermissionAction.Change, type: permissionType }" ngbDropdownItem i18n>Edit</button>
-                    <button class="text-danger" (click)="openDeleteDialog(object)" *pngxIfPermissions="{ action: PermissionAction.Delete, type: permissionType }" ngbDropdownItem i18n>Delete</button>
-                    @if (object.document_count > 0) {
-                      <button (click)="filterDocuments(object)" *pngxIfPermissions="{ action: PermissionAction.View, type: PermissionType.Document }" ngbDropdownItem i18n>Filter Documents ({{ object.document_count }})</button>
-                    }
-                  </div>
-                </div>
-              </div>
-              <div class="btn-group d-none d-sm-inline-block">
-                <button class="btn btn-sm btn-outline-secondary" (click)="openEditDialog(object); $event.stopPropagation();" *pngxIfPermissions="{ action: PermissionAction.Change, type: permissionType }" [disabled]="!userCanEdit(object)">
-                  <i-bs width="1em" height="1em" name="pencil"></i-bs>&nbsp;<ng-container i18n>Edit</ng-container>
-                </button>
-                <button class="btn btn-sm btn-outline-danger" (click)="openDeleteDialog(object); $event.stopPropagation();" *pngxIfPermissions="{ action: PermissionAction.Delete, type: permissionType }" [disabled]="!userCanDelete(object)">
-                  <i-bs width="1em" height="1em" name="trash"></i-bs>&nbsp;<ng-container i18n>Delete</ng-container>
-                </button>
-              </div>
-              @if (object.document_count > 0) {
-                <div class="btn-group d-none d-sm-inline-block">
-                  <button class="btn btn-sm btn-outline-secondary" (click)="filterDocuments(object); $event.stopPropagation();" *pngxIfPermissions="{ action: PermissionAction.View, type: PermissionType.Document }">
-                    <i-bs width="1em" height="1em" name="filter"></i-bs>&nbsp;<ng-container i18n>Documents</ng-container><span class="badge bg-light text-secondary ms-2">{{ object.document_count }}</span>
-                  </button>
-                </div>
-              }
-            </div>
-          </td>
-        </tr>
->>>>>>> 349fbce5
       }
     </tbody>
   </table>
@@ -154,6 +96,8 @@
       <td scope="row" [ngClass]="{ 'd-none d-sm-table-cell' : column.hideOnMobile }">
         @if (column.rendersHtml) {
           <div [innerHtml]="column.valueFn.call(null, object) | safeHtml"></div>
+        } @else if (column.monospace) {
+          <span class="font-monospace">{{ column.valueFn.call(null, object) }}</span>
         } @else {
           {{ column.valueFn.call(null, object) }}
         }
