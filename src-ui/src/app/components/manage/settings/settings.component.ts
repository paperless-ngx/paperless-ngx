--- conflicted
+++ resolved
@@ -29,10 +29,8 @@
 import { ActivatedRoute, Router } from '@angular/router'
 import { ViewportScroller } from '@angular/common'
 import { TourService } from 'ngx-ui-tour-ng-bootstrap'
-<<<<<<< HEAD
 import { ComponentWithPermissions } from '../../with-permissions/with-permissions.component'
 import { NgbModal, NgbNavChangeEvent } from '@ng-bootstrap/ng-bootstrap'
-import { Results } from 'src/app/data/results'
 import { UserService } from 'src/app/services/rest/user.service'
 import { GroupService } from 'src/app/services/rest/group.service'
 import { PaperlessUser } from 'src/app/data/paperless-user'
@@ -40,22 +38,12 @@
 import { UserEditDialogComponent } from '../../common/edit-dialog/user-edit-dialog/user-edit-dialog.component'
 import { ConfirmDialogComponent } from '../../common/confirm-dialog/confirm-dialog.component'
 import { GroupEditDialogComponent } from '../../common/edit-dialog/group-edit-dialog/group-edit-dialog.component'
-=======
->>>>>>> fb9d3f73
 import { PaperlessMailAccount } from 'src/app/data/paperless-mail-account'
 import { PaperlessMailRule } from 'src/app/data/paperless-mail-rule'
 import { MailAccountService } from 'src/app/services/rest/mail-account.service'
 import { MailRuleService } from 'src/app/services/rest/mail-rule.service'
-<<<<<<< HEAD
 import { MailAccountEditDialogComponent } from '../../common/edit-dialog/mail-account-edit-dialog/mail-account-edit-dialog.component'
 import { MailRuleEditDialogComponent } from '../../common/edit-dialog/mail-rule-edit-dialog/mail-rule-edit-dialog.component'
-=======
-import { NgbModal } from '@ng-bootstrap/ng-bootstrap'
-import { MailAccountEditDialogComponent } from '../../common/edit-dialog/mail-account-edit-dialog/mail-account-edit-dialog.component'
-import { MailRuleEditDialogComponent } from '../../common/edit-dialog/mail-rule-edit-dialog/mail-rule-edit-dialog.component'
-import { ConfirmDialogComponent } from '../../common/confirm-dialog/confirm-dialog.component'
-import { NgbNavChangeEvent } from '@ng-bootstrap/ng-bootstrap'
->>>>>>> fb9d3f73
 
 enum SettingsNavIDs {
   General = 1,
@@ -80,9 +68,6 @@
   savedViewGroup = new FormGroup({})
   usersGroup = new FormGroup({})
   groupsGroup = new FormGroup({})
-
-  mailAccountGroup = new FormGroup({})
-  mailRuleGroup = new FormGroup({})
 
   mailAccountGroup = new FormGroup({})
   mailRuleGroup = new FormGroup({})
@@ -107,11 +92,8 @@
     notificationsConsumerSuccess: new FormControl(null),
     notificationsConsumerFailed: new FormControl(null),
     notificationsConsumerSuppressOnDashboard: new FormControl(null),
-<<<<<<< HEAD
     usersGroup: this.usersGroup,
     groupsGroup: this.groupsGroup,
-=======
->>>>>>> fb9d3f73
 
     savedViews: this.savedViewGroup,
 
@@ -152,15 +134,10 @@
     @Inject(LOCALE_ID) public currentLocale: string,
     private viewportScroller: ViewportScroller,
     private activatedRoute: ActivatedRoute,
-<<<<<<< HEAD
     public readonly tourService: TourService,
     private usersService: UserService,
     private groupsService: GroupService,
     private router: Router,
-=======
-    private router: Router,
-    public readonly tourService: TourService,
->>>>>>> fb9d3f73
     private modalService: NgbModal
   ) {
     super()
@@ -234,11 +211,8 @@
       notificationsConsumerSuppressOnDashboard: this.settings.get(
         SETTINGS_KEYS.NOTIFICATIONS_CONSUMER_SUPPRESS_ON_DASHBOARD
       ),
-<<<<<<< HEAD
       usersGroup: {},
       groupsGroup: {},
-=======
->>>>>>> fb9d3f73
       savedViews: {},
       mailAccounts: {},
       mailRules: {},
@@ -261,7 +235,6 @@
             this.initialize()
           }
         })
-<<<<<<< HEAD
   }
 
   // Load tab contents 'on demand', either on mouseover or focusin (i.e. before click) or called from nav change event
@@ -297,32 +270,6 @@
     }
   }
 
-=======
-  }
-
-  // Load tab contents 'on demand', either on mouseover or focusin (i.e. before click) or called from nav change event
-  maybeInitializeTab(navID: number): void {
-    if (navID == SettingsNavIDs.SavedViews && !this.savedViews) {
-      this.savedViewService.listAll().subscribe((r) => {
-        this.savedViews = r.results
-        this.initialize(false)
-      })
-    } else if (
-      navID == SettingsNavIDs.Mail &&
-      (!this.mailAccounts || !this.mailRules)
-    ) {
-      this.mailAccountService.listAll().subscribe((r) => {
-        this.mailAccounts = r.results
-
-        this.mailRuleService.listAll().subscribe((r) => {
-          this.mailRules = r.results
-          this.initialize(false)
-        })
-      })
-    }
-  }
-
->>>>>>> fb9d3f73
   initialize(resetSettings: boolean = true) {
     this.unsubscribeNotifier.next(true)
 
@@ -350,7 +297,6 @@
       }
     }
 
-<<<<<<< HEAD
     if (this.users && this.groups) {
       for (let user of this.users) {
         storeData.usersGroup[user.id.toString()] = {
@@ -395,8 +341,6 @@
       }
     }
 
-=======
->>>>>>> fb9d3f73
     if (this.mailAccounts && this.mailRules) {
       for (let account of this.mailAccounts) {
         storeData.mailAccounts[account.id.toString()] = {
@@ -669,7 +613,6 @@
     this.settingsForm.get('themeColor').patchValue('')
   }
 
-<<<<<<< HEAD
   editUser(user: PaperlessUser) {
     var modal = this.modalService.open(UserEditDialogComponent, {
       backdrop: 'static',
@@ -784,8 +727,6 @@
     return this.groups?.find((g) => g.id === id)?.name ?? ''
   }
 
-=======
->>>>>>> fb9d3f73
   editMailAccount(account: PaperlessMailAccount) {
     const modal = this.modalService.open(MailAccountEditDialogComponent, {
       backdrop: 'static',
