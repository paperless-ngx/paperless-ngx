--- conflicted
+++ resolved
@@ -1,10 +1,6 @@
 <app-page-header title="Settings" i18n-title>
   <button class="btn btn-sm btn-outline-primary" (click)="tourService.start()"><ng-container i18n>Start tour</ng-container></button>
-<<<<<<< HEAD
   <a *ifPermissions="{ action: PermissionAction.View, type: PermissionType.Admin }" class="btn btn-sm btn-primary ms-3" href="admin/" target="_blank">
-=======
-  <a class="btn btn-sm btn-primary ms-3" href="admin/" target="_blank">
->>>>>>> 0c85bdb1
       <ng-container i18n>Open Django Admin</ng-container>
       <svg class="sidebaricon ms-1" fill="currentColor">
         <use xlink:href="assets/bootstrap-icons.svg#arrow-up-right"/>
@@ -220,14 +216,6 @@
             </div>
 
             <div *ngIf="savedViews && savedViews.length == 0" i18n>No saved views defined.</div>
-<<<<<<< HEAD
-
-            <div *ngIf="!savedViews">
-              <div class="spinner-border spinner-border-sm fw-normal ms-2 me-auto" role="status"></div>
-              <div class="visually-hidden" i18n>Loading...</div>
-            </div>
-=======
->>>>>>> 0c85bdb1
 
             <div *ngIf="!savedViews">
               <div class="spinner-border spinner-border-sm fw-normal ms-2 me-auto" role="status"></div>
