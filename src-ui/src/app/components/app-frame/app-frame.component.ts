import {
  CdkDragDrop,
  CdkDragEnd,
  CdkDragStart,
  DragDropModule,
  moveItemInArray,
} from '@angular/cdk/drag-drop'
import { NgClass } from '@angular/common'
import { Component, HostListener, inject, OnInit } from '@angular/core'
import { ActivatedRoute, Router, RouterModule } from '@angular/router'
import {
  NgbCollapseModule,
  NgbDropdownModule,
  NgbModal,
  NgbNavModule,
  NgbPopoverModule,
} from '@ng-bootstrap/ng-bootstrap'
import { NgxBootstrapIconsModule } from 'ngx-bootstrap-icons'
import { TourNgBootstrapModule } from 'ngx-ui-tour-ng-bootstrap'
import { Observable } from 'rxjs'
import { first } from 'rxjs/operators'
import { Document } from 'src/app/data/document'
import { SavedView } from 'src/app/data/saved-view'
import { SETTINGS_KEYS } from 'src/app/data/ui-settings'
import { IfPermissionsDirective } from 'src/app/directives/if-permissions.directive'
import { ComponentCanDeactivate } from 'src/app/guards/dirty-doc.guard'
import { DocumentTitlePipe } from 'src/app/pipes/document-title.pipe'
import {
  DjangoMessageLevel,
  DjangoMessagesService,
} from 'src/app/services/django-messages.service'
import { OpenDocumentsService } from 'src/app/services/open-documents.service'
import {
  PermissionAction,
  PermissionsService,
  PermissionType,
} from 'src/app/services/permissions.service'
import { DocumentService } from 'src/app/services/rest/document.service'
import {
  AppRemoteVersion,
  RemoteVersionService,
} from 'src/app/services/rest/remote-version.service'
import { SavedViewService } from 'src/app/services/rest/saved-view.service'
import { SettingsService } from 'src/app/services/settings.service'
import { TasksService } from 'src/app/services/tasks.service'
import { ToastService } from 'src/app/services/toast.service'
import { environment } from 'src/environments/environment'
import { ProfileEditDialogComponent } from '../common/profile-edit-dialog/profile-edit-dialog.component'
import { DocumentDetailComponent } from '../document-detail/document-detail.component'
import { ComponentWithPermissions } from '../with-permissions/with-permissions.component'
import { GlobalSearchComponent } from './global-search/global-search.component'
import { ToastsDropdownComponent } from './toasts-dropdown/toasts-dropdown.component'

@Component({
  selector: 'pngx-app-frame',
  templateUrl: './app-frame.component.html',
  styleUrls: ['./app-frame.component.scss'],
  imports: [
    GlobalSearchComponent,
    DocumentTitlePipe,
    IfPermissionsDirective,
    ToastsDropdownComponent,
    RouterModule,
    NgClass,
    NgbDropdownModule,
    NgbPopoverModule,
    NgbCollapseModule,
    NgbNavModule,
    NgxBootstrapIconsModule,
    DragDropModule,
    TourNgBootstrapModule,
  ],
})
export class AppFrameComponent
  extends ComponentWithPermissions
  implements OnInit, ComponentCanDeactivate
{
  router = inject(Router)
  private activatedRoute = inject(ActivatedRoute)
  private openDocumentsService = inject(OpenDocumentsService)
  savedViewService = inject(SavedViewService)
  private remoteVersionService = inject(RemoteVersionService)
  settingsService = inject(SettingsService)
  tasksService = inject(TasksService)
  private readonly toastService = inject(ToastService)
  private modalService = inject(NgbModal)
  permissionsService = inject(PermissionsService)
  private djangoMessagesService = inject(DjangoMessagesService)

  appRemoteVersion: AppRemoteVersion

  isMenuCollapsed: boolean = true

  slimSidebarAnimating: boolean = false

<<<<<<< HEAD
  constructor(
    public router: Router,
    private activatedRoute: ActivatedRoute,
    private openDocumentsService: OpenDocumentsService,
    public savedViewService: SavedViewService,
    private remoteVersionService: RemoteVersionService,
    public settingsService: SettingsService,
    public tasksService: TasksService,
    private readonly toastService: ToastService,
    private modalService: NgbModal,
    public permissionsService: PermissionsService,
    private djangoMessagesService: DjangoMessagesService,
    private documentService: DocumentService
  ) {
=======
  constructor() {
>>>>>>> 958f98d7
    super()
    const permissionsService = this.permissionsService

    if (
      permissionsService.currentUserCan(
        PermissionAction.View,
        PermissionType.SavedView
      )
    ) {
      this.savedViewService.reload(() => {
        this.savedViewService.maybeRefreshDocumentCounts()
      })
    }
  }

  ngOnInit(): void {
    if (this.settingsService.get(SETTINGS_KEYS.UPDATE_CHECKING_ENABLED)) {
      this.checkForUpdates()
    }
    if (
      this.permissionsService.currentUserCan(
        PermissionAction.View,
        PermissionType.PaperlessTask
      )
    ) {
      this.tasksService.reload()
    }

    this.djangoMessagesService.get().forEach((message) => {
      switch (message.level) {
        case DjangoMessageLevel.ERROR:
        case DjangoMessageLevel.WARNING:
          this.toastService.showError(message.message)
          break
        case DjangoMessageLevel.SUCCESS:
        case DjangoMessageLevel.INFO:
        case DjangoMessageLevel.DEBUG:
          this.toastService.showInfo(message.message)
          break
      }
    })
  }

  toggleSlimSidebar(): void {
    this.slimSidebarAnimating = true
    this.slimSidebarEnabled = !this.slimSidebarEnabled
    setTimeout(() => {
      this.slimSidebarAnimating = false
    }, 200) // slightly longer than css animation for slim sidebar
  }

  get versionString(): string {
    return `${environment.appTitle} v${this.settingsService.get(SETTINGS_KEYS.VERSION)}${environment.production ? '' : ` #${environment.tag}`}`
  }

  get customAppTitle(): string {
    return this.settingsService.get(SETTINGS_KEYS.APP_TITLE)
  }

  get slimSidebarEnabled(): boolean {
    return this.settingsService.get(SETTINGS_KEYS.SLIM_SIDEBAR)
  }

  set slimSidebarEnabled(enabled: boolean) {
    this.settingsService.set(SETTINGS_KEYS.SLIM_SIDEBAR, enabled)
    this.settingsService
      .storeSettings()
      .pipe(first())
      .subscribe({
        error: (error) => {
          this.toastService.showError(
            $localize`An error occurred while saving settings.`
          )
          console.warn(error)
        },
      })
  }

  closeMenu() {
    this.isMenuCollapsed = true
  }

  editProfile() {
    this.modalService.open(ProfileEditDialogComponent, {
      backdrop: 'static',
      size: 'xl',
    })
    this.closeMenu()
  }

  get openDocuments(): Document[] {
    return this.openDocumentsService.getOpenDocuments()
  }

  @HostListener('window:beforeunload')
  canDeactivate(): Observable<boolean> | boolean {
    return !this.openDocumentsService.hasDirty()
  }

  closeDocument(d: Document) {
    this.openDocumentsService
      .closeDocument(d)
      .pipe(first())
      .subscribe((confirmed) => {
        if (confirmed) {
          this.closeMenu()
          let route = this.activatedRoute.snapshot
          while (route.firstChild) {
            route = route.firstChild
          }
          if (
            route.component == DocumentDetailComponent &&
            route.params['id'] == d.id
          ) {
            this.router.navigate([''])
          }
        }
      })
  }

  closeAll() {
    // user may need to confirm losing unsaved changes
    this.openDocumentsService
      .closeAll()
      .pipe(first())
      .subscribe((confirmed) => {
        if (confirmed) {
          this.closeMenu()

          // TODO: is there a better way to do this?
          let route = this.activatedRoute
          while (route.firstChild) {
            route = route.firstChild
          }
          if (route.component === DocumentDetailComponent) {
            this.router.navigate([''])
          }
        }
      })
  }

  onDragStart(event: CdkDragStart) {
    this.settingsService.globalDropzoneEnabled = false
  }

  onDragEnd(event: CdkDragEnd) {
    this.settingsService.globalDropzoneEnabled = true
  }

  onDrop(event: CdkDragDrop<SavedView[]>) {
    const sidebarViews = this.savedViewService.sidebarViews.concat([])
    moveItemInArray(sidebarViews, event.previousIndex, event.currentIndex)

    this.settingsService.updateSidebarViewsSort(sidebarViews).subscribe({
      next: () => {
        this.toastService.showInfo($localize`Sidebar views updated`)
      },
      error: (e) => {
        this.toastService.showError($localize`Error updating sidebar views`, e)
      },
    })
  }

  private checkForUpdates() {
    this.remoteVersionService
      .checkForUpdates()
      .subscribe((appRemoteVersion: AppRemoteVersion) => {
        this.appRemoteVersion = appRemoteVersion
      })
  }

  setUpdateChecking(enable: boolean) {
    this.settingsService.set(SETTINGS_KEYS.UPDATE_CHECKING_ENABLED, enable)
    this.settingsService
      .storeSettings()
      .pipe(first())
      .subscribe({
        error: (error) => {
          this.toastService.showError(
            $localize`An error occurred while saving update checking settings.`
          )
          console.warn(error)
        },
      })
    if (enable) {
      this.checkForUpdates()
    }
  }

  onLogout() {
    this.openDocumentsService.closeAll()
  }

  get showSidebarCounts(): boolean {
    return this.settingsService.get(SETTINGS_KEYS.SIDEBAR_VIEWS_SHOW_COUNT)
  }
}<|MERGE_RESOLUTION|>--- conflicted
+++ resolved
@@ -93,24 +93,7 @@
 
   slimSidebarAnimating: boolean = false
 
-<<<<<<< HEAD
-  constructor(
-    public router: Router,
-    private activatedRoute: ActivatedRoute,
-    private openDocumentsService: OpenDocumentsService,
-    public savedViewService: SavedViewService,
-    private remoteVersionService: RemoteVersionService,
-    public settingsService: SettingsService,
-    public tasksService: TasksService,
-    private readonly toastService: ToastService,
-    private modalService: NgbModal,
-    public permissionsService: PermissionsService,
-    private djangoMessagesService: DjangoMessagesService,
-    private documentService: DocumentService
-  ) {
-=======
   constructor() {
->>>>>>> 958f98d7
     super()
     const permissionsService = this.permissionsService
 
