import { Component, EventEmitter, Input, OnInit, Output } from '@angular/core';
import { map } from 'rxjs/operators';
import { PaperlessDocument } from 'src/app/data/paperless-document';
import { DocumentService } from 'src/app/services/rest/document.service';
import { SettingsService, SETTINGS_KEYS } from 'src/app/services/settings.service';

@Component({
  selector: 'app-document-card-small',
  templateUrl: './document-card-small.component.html',
  styleUrls: ['./document-card-small.component.scss']
})
export class DocumentCardSmallComponent implements OnInit {

  constructor(private documentService: DocumentService, private settingsService: SettingsService) { }

  @Input()
  selected = false
  
  @Output()
  toggleSelected = new EventEmitter()

  @Input()
  document: PaperlessDocument

  @Output()
  clickTag = new EventEmitter<number>()

  @Output()
  clickCorrespondent = new EventEmitter<number>()

  moreTags: number = null

<<<<<<< HEAD
  @ViewChild('popover') popover: NgbPopover

  mouseOnPreview = false
  popoverHidden = true

=======
>>>>>>> 1523b3d0
  ngOnInit(): void {
  }

  getIsThumbInverted() {
    return this.settingsService.get(SETTINGS_KEYS.DARK_MODE_THUMB_INVERTED)
  }

  getThumbUrl() {
    return this.documentService.getThumbUrl(this.document.id)
  }

  getDownloadUrl() {
    return this.documentService.getDownloadUrl(this.document.id)
  }

  getPreviewUrl() {
    return this.documentService.getPreviewUrl(this.document.id)
  }

  getTagsLimited$() {
    return this.document.tags$.pipe(
      map(tags => {
        if (tags.length > 7) {
          this.moreTags = tags.length - 6
          return tags.slice(0, 6)
        } else {
          return tags
        }
      })
    )
  }

<<<<<<< HEAD
  mouseEnterPreview() {
    this.mouseOnPreview = true
    if (!this.popover.isOpen()) {
      // we're going to open but hide to pre-load content during hover delay
      this.popover.open()
      this.popoverHidden = true
      setTimeout(() => {
        if (this.mouseOnPreview) {
          // show popover
          this.popoverHidden = false
        } else {
          this.popover.close()
        }
      }, 600);
    }
  }

  mouseLeavePreview() {
    this.mouseOnPreview = false
  }

  mouseLeaveCard() {
    this.popover.close()
  }
=======
>>>>>>> 1523b3d0
}<|MERGE_RESOLUTION|>--- conflicted
+++ resolved
@@ -1,13 +1,15 @@
-import { Component, EventEmitter, Input, OnInit, Output } from '@angular/core';
+import { Component, EventEmitter, Input, OnInit, Output, ViewChild } from '@angular/core';
 import { map } from 'rxjs/operators';
 import { PaperlessDocument } from 'src/app/data/paperless-document';
+import { PaperlessDocumentMetadata } from 'src/app/data/paperless-document-metadata';
 import { DocumentService } from 'src/app/services/rest/document.service';
 import { SettingsService, SETTINGS_KEYS } from 'src/app/services/settings.service';
+import { NgbPopover } from '@ng-bootstrap/ng-bootstrap';
 
 @Component({
   selector: 'app-document-card-small',
   templateUrl: './document-card-small.component.html',
-  styleUrls: ['./document-card-small.component.scss']
+  styleUrls: ['./document-card-small.component.scss', '../popover-preview/popover-preview.scss']
 })
 export class DocumentCardSmallComponent implements OnInit {
 
@@ -15,7 +17,7 @@
 
   @Input()
   selected = false
-  
+
   @Output()
   toggleSelected = new EventEmitter()
 
@@ -30,15 +32,17 @@
 
   moreTags: number = null
 
-<<<<<<< HEAD
   @ViewChild('popover') popover: NgbPopover
 
   mouseOnPreview = false
   popoverHidden = true
 
-=======
->>>>>>> 1523b3d0
+  metadata: PaperlessDocumentMetadata
+
   ngOnInit(): void {
+    this.documentService.getMetadata(this.document?.id).subscribe(result => {
+      this.metadata = result
+    })
   }
 
   getIsThumbInverted() {
@@ -53,7 +57,7 @@
     return this.documentService.getDownloadUrl(this.document.id)
   }
 
-  getPreviewUrl() {
+  get previewUrl() {
     return this.documentService.getPreviewUrl(this.document.id)
   }
 
@@ -70,7 +74,6 @@
     )
   }
 
-<<<<<<< HEAD
   mouseEnterPreview() {
     this.mouseOnPreview = true
     if (!this.popover.isOpen()) {
@@ -95,6 +98,4 @@
   mouseLeaveCard() {
     this.popover.close()
   }
-=======
->>>>>>> 1523b3d0
 }