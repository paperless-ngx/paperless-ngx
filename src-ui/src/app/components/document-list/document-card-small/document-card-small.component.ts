import {
  Component,
  EventEmitter,
  Input,
  Output,
  ViewChild,
} from '@angular/core'
import { map } from 'rxjs/operators'
import { PaperlessDocument } from 'src/app/data/paperless-document'
import { DocumentService } from 'src/app/services/rest/document.service'
import { SettingsService } from 'src/app/services/settings.service'
import { NgbPopover } from '@ng-bootstrap/ng-bootstrap'
import { SETTINGS_KEYS } from 'src/app/data/paperless-uisettings'
import { ComponentWithPermissions } from '../../with-permissions/with-permissions.component'

@Component({
  selector: 'app-document-card-small',
  templateUrl: './document-card-small.component.html',
  styleUrls: [
    './document-card-small.component.scss',
    '../popover-preview/popover-preview.scss',
  ],
})
export class DocumentCardSmallComponent extends ComponentWithPermissions {
  constructor(
    private documentService: DocumentService,
<<<<<<< HEAD
    private settingsService: SettingsService,
    public openDocumentsService: OpenDocumentsService
  ) {
    super()
  }
=======
    private settingsService: SettingsService
  ) {}
>>>>>>> cf8b9493

  @Input()
  selected = false

  @Output()
  toggleSelected = new EventEmitter()

  @Input()
  document: PaperlessDocument

  @Output()
  clickTag = new EventEmitter<number>()

  @Output()
  clickCorrespondent = new EventEmitter<number>()

  @Output()
  clickDocumentType = new EventEmitter<number>()

  @Output()
  clickStoragePath = new EventEmitter<number>()

  moreTags: number = null

  @ViewChild('popover') popover: NgbPopover

  mouseOnPreview = false
  popoverHidden = true

  getIsThumbInverted() {
    return this.settingsService.get(SETTINGS_KEYS.DARK_MODE_THUMB_INVERTED)
  }

  getThumbUrl() {
    return this.documentService.getThumbUrl(this.document.id)
  }

  getDownloadUrl() {
    return this.documentService.getDownloadUrl(this.document.id)
  }

  get previewUrl() {
    return this.documentService.getPreviewUrl(this.document.id)
  }

  getTagsLimited$() {
    return this.document.tags$.pipe(
      map((tags) => {
        if (tags.length > 7) {
          this.moreTags = tags.length - 6
          return tags.slice(0, 6)
        } else {
          return tags
        }
      })
    )
  }

  mouseEnterPreview() {
    this.mouseOnPreview = true
    if (!this.popover.isOpen()) {
      // we're going to open but hide to pre-load content during hover delay
      this.popover.open()
      this.popoverHidden = true
      setTimeout(() => {
        if (this.mouseOnPreview) {
          // show popover
          this.popoverHidden = false
        } else {
          this.popover.close()
        }
      }, 600)
    }
  }

  mouseLeavePreview() {
    this.mouseOnPreview = false
  }

  mouseLeaveCard() {
    this.popover.close()
  }
}<|MERGE_RESOLUTION|>--- conflicted
+++ resolved
@@ -24,16 +24,10 @@
 export class DocumentCardSmallComponent extends ComponentWithPermissions {
   constructor(
     private documentService: DocumentService,
-<<<<<<< HEAD
-    private settingsService: SettingsService,
-    public openDocumentsService: OpenDocumentsService
+    private settingsService: SettingsService
   ) {
     super()
   }
-=======
-    private settingsService: SettingsService
-  ) {}
->>>>>>> cf8b9493
 
   @Input()
   selected = false
