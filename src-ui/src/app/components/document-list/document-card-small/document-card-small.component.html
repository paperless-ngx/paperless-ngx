--- conflicted
+++ resolved
@@ -11,55 +11,45 @@
       </div>
 
       <div class="tags d-flex flex-column text-end position-absolute me-1 fs-6">
-        @for (t of getTagsLimited$() | async; track t) {
-          <pngx-tag [tag]="t" (click)="clickTag.emit(t.id);$event.stopPropagation()" [clickable]="true" linkTitle="Toggle tag filter" i18n-linkTitle></pngx-tag>
-        }
-        @if (moreTags) {
-          <div>
-            <span class="badge text-dark">+ {{moreTags}}</span>
-          </div>
-        }
+        <pngx-tag *ngFor="let t of getTagsLimited$() | async" [tag]="t" (click)="clickTag.emit(t.id);$event.stopPropagation()" [clickable]="true" linkTitle="Toggle tag filter" i18n-linkTitle></pngx-tag>
+        <div *ngIf="moreTags">
+          <span class="badge text-dark">+ {{moreTags}}</span>
+        </div>
       </div>
     </div>
 
-    @if (notesEnabled && document.notes.length) {
-      <a routerLink="/documents/{{document.id}}/notes" class="document-card-notes py-2 px-1">
-        <span class="badge rounded-pill bg-light border text-primary">
-          <svg class="metadata-icon ms-1 me-1" fill="currentColor">
-            <use xlink:href="assets/bootstrap-icons.svg#chat-left-text"/>
-          </svg>
-        {{document.notes.length}}</span>
-      </a>
-    }
+    <a *ngIf="notesEnabled && document.notes.length" routerLink="/documents/{{document.id}}/notes" class="document-card-notes py-2 px-1">
+      <span class="badge rounded-pill bg-light border text-primary">
+      <svg class="metadata-icon ms-1 me-1" fill="currentColor">
+        <use xlink:href="assets/bootstrap-icons.svg#chat-left-text"/>
+      </svg>
+      {{document.notes.length}}</span>
+    </a>
 
     <div class="card-body bg-light p-2">
       <p class="card-text">
-        @if (document.correspondent) {
+        <ng-container *ngIf="document.correspondent">
           <a title="Toggle correspondent filter" i18n-title (click)="clickCorrespondent.emit(document.correspondent);$event.stopPropagation()" class="fw-bold btn-link">{{(document.correspondent$ | async)?.name ?? privateName}}</a>:
-        }
+        </ng-container>
         {{document.title | documentTitle}}
       </p>
     </div>
     <div class="card-footer pt-0 pb-2 px-2">
       <div class="list-group list-group-flush border-0 pt-1 pb-2 card-info">
-        @if (document.document_type) {
-          <button type="button" class="list-group-item list-group-item-action bg-transparent ps-0 p-1 border-0" title="Toggle document type filter" i18n-title
-            (click)="clickDocumentType.emit(document.document_type);$event.stopPropagation()">
-            <svg class="metadata-icon me-2 text-muted" fill="currentColor">
-              <use xlink:href="assets/bootstrap-icons.svg#file-earmark"/>
-            </svg>
-            <small>{{(document.document_type$ | async)?.name ?? privateName}}</small>
-          </button>
-        }
-        @if (document.storage_path) {
-          <button type="button" class="list-group-item list-group-item-action bg-transparent ps-0 p-1 border-0" title="Toggle storage path filter" i18n-title
-            (click)="clickStoragePath.emit(document.storage_path);$event.stopPropagation()">
-            <svg class="metadata-icon me-2 text-muted" fill="currentColor">
-              <use xlink:href="assets/bootstrap-icons.svg#folder"/>
-            </svg>
-            <small>{{(document.storage_path$ | async)?.name ?? privateName}}</small>
-          </button>
-        }
+        <button *ngIf="document.document_type" type="button" class="list-group-item list-group-item-action bg-transparent ps-0 p-1 border-0" title="Toggle document type filter" i18n-title
+         (click)="clickDocumentType.emit(document.document_type);$event.stopPropagation()">
+          <svg class="metadata-icon me-2 text-muted" fill="currentColor">
+            <use xlink:href="assets/bootstrap-icons.svg#file-earmark"/>
+          </svg>
+          <small>{{(document.document_type$ | async)?.name ?? privateName}}</small>
+        </button>
+        <button *ngIf="document.storage_path" type="button" class="list-group-item list-group-item-action bg-transparent ps-0 p-1 border-0" title="Toggle storage path filter" i18n-title
+         (click)="clickStoragePath.emit(document.storage_path);$event.stopPropagation()">
+          <svg class="metadata-icon me-2 text-muted" fill="currentColor">
+            <use xlink:href="assets/bootstrap-icons.svg#folder"/>
+          </svg>
+          <small>{{(document.storage_path$ | async)?.name ?? privateName}}</small>
+        </button>
         <div class="list-group-item bg-transparent p-0 border-0 d-flex flex-wrap-reverse justify-content-between">
           <ng-template #dateTooltip>
             <div class="d-flex flex-column text-light">
@@ -75,24 +65,6 @@
             <small>{{document.created_date | customDate:'mediumDate'}}</small>
           </div>
         </div>
-<<<<<<< HEAD
-        @if (document.archive_serial_number | isNumber) {
-          <div class="ps-0 p-1">
-            <svg class="metadata-icon me-2 text-muted" fill="currentColor">
-              <use xlink:href="assets/bootstrap-icons.svg#upc-scan"/>
-            </svg>
-            <small>#{{document.archive_serial_number}}</small>
-          </div>
-        }
-        @if (document.owner && document.owner !== settingsService.currentUser.id) {
-          <div class="ps-0 p-1">
-            <svg class="metadata-icon me-2 text-muted" fill="currentColor">
-              <use xlink:href="assets/bootstrap-icons.svg#person-fill-lock"/>
-            </svg>
-            <small>{{document.owner | username}}</small>
-          </div>
-        }
-=======
         <div *ngIf="document.archive_serial_number | isNumber" class="ps-0 p-1">
           <svg class="metadata-icon me-2 text-muted" fill="currentColor">
             <use xlink:href="assets/bootstrap-icons.svg#upc-scan"/>
@@ -111,7 +83,6 @@
           </svg>
           <small i18n>Shared</small>
         </div>
->>>>>>> 5e8de4c1
       </div>
       <div class="d-flex justify-content-between align-items-center">
         <div class="btn-group w-100">
@@ -121,8 +92,8 @@
             </svg>
           </a>
           <a [href]="previewUrl" target="_blank" class="btn btn-sm btn-outline-secondary"
-            [ngbPopover]="previewContent" [popoverTitle]="document.title | documentTitle"
-            autoClose="true" popoverClass="shadow popover-preview" (mouseenter)="mouseEnterPreview()" (mouseleave)="mouseLeavePreview()" #popover="ngbPopover">
+          [ngbPopover]="previewContent" [popoverTitle]="document.title | documentTitle"
+          autoClose="true" popoverClass="shadow popover-preview" (mouseenter)="mouseEnterPreview()" (mouseleave)="mouseLeavePreview()" #popover="ngbPopover">
             <svg xmlns="http://www.w3.org/2000/svg" width="16" height="16" fill="currentColor" class="bi bi-eye" viewBox="0 0 16 16">
               <path d="M16 8s-3-5.5-8-5.5S0 8 0 8s3 5.5 8 5.5S16 8 16 8zM1.173 8a13.133 13.133 0 0 1 1.66-2.043C4.12 4.668 5.88 3.5 8 3.5c2.12 0 3.879 1.168 5.168 2.457A13.133 13.133 0 0 1 14.828 8c-.058.087-.122.183-.195.288-.335.48-.83 1.12-1.465 1.755C11.879 11.332 10.119 12.5 8 12.5c-2.12 0-3.879-1.168-5.168-2.457A13.134 13.134 0 0 1 1.172 8z"/>
               <path d="M8 5.5a2.5 2.5 0 1 0 0 5 2.5 2.5 0 0 0 0-5zM4.5 8a3.5 3.5 0 1 1 7 0 3.5 3.5 0 0 1-7 0z"/>
