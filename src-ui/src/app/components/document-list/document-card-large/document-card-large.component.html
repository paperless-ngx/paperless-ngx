<div class="card mb-3 shadow-sm" [class.card-selected]="selected" [class.document-card]="selectable" [class.popover-hidden]="popoverHidden" (mouseleave)="mouseLeaveCard()">
  <div class="row g-0">
    <div class="col-md-2 doc-img-background rounded-start" [class.doc-img-background-selected]="selected" (click)="this.toggleSelected.emit($event)" (dblclick)="dblClickDocument.emit()">
      <img [src]="getThumbUrl()" class="card-img doc-img border-end rounded-start" [class.inverted]="getIsThumbInverted()">

      <div class="border-end border-bottom bg-light document-card-check">
        <div class="form-check">
          <input type="checkbox" class="form-check-input" id="smallCardCheck{{document.id}}" [checked]="selected" (click)="this.toggleSelected.emit($event)">
          <label class="form-check-label" for="smallCardCheck{{document.id}}"></label>
        </div>
      </div>

    </div>
    <div class="col">
      <div class="card-body bg-light">

        <div class="d-flex justify-content-between align-items-center">
          <h5 class="card-title">
            @if (document.correspondent) {
              @if (clickCorrespondent.observers.length ) {
                <a title="Filter by correspondent" i18n-title (click)="clickCorrespondent.emit(document.correspondent);$event.stopPropagation()" class="fw-bold btn-link">{{(document.correspondent$ | async)?.name}}</a>
              } @else {
                {{(document.correspondent$ | async)?.name}}
              }
              :
            }
            {{document.title | documentTitle}}
            @for (t of document.tags$ | async; track t) {
              <pngx-tag [tag]="t" linkTitle="Filter by tag" i18n-linkTitle class="ms-1" (click)="clickTag.emit(t.id);$event.stopPropagation()" [clickable]="clickTag.observers.length"></pngx-tag>
            }
          </h5>
        </div>
        <p class="card-text">
          @if (document.__search_hit__ && document.__search_hit__.highlights) {
            <span [innerHtml]="document.__search_hit__.highlights"></span>
          }
          @for (highlight of searchNoteHighlights; track highlight) {
            <span class="d-block">
              <svg width="1em" height="1em" fill="currentColor" class="me-2">
                <use xlink:href="assets/bootstrap-icons.svg#chat-left-text"/>
              </svg>
              <span [innerHtml]="highlight"></span>
            </span>
          }
          @if (!document.__search_hit__) {
            <span class="result-content">{{contentTrimmed}}</span>
          }
        </p>


        <div class="d-flex flex-column flex-md-row align-items-md-center">
          <div class="btn-group">
            <a class="btn btn-sm btn-outline-secondary" (click)="clickMoreLike.emit()">
              <svg class="sidebaricon" fill="currentColor" class="sidebaricon">
                <use xlink:href="assets/bootstrap-icons.svg#diagram-3"/>
                </svg>&nbsp;<span class="d-none d-md-inline" i18n>More like this</span>
              </a>
              <a routerLink="/documents/{{document.id}}" class="btn btn-sm btn-outline-secondary" *pngxIfPermissions="{ action: PermissionAction.Change, type: PermissionType.Document }">
                <svg class="sidebaricon" fill="currentColor" class="sidebaricon">
                  <use xlink:href="assets/bootstrap-icons.svg#pencil"/>
                  </svg>&nbsp;<span class="d-none d-md-inline" i18n>Edit</span>
                </a>
                <a class="btn btn-sm btn-outline-secondary" target="_blank" [href]="previewUrl"
                  [ngbPopover]="previewContent" [popoverTitle]="document.title | documentTitle"
                  autoClose="true" popoverClass="shadow popover-preview" (mouseenter)="mouseEnterPreview()" (mouseleave)="mouseLeavePreview()" #popover="ngbPopover">
                  <svg class="sidebaricon" fill="currentColor" class="sidebaricon">
                    <use xlink:href="assets/bootstrap-icons.svg#eye"/>
                    </svg>&nbsp;<span class="d-none d-md-inline" i18n>View</span>
                  </a>
                  <ng-template #previewContent>
                    <pngx-preview-popup [document]="document"></pngx-preview-popup>
                  </ng-template>
                  <a class="btn btn-sm btn-outline-secondary" [href]="getDownloadUrl()">
                    <svg class="sidebaricon" fill="currentColor" class="sidebaricon">
                      <use xlink:href="assets/bootstrap-icons.svg#download"/>
                      </svg>&nbsp;<span class="d-none d-md-inline" i18n>Download</span>
                    </a>
                  </div>


                  <div class="list-group list-group-horizontal border-0 card-info ms-md-auto mt-2 mt-md-0">
                    @if (notesEnabled && document.notes.length) {
                      <button routerLink="/documents/{{document.id}}/notes" class="list-group-item btn btn-sm bg-light text-dark p-1 border-0 me-2" title="View notes" i18n-title>
                        <svg class="metadata-icon me-2 text-muted" fill="currentColor">
                          <use xlink:href="assets/bootstrap-icons.svg#chat-left-text"/>
                        </svg>
                        <small i18n>{{document.notes.length}} Notes</small>
                      </button>
                    }
                    @if (document.document_type) {
                      <button type="button" class="list-group-item btn btn-sm bg-light text-dark p-1 border-0 me-2" title="Filter by document type" i18n-title
                        (click)="clickDocumentType.emit(document.document_type);$event.stopPropagation()">
                        <svg class="metadata-icon me-2 text-muted" fill="currentColor">
                          <use xlink:href="assets/bootstrap-icons.svg#file-earmark"/>
                        </svg>
                        <small>{{(document.document_type$ | async)?.name}}</small>
                      </button>
                    }
                    @if (document.storage_path) {
                      <button type="button" class="list-group-item btn btn-sm bg-light text-dark p-1 border-0 me-2" title="Filter by storage path" i18n-title
                        (click)="clickStoragePath.emit(document.storage_path);$event.stopPropagation()">
                        <svg class="metadata-icon me-2 text-muted" fill="currentColor">
                          <use xlink:href="assets/bootstrap-icons.svg#archive"/>
                        </svg>
                        <small>{{(document.storage_path$ | async)?.name}}</small>
                      </button>
                    }
                    @if (document.archive_serial_number | isNumber) {
                      <div class="list-group-item me-2 bg-light text-dark p-1 border-0">
                        <svg class="metadata-icon me-2 text-muted" fill="currentColor">
                          <use xlink:href="assets/bootstrap-icons.svg#upc-scan"/>
                        </svg>
                        <small>#{{document.archive_serial_number}}</small>
                      </div>
                    }
                    <ng-template #dateTooltip>
                      <div class="d-flex flex-column text-light">
                        <span i18n>Created: {{ document.created | customDate }}</span>
                        <span i18n>Added: {{ document.added | customDate }}</span>
                        <span i18n>Modified: {{ document.modified | customDate }}</span>
                      </div>
                    </ng-template>
                    <div class="list-group-item bg-light text-dark p-1 border-0" [ngbTooltip]="dateTooltip">
                      <svg class="metadata-icon me-2 text-muted" fill="currentColor">
                        <use xlink:href="assets/bootstrap-icons.svg#calendar-event"/>
                      </svg>
                      <small>{{document.created_date | customDate:'mediumDate'}}</small>
                    </div>
                    @if (document.owner && document.owner !== settingsService.currentUser.id) {
                      <div class="list-group-item bg-light text-dark p-1 border-0">
                        <svg class="metadata-icon me-2 text-muted" fill="currentColor">
                          <use xlink:href="assets/bootstrap-icons.svg#person-fill-lock"/>
                        </svg>
                        <small>{{document.owner | username}}</small>
                      </div>
                    }
                    @if (document.__search_hit__?.score) {
                      <div class="list-group-item bg-light text-dark border-0 d-flex p-0 ps-4 search-score">
                        <small class="text-muted" i18n>Score:</small>
                        <ngb-progressbar [type]="searchScoreClass" [value]="document.__search_hit__.score" class="search-score-bar mx-2 mt-1" [max]="1"></ngb-progressbar>
                      </div>
                    }
                  </div>
                </div>

              </div>
<<<<<<< HEAD
=======
            </ng-template>
            <div class="list-group-item bg-light text-dark p-1 border-0" [ngbTooltip]="dateTooltip">
              <svg class="metadata-icon me-2 text-muted" fill="currentColor">
                <use xlink:href="assets/bootstrap-icons.svg#calendar-event"/>
              </svg>
              <small>{{document.created_date | customDate:'mediumDate'}}</small>
            </div>
            <div *ngIf="document.owner && document.owner !== settingsService.currentUser.id" class="list-group-item bg-light text-dark p-1 border-0">
              <svg class="metadata-icon me-2 text-muted" fill="currentColor">
                <use xlink:href="assets/bootstrap-icons.svg#person-fill-lock"/>
              </svg>
              <small>{{document.owner | username}}</small>
            </div>
            <div *ngIf="document.is_shared_by_requester" class="list-group-item bg-light text-dark p-1 border-0">
              <svg class="metadata-icon me-2 text-muted" fill="currentColor">
                <use xlink:href="assets/bootstrap-icons.svg#people-fill"/>
              </svg>
              <small i18n>Shared</small>
            </div>
            <div *ngIf="document.__search_hit__?.score" class="list-group-item bg-light text-dark border-0 d-flex p-0 ps-4 search-score">
              <small class="text-muted" i18n>Score:</small>
              <ngb-progressbar [type]="searchScoreClass" [value]="document.__search_hit__.score" class="search-score-bar mx-2 mt-1" [max]="1"></ngb-progressbar>
>>>>>>> 5e8de4c1
            </div>
          </div>
        </div><|MERGE_RESOLUTION|>--- conflicted
+++ resolved
@@ -16,35 +16,23 @@
 
         <div class="d-flex justify-content-between align-items-center">
           <h5 class="card-title">
-            @if (document.correspondent) {
-              @if (clickCorrespondent.observers.length ) {
-                <a title="Filter by correspondent" i18n-title (click)="clickCorrespondent.emit(document.correspondent);$event.stopPropagation()" class="fw-bold btn-link">{{(document.correspondent$ | async)?.name}}</a>
-              } @else {
-                {{(document.correspondent$ | async)?.name}}
-              }
-              :
-            }
+            <ng-container *ngIf="document.correspondent">
+              <a *ngIf="clickCorrespondent.observers.length ; else nolink" title="Filter by correspondent" i18n-title (click)="clickCorrespondent.emit(document.correspondent);$event.stopPropagation()" class="fw-bold btn-link">{{(document.correspondent$ | async)?.name}}</a>
+              <ng-template #nolink>{{(document.correspondent$ | async)?.name}}</ng-template>:
+            </ng-container>
             {{document.title | documentTitle}}
-            @for (t of document.tags$ | async; track t) {
-              <pngx-tag [tag]="t" linkTitle="Filter by tag" i18n-linkTitle class="ms-1" (click)="clickTag.emit(t.id);$event.stopPropagation()" [clickable]="clickTag.observers.length"></pngx-tag>
-            }
+            <pngx-tag [tag]="t" linkTitle="Filter by tag" i18n-linkTitle *ngFor="let t of document.tags$ | async" class="ms-1" (click)="clickTag.emit(t.id);$event.stopPropagation()" [clickable]="clickTag.observers.length"></pngx-tag>
           </h5>
         </div>
         <p class="card-text">
-          @if (document.__search_hit__ && document.__search_hit__.highlights) {
-            <span [innerHtml]="document.__search_hit__.highlights"></span>
-          }
-          @for (highlight of searchNoteHighlights; track highlight) {
-            <span class="d-block">
-              <svg width="1em" height="1em" fill="currentColor" class="me-2">
-                <use xlink:href="assets/bootstrap-icons.svg#chat-left-text"/>
-              </svg>
-              <span [innerHtml]="highlight"></span>
-            </span>
-          }
-          @if (!document.__search_hit__) {
-            <span class="result-content">{{contentTrimmed}}</span>
-          }
+          <span *ngIf="document.__search_hit__ && document.__search_hit__.highlights" [innerHtml]="document.__search_hit__.highlights"></span>
+          <span *ngFor="let highlight of searchNoteHighlights" class="d-block">
+            <svg width="1em" height="1em" fill="currentColor" class="me-2">
+              <use xlink:href="assets/bootstrap-icons.svg#chat-left-text"/>
+            </svg>
+            <span [innerHtml]="highlight"></span>
+          </span>
+          <span *ngIf="!document.__search_hit__" class="result-content">{{contentTrimmed}}</span>
         </p>
 
 
@@ -53,99 +41,64 @@
             <a class="btn btn-sm btn-outline-secondary" (click)="clickMoreLike.emit()">
               <svg class="sidebaricon" fill="currentColor" class="sidebaricon">
                 <use xlink:href="assets/bootstrap-icons.svg#diagram-3"/>
-                </svg>&nbsp;<span class="d-none d-md-inline" i18n>More like this</span>
-              </a>
-              <a routerLink="/documents/{{document.id}}" class="btn btn-sm btn-outline-secondary" *pngxIfPermissions="{ action: PermissionAction.Change, type: PermissionType.Document }">
-                <svg class="sidebaricon" fill="currentColor" class="sidebaricon">
-                  <use xlink:href="assets/bootstrap-icons.svg#pencil"/>
-                  </svg>&nbsp;<span class="d-none d-md-inline" i18n>Edit</span>
-                </a>
-                <a class="btn btn-sm btn-outline-secondary" target="_blank" [href]="previewUrl"
-                  [ngbPopover]="previewContent" [popoverTitle]="document.title | documentTitle"
-                  autoClose="true" popoverClass="shadow popover-preview" (mouseenter)="mouseEnterPreview()" (mouseleave)="mouseLeavePreview()" #popover="ngbPopover">
-                  <svg class="sidebaricon" fill="currentColor" class="sidebaricon">
-                    <use xlink:href="assets/bootstrap-icons.svg#eye"/>
-                    </svg>&nbsp;<span class="d-none d-md-inline" i18n>View</span>
-                  </a>
-                  <ng-template #previewContent>
-                    <pngx-preview-popup [document]="document"></pngx-preview-popup>
-                  </ng-template>
-                  <a class="btn btn-sm btn-outline-secondary" [href]="getDownloadUrl()">
-                    <svg class="sidebaricon" fill="currentColor" class="sidebaricon">
-                      <use xlink:href="assets/bootstrap-icons.svg#download"/>
-                      </svg>&nbsp;<span class="d-none d-md-inline" i18n>Download</span>
-                    </a>
-                  </div>
+              </svg>&nbsp;<span class="d-none d-md-inline" i18n>More like this</span>
+            </a>
+            <a routerLink="/documents/{{document.id}}" class="btn btn-sm btn-outline-secondary" *pngxIfPermissions="{ action: PermissionAction.Change, type: PermissionType.Document }">
+              <svg class="sidebaricon" fill="currentColor" class="sidebaricon">
+                <use xlink:href="assets/bootstrap-icons.svg#pencil"/>
+              </svg>&nbsp;<span class="d-none d-md-inline" i18n>Edit</span>
+            </a>
+            <a class="btn btn-sm btn-outline-secondary" target="_blank" [href]="previewUrl"
+            [ngbPopover]="previewContent" [popoverTitle]="document.title | documentTitle"
+            autoClose="true" popoverClass="shadow popover-preview" (mouseenter)="mouseEnterPreview()" (mouseleave)="mouseLeavePreview()" #popover="ngbPopover">
+              <svg class="sidebaricon" fill="currentColor" class="sidebaricon">
+                <use xlink:href="assets/bootstrap-icons.svg#eye"/>
+              </svg>&nbsp;<span class="d-none d-md-inline" i18n>View</span>
+            </a>
+            <ng-template #previewContent>
+              <pngx-preview-popup [document]="document"></pngx-preview-popup>
+            </ng-template>
+            <a class="btn btn-sm btn-outline-secondary" [href]="getDownloadUrl()">
+              <svg class="sidebaricon" fill="currentColor" class="sidebaricon">
+                <use xlink:href="assets/bootstrap-icons.svg#download"/>
+              </svg>&nbsp;<span class="d-none d-md-inline" i18n>Download</span>
+            </a>
+          </div>
 
 
-                  <div class="list-group list-group-horizontal border-0 card-info ms-md-auto mt-2 mt-md-0">
-                    @if (notesEnabled && document.notes.length) {
-                      <button routerLink="/documents/{{document.id}}/notes" class="list-group-item btn btn-sm bg-light text-dark p-1 border-0 me-2" title="View notes" i18n-title>
-                        <svg class="metadata-icon me-2 text-muted" fill="currentColor">
-                          <use xlink:href="assets/bootstrap-icons.svg#chat-left-text"/>
-                        </svg>
-                        <small i18n>{{document.notes.length}} Notes</small>
-                      </button>
-                    }
-                    @if (document.document_type) {
-                      <button type="button" class="list-group-item btn btn-sm bg-light text-dark p-1 border-0 me-2" title="Filter by document type" i18n-title
-                        (click)="clickDocumentType.emit(document.document_type);$event.stopPropagation()">
-                        <svg class="metadata-icon me-2 text-muted" fill="currentColor">
-                          <use xlink:href="assets/bootstrap-icons.svg#file-earmark"/>
-                        </svg>
-                        <small>{{(document.document_type$ | async)?.name}}</small>
-                      </button>
-                    }
-                    @if (document.storage_path) {
-                      <button type="button" class="list-group-item btn btn-sm bg-light text-dark p-1 border-0 me-2" title="Filter by storage path" i18n-title
-                        (click)="clickStoragePath.emit(document.storage_path);$event.stopPropagation()">
-                        <svg class="metadata-icon me-2 text-muted" fill="currentColor">
-                          <use xlink:href="assets/bootstrap-icons.svg#archive"/>
-                        </svg>
-                        <small>{{(document.storage_path$ | async)?.name}}</small>
-                      </button>
-                    }
-                    @if (document.archive_serial_number | isNumber) {
-                      <div class="list-group-item me-2 bg-light text-dark p-1 border-0">
-                        <svg class="metadata-icon me-2 text-muted" fill="currentColor">
-                          <use xlink:href="assets/bootstrap-icons.svg#upc-scan"/>
-                        </svg>
-                        <small>#{{document.archive_serial_number}}</small>
-                      </div>
-                    }
-                    <ng-template #dateTooltip>
-                      <div class="d-flex flex-column text-light">
-                        <span i18n>Created: {{ document.created | customDate }}</span>
-                        <span i18n>Added: {{ document.added | customDate }}</span>
-                        <span i18n>Modified: {{ document.modified | customDate }}</span>
-                      </div>
-                    </ng-template>
-                    <div class="list-group-item bg-light text-dark p-1 border-0" [ngbTooltip]="dateTooltip">
-                      <svg class="metadata-icon me-2 text-muted" fill="currentColor">
-                        <use xlink:href="assets/bootstrap-icons.svg#calendar-event"/>
-                      </svg>
-                      <small>{{document.created_date | customDate:'mediumDate'}}</small>
-                    </div>
-                    @if (document.owner && document.owner !== settingsService.currentUser.id) {
-                      <div class="list-group-item bg-light text-dark p-1 border-0">
-                        <svg class="metadata-icon me-2 text-muted" fill="currentColor">
-                          <use xlink:href="assets/bootstrap-icons.svg#person-fill-lock"/>
-                        </svg>
-                        <small>{{document.owner | username}}</small>
-                      </div>
-                    }
-                    @if (document.__search_hit__?.score) {
-                      <div class="list-group-item bg-light text-dark border-0 d-flex p-0 ps-4 search-score">
-                        <small class="text-muted" i18n>Score:</small>
-                        <ngb-progressbar [type]="searchScoreClass" [value]="document.__search_hit__.score" class="search-score-bar mx-2 mt-1" [max]="1"></ngb-progressbar>
-                      </div>
-                    }
-                  </div>
-                </div>
-
+          <div class="list-group list-group-horizontal border-0 card-info ms-md-auto mt-2 mt-md-0">
+            <button *ngIf="notesEnabled && document.notes.length" routerLink="/documents/{{document.id}}/notes" class="list-group-item btn btn-sm bg-light text-dark p-1 border-0 me-2" title="View notes" i18n-title>
+              <svg class="metadata-icon me-2 text-muted" fill="currentColor">
+                <use xlink:href="assets/bootstrap-icons.svg#chat-left-text"/>
+              </svg>
+              <small i18n>{{document.notes.length}} Notes</small>
+            </button>
+            <button *ngIf="document.document_type" type="button" class="list-group-item btn btn-sm bg-light text-dark p-1 border-0 me-2" title="Filter by document type" i18n-title
+             (click)="clickDocumentType.emit(document.document_type);$event.stopPropagation()">
+              <svg class="metadata-icon me-2 text-muted" fill="currentColor">
+                <use xlink:href="assets/bootstrap-icons.svg#file-earmark"/>
+              </svg>
+              <small>{{(document.document_type$ | async)?.name}}</small>
+            </button>
+            <button *ngIf="document.storage_path" type="button" class="list-group-item btn btn-sm bg-light text-dark p-1 border-0 me-2" title="Filter by storage path" i18n-title
+             (click)="clickStoragePath.emit(document.storage_path);$event.stopPropagation()">
+              <svg class="metadata-icon me-2 text-muted" fill="currentColor">
+                <use xlink:href="assets/bootstrap-icons.svg#archive"/>
+              </svg>
+              <small>{{(document.storage_path$ | async)?.name}}</small>
+            </button>
+            <div *ngIf="document.archive_serial_number | isNumber" class="list-group-item me-2 bg-light text-dark p-1 border-0">
+              <svg class="metadata-icon me-2 text-muted" fill="currentColor">
+                <use xlink:href="assets/bootstrap-icons.svg#upc-scan"/>
+              </svg>
+              <small>#{{document.archive_serial_number}}</small>
+            </div>
+            <ng-template #dateTooltip>
+              <div class="d-flex flex-column text-light">
+                <span i18n>Created: {{ document.created | customDate }}</span>
+                <span i18n>Added: {{ document.added | customDate }}</span>
+                <span i18n>Modified: {{ document.modified | customDate }}</span>
               </div>
-<<<<<<< HEAD
-=======
             </ng-template>
             <div class="list-group-item bg-light text-dark p-1 border-0" [ngbTooltip]="dateTooltip">
               <svg class="metadata-icon me-2 text-muted" fill="currentColor">
@@ -168,7 +121,11 @@
             <div *ngIf="document.__search_hit__?.score" class="list-group-item bg-light text-dark border-0 d-flex p-0 ps-4 search-score">
               <small class="text-muted" i18n>Score:</small>
               <ngb-progressbar [type]="searchScoreClass" [value]="document.__search_hit__.score" class="search-score-bar mx-2 mt-1" [max]="1"></ngb-progressbar>
->>>>>>> 5e8de4c1
             </div>
           </div>
-        </div>+        </div>
+
+      </div>
+    </div>
+  </div>
+</div>