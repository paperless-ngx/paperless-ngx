--- conflicted
+++ resolved
@@ -1,30 +1,19 @@
 import { Component, OnInit, ViewChild } from '@angular/core';
 import { ActivatedRoute, Router } from '@angular/router';
 import { NgbModal } from '@ng-bootstrap/ng-bootstrap';
-<<<<<<< HEAD
 import { Observable } from 'rxjs';
 import { map } from 'rxjs/operators';
-import { cloneFilterRules, FilterRule } from 'src/app/data/filter-rule';
-import { FILTER_CORRESPONDENT, FILTER_DOCUMENT_TYPE, FILTER_HAS_TAG, FILTER_RULE_TYPES } from 'src/app/data/filter-rule-type';
-import { SavedViewConfig } from 'src/app/data/saved-view-config';
+import { PaperlessSavedView } from 'src/app/data/paperless-saved-view';
 import { DocumentListViewService } from 'src/app/services/document-list-view.service';
 import { CorrespondentService } from 'src/app/services/rest/correspondent.service';
 import { DocumentTypeService } from 'src/app/services/rest/document-type.service';
 import { DocumentService, DOCUMENT_SORT_FIELDS } from 'src/app/services/rest/document.service';
 import { TagService } from 'src/app/services/rest/tag.service';
-import { SavedViewConfigService } from 'src/app/services/saved-view-config.service';
-import { Toast, ToastService } from 'src/app/services/toast.service';
-import { environment } from 'src/environments/environment';
-import { ConfirmDialogComponent } from '../common/confirm-dialog/confirm-dialog.component';
-import { SelectDialogComponent } from '../common/select-dialog/select-dialog.component';
-=======
-import { PaperlessSavedView } from 'src/app/data/paperless-saved-view';
-import { DocumentListViewService } from 'src/app/services/document-list-view.service';
-import { DOCUMENT_SORT_FIELDS } from 'src/app/services/rest/document.service';
 import { SavedViewService } from 'src/app/services/rest/saved-view.service';
 import { Toast, ToastService } from 'src/app/services/toast.service';
 import { FilterEditorComponent } from '../filter-editor/filter-editor.component';
->>>>>>> f0738389
+import { ConfirmDialogComponent } from '../common/confirm-dialog/confirm-dialog.component';
+import { SelectDialogComponent } from '../common/select-dialog/select-dialog.component';
 import { SaveViewConfigDialogComponent } from './save-view-config-dialog/save-view-config-dialog.component';
 
 @Component({
@@ -40,16 +29,11 @@
     public route: ActivatedRoute,
     private router: Router,
     private toastService: ToastService,
-<<<<<<< HEAD
     public modalService: NgbModal,
-    private titleService: Title,
     private correspondentService: CorrespondentService,
     private documentTypeService: DocumentTypeService,
     private tagService: TagService,
     private documentService: DocumentService) { }
-=======
-    public modalService: NgbModal) { }
->>>>>>> f0738389
 
   @ViewChild("filterEditor")
   private filterEditor: FilterEditorComponent
@@ -250,6 +234,6 @@
           modal.close()
         }
       )
-    })    
+    })
   }
 }