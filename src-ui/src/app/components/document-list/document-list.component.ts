--- conflicted
+++ resolved
@@ -3,11 +3,7 @@
 import { NgbModal } from '@ng-bootstrap/ng-bootstrap';
 import { Observable } from 'rxjs';
 import { map } from 'rxjs/operators';
-<<<<<<< HEAD
-=======
-import { FILTER_CORRESPONDENT } from 'src/app/data/filter-rule-type';
 import { PaperlessDocument } from 'src/app/data/paperless-document';
->>>>>>> 9ace1994
 import { PaperlessSavedView } from 'src/app/data/paperless-saved-view';
 import { DocumentListViewService } from 'src/app/services/document-list-view.service';
 import { CorrespondentService } from 'src/app/services/rest/correspondent.service';
@@ -16,11 +12,7 @@
 import { TagService } from 'src/app/services/rest/tag.service';
 import { SavedViewService } from 'src/app/services/rest/saved-view.service';
 import { Toast, ToastService } from 'src/app/services/toast.service';
-<<<<<<< HEAD
 import { FilterEditorComponent } from './filter-editor/filter-editor.component';
-=======
-import { FilterEditorComponent } from '../filter-editor/filter-editor.component';
->>>>>>> 9ace1994
 import { ConfirmDialogComponent } from '../common/confirm-dialog/confirm-dialog.component';
 import { SelectDialogComponent } from '../common/select-dialog/select-dialog.component';
 import { SaveViewConfigDialogComponent } from './save-view-config-dialog/save-view-config-dialog.component';
@@ -148,6 +140,10 @@
     })
   }
 
+  trackByDocumentId(index, item: PaperlessDocument) {
+    return item.id
+  }
+
   private executeBulkOperation(method: string, args): Observable<any> {
     return this.documentService.bulkEdit(Array.from(this.list.selected), method, args).pipe(
       map(r => {
@@ -160,7 +156,6 @@
     )
   }
 
-<<<<<<< HEAD
   bulkSetCorrespondent(correspondent: PaperlessCorrespondent) {
     let modal = this.modalService.open(ConfirmDialogComponent, {backdrop: 'static'})
     modal.componentInstance.title = "Confirm correspondent assignment"
@@ -170,41 +165,13 @@
     modal.componentInstance.btnCaption = "Confirm"
     modal.componentInstance.confirmClicked.subscribe(() => {
       this.executeBulkOperation('set_correspondent', {"correspondent": correspondent ? correspondent.id : null}).subscribe(
-=======
-  trackByDocumentId(index, item: PaperlessDocument) {
-    return item.id
-  }
-
-  private executeBulkOperation(method: string, args): Observable<any> {
-    return this.documentService.bulkEdit(Array.from(this.list.selected), method, args).pipe(
-      map(r => {
-
-        this.list.reload()
-        this.list.selectNone()
-
-        return r
-      })
-    )
-  }
-
-  bulkSetCorrespondent() {
-    let modal = this.modalService.open(SelectDialogComponent, {backdrop: 'static'})
-    modal.componentInstance.title = "Select correspondent"
-    modal.componentInstance.message = `Select the correspondent you wish to assign to ${this.list.selected.size} selected document(s):`
-    this.correspondentService.listAll().subscribe(response => {
-      modal.componentInstance.objects = response.results
-    })
-    modal.componentInstance.selectClicked.subscribe(selectedId => {
-      this.executeBulkOperation('set_correspondent', {"correspondent": selectedId}).subscribe(
->>>>>>> 9ace1994
-        response => {
-          modal.close()
-        }
-      )
-    })
-  }
-
-<<<<<<< HEAD
+        response => {
+          modal.close()
+        }
+      )
+    })
+  }
+
   bulkSetDocumentType(documentType: PaperlessDocumentType) {
     let modal = this.modalService.open(ConfirmDialogComponent, {backdrop: 'static'})
     modal.componentInstance.title = "Confirm Document Type assignment"
@@ -214,36 +181,13 @@
     modal.componentInstance.btnCaption = "Confirm"
     modal.componentInstance.confirmClicked.subscribe(() => {
       this.executeBulkOperation('set_document_type', {"document_type": documentType ? documentType.id : null}).subscribe(
-=======
-  bulkRemoveCorrespondent() {
-    let modal = this.modalService.open(ConfirmDialogComponent, {backdrop: 'static'})
-    modal.componentInstance.title = "Remove correspondent"
-    modal.componentInstance.message = `This operation will remove the correspondent from all ${this.list.selected.size} selected document(s).`
-    modal.componentInstance.confirmClicked.subscribe(() => {
-      this.executeBulkOperation('set_correspondent', {"correspondent": null}).subscribe(r => {
-        modal.close()
-      })
-    })
-  }
-
-  bulkSetDocumentType() {
-    let modal = this.modalService.open(SelectDialogComponent, {backdrop: 'static'})
-    modal.componentInstance.title = "Select document type"
-    modal.componentInstance.message = `Select the document type you wish to assign to ${this.list.selected.size} selected document(s):`
-    this.documentTypeService.listAll().subscribe(response => {
-      modal.componentInstance.objects = response.results
-    })
-    modal.componentInstance.selectClicked.subscribe(selectedId => {
-      this.executeBulkOperation('set_document_type', {"document_type": selectedId}).subscribe(
->>>>>>> 9ace1994
-        response => {
-          modal.close()
-        }
-      )
-    })
-  }
-
-<<<<<<< HEAD
+        response => {
+          modal.close()
+        }
+      )
+    })
+  }
+
   bulkSetTags(tags: PaperlessTag[]) {
     let modal = this.modalService.open(ConfirmDialogComponent, {backdrop: 'static'})
     modal.componentInstance.title = "Confirm Tags assignment"
@@ -254,44 +198,6 @@
     modal.componentInstance.confirmClicked.subscribe(() => {
       // TODO: API endpoint for set multiple tags
       this.executeBulkOperation('set_tags', {"document_type": tags ? tags.map(t => t.id) : null}).subscribe(
-=======
-  bulkRemoveDocumentType() {
-    let modal = this.modalService.open(ConfirmDialogComponent, {backdrop: 'static'})
-    modal.componentInstance.title = "Remove document type"
-    modal.componentInstance.message = `This operation will remove the document type from all ${this.list.selected.size} selected document(s).`
-    modal.componentInstance.confirmClicked.subscribe(() => {
-      this.executeBulkOperation('set_document_type', {"document_type": null}).subscribe(r => {
-        modal.close()
-      })
-    })
-  }
-
-  bulkAddTag() {
-    let modal = this.modalService.open(SelectDialogComponent, {backdrop: 'static'})
-    modal.componentInstance.title = "Select tag"
-    modal.componentInstance.message = `Select the tag you wish to assign to ${this.list.selected.size} selected document(s):`
-    this.tagService.listAll().subscribe(response => {
-      modal.componentInstance.objects = response.results
-    })
-    modal.componentInstance.selectClicked.subscribe(selectedId => {
-      this.executeBulkOperation('add_tag', {"tag": selectedId}).subscribe(
-        response => {
-          modal.close()
-        }
-      )
-    })
-  }
-
-  bulkRemoveTag() {
-    let modal = this.modalService.open(SelectDialogComponent, {backdrop: 'static'})
-    modal.componentInstance.title = "Select tag"
-    modal.componentInstance.message = `Select the tag you wish to remove from ${this.list.selected.size} selected document(s):`
-    this.tagService.listAll().subscribe(response => {
-      modal.componentInstance.objects = response.results
-    })
-    modal.componentInstance.selectClicked.subscribe(selectedId => {
-      this.executeBulkOperation('remove_tag', {"tag": selectedId}).subscribe(
->>>>>>> 9ace1994
         response => {
           modal.close()
         }
