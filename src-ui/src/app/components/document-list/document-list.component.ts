--- conflicted
+++ resolved
@@ -55,12 +55,8 @@
     private modalService: NgbModal,
     private consumerStatusService: ConsumerStatusService,
     public openDocumentsService: OpenDocumentsService,
-<<<<<<< HEAD
-    private settingsService: SettingsService,
+    public settingsService: SettingsService,
     private hotKeyService: HotKeyService,
-=======
-    public settingsService: SettingsService,
->>>>>>> bd4476d4
     public permissionService: PermissionsService
   ) {
     super()
