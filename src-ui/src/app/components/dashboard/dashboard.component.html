--- conflicted
+++ resolved
@@ -18,11 +18,7 @@
                   <div class="ms-n2 me-1">
                     <i-bs name="grip-vertical"></i-bs>
                   </div>
-<<<<<<< HEAD
-                  <h6 class="card-title mb-0" i18n>Loading...</h6>
-=======
-                  <h6 class="card-title mb-0" i18n></h6>
->>>>>>> 06478126
+                  <h6 class="card-title mb-0"></h6>
                 </div>
               </div>
             </div>
