import { Component } from '@angular/core';
import { AppViewService } from './services/app-view.service';

@Component({
  selector: 'app-root',
  templateUrl: './app.component.html',
  styleUrls: ['./app.component.scss']
})
export class AppComponent {

<<<<<<< HEAD
  constructor () {
    (window as any).pdfWorkerSrc = '/assets/js/pdf.worker.min.js';
=======
  constructor (appViewService: AppViewService) {
    appViewService.updateDarkModeSettings()
>>>>>>> 16a546de
  }


}<|MERGE_RESOLUTION|>--- conflicted
+++ resolved
@@ -8,13 +8,9 @@
 })
 export class AppComponent {
 
-<<<<<<< HEAD
-  constructor () {
-    (window as any).pdfWorkerSrc = '/assets/js/pdf.worker.min.js';
-=======
   constructor (appViewService: AppViewService) {
     appViewService.updateDarkModeSettings()
->>>>>>> 16a546de
+    (window as any).pdfWorkerSrc = '/assets/js/pdf.worker.min.js';
   }
 
 
