import { Route } from '@angular/compiler/src/core';
import { Injectable } from '@angular/core';
import { ActivatedRoute, Router } from '@angular/router';
import { Observable } from 'rxjs';
import { cloneFilterRules, FilterRule } from '../data/filter-rule';
import { FILTER_FULLTEXT_MORELIKE, FILTER_FULLTEXT_QUERY } from '../data/filter-rule-type';
import { PaperlessDocument } from '../data/paperless-document';
import { PaperlessSavedView } from '../data/paperless-saved-view';
import { DOCUMENT_LIST_SERVICE } from '../data/storage-keys';
import { DocumentService } from './rest/document.service';
import { SettingsService, SETTINGS_KEYS } from './settings.service';

interface ListViewState {

  title?: string

  documents?: PaperlessDocument[]

  currentPage: number
  collectionSize: number

  sortField: string
  sortReverse: boolean

  filterRules: FilterRule[]

  selected?: Set<number>

}

/**
 * This service manages the document list which is displayed using the document list view.
 *
 * This service also serves saved views by transparently switching between the document list
 * and saved views on request. See below.
 */
@Injectable({
  providedIn: 'root'
})
export class DocumentListViewService {

  isReloading: boolean = false

  rangeSelectionAnchorIndex: number
  lastRangeSelectionToIndex: number

  currentPageSize: number = this.settings.get(SETTINGS_KEYS.DOCUMENT_LIST_SIZE)

  private listViewStates: Map<number, ListViewState> = new Map()

  private _activeSavedViewId: number = null

  get activeSavedViewId() {
    return this._activeSavedViewId
  }

  get activeSavedViewTitle() {
    return this.activeListViewState.title
  }

  private defaultListViewState(): ListViewState {
    return {
      title: null,
      documents: [],
      currentPage: 1,
      collectionSize: null,
      sortField: "created",
      sortReverse: true,
      filterRules: [],
      selected: new Set<number>()
    }
  }

  private get activeListViewState() {
    if (!this.listViewStates.has(this._activeSavedViewId)) {
      this.listViewStates.set(this._activeSavedViewId, this.defaultListViewState())
    }
    return this.listViewStates.get(this._activeSavedViewId)
  }

  activateSavedView(view: PaperlessSavedView) {
    this.rangeSelectionAnchorIndex = this.lastRangeSelectionToIndex = null
    if (view) {
      this._activeSavedViewId = view.id
      this.loadSavedView(view)
    } else {
      this._activeSavedViewId = null
    }
  }

  loadSavedView(view: PaperlessSavedView, closeCurrentView: boolean = false) {
    if (closeCurrentView) {
      this._activeSavedViewId = null
    }
    this.activeListViewState.filterRules = cloneFilterRules(view.filter_rules)
    this.activeListViewState.sortField = view.sort_field
    this.activeListViewState.sortReverse = view.sort_reverse
    if (this._activeSavedViewId) {
      this.activeListViewState.title = view.name
    }
    this.reduceSelectionToFilter()
  }

  reload(onFinish?) {
    this.isReloading = true
    let activeListViewState = this.activeListViewState

    this.documentService.listFiltered(
      activeListViewState.currentPage,
      this.currentPageSize,
      activeListViewState.sortField,
      activeListViewState.sortReverse,
      activeListViewState.filterRules).subscribe(
        result => {
          this.isReloading = false
          activeListViewState.collectionSize = result.count
          activeListViewState.documents = result.results
          if (onFinish) {
            onFinish()
          }
          this.rangeSelectionAnchorIndex = this.lastRangeSelectionToIndex = null
        },
        error => {
          this.isReloading = false
          if (activeListViewState.currentPage != 1 && error.status == 404) {
            // this happens when applying a filter: the current page might not be available anymore due to the reduced result set.
            activeListViewState.currentPage = 1
            this.reload()
          }
        })
  }

  set filterRules(filterRules: FilterRule[]) {
    this.activeListViewState.filterRules = filterRules
    this.reload()
    this.reduceSelectionToFilter()
    this.saveDocumentListView()
  }

  get filterRules(): FilterRule[] {
    return this.activeListViewState.filterRules
  }

  set sortField(field: string) {
    this.activeListViewState.sortField = field
    this.reload()
    this.saveDocumentListView()
  }

  get sortField(): string {
    return this.activeListViewState.sortField
  }

  set sortReverse(reverse: boolean) {
    this.activeListViewState.sortReverse = reverse
    this.reload()
    this.saveDocumentListView()
  }

  get sortReverse(): boolean {
    return this.activeListViewState.sortReverse
  }

  get collectionSize(): number {
    return this.activeListViewState.collectionSize
  }

  get currentPage(): number {
    return this.activeListViewState.currentPage
  }

  set currentPage(page: number) {
    this.activeListViewState.currentPage = page
    this.reload()
    this.saveDocumentListView()
  }

  get documents(): PaperlessDocument[] {
    return this.activeListViewState.documents
  }

  get selected(): Set<number> {
    return this.activeListViewState.selected
  }

  setSort(field: string, reverse: boolean) {
    this.activeListViewState.sortField = field
    this.activeListViewState.sortReverse = reverse
    this.reload()
    this.saveDocumentListView()
  }

  private saveDocumentListView() {
    if (this._activeSavedViewId == null) {
      let savedState: ListViewState = {
        collectionSize: this.activeListViewState.collectionSize,
        currentPage: this.activeListViewState.currentPage,
        filterRules: this.activeListViewState.filterRules,
        sortField: this.activeListViewState.sortField,
        sortReverse: this.activeListViewState.sortReverse
      }
      localStorage.setItem(DOCUMENT_LIST_SERVICE.CURRENT_VIEW_CONFIG, JSON.stringify(savedState))
    }
  }

  quickFilter(filterRules: FilterRule[]) {
    this._activeSavedViewId = null
    this.activeListViewState.filterRules = filterRules
    this.activeListViewState.currentPage = 1
    this.reduceSelectionToFilter()
    this.saveDocumentListView()
    if (this.router.url == "/documents") {
      this.reload()
    } else {
      this.router.navigate(["documents"])
    }
  }

  getLastPage(): number {
    return Math.ceil(this.collectionSize / this.currentPageSize)
  }

  hasNext(doc: number) {
    if (this.documents) {
      let index = this.documents.findIndex(d => d.id == doc)
      return index != -1 && (this.currentPage < this.getLastPage() || (index + 1) < this.documents.length)
    }
  }

  getNext(currentDocId: number): Observable<number> {
    return new Observable(nextDocId => {
      if (this.documents != null) {

        let index = this.documents.findIndex(d => d.id == currentDocId)

        if (index != -1 && (index + 1) < this.documents.length) {
          nextDocId.next(this.documents[index+1].id)
          nextDocId.complete()
        } else if (index != -1 && this.currentPage < this.getLastPage()) {
          this.currentPage += 1
          this.reload(() => {
            nextDocId.next(this.documents[0].id)
            nextDocId.complete()
          })
        } else {
          nextDocId.complete()
        }
      } else {
        nextDocId.complete()
      }
    })
  }

  updatePageSize() {
    let newPageSize = this.settings.get(SETTINGS_KEYS.DOCUMENT_LIST_SIZE)
    if (newPageSize != this.currentPageSize) {
      this.currentPageSize = newPageSize
    }
  }

  selectNone() {
    this.selected.clear()
    this.rangeSelectionAnchorIndex = this.lastRangeSelectionToIndex = null
  }

  reduceSelectionToFilter() {
    if (this.selected.size > 0) {
      this.documentService.listAllFilteredIds(this.filterRules).subscribe(ids => {
        for (let id of this.selected) {
          if (!ids.includes(id)) {
            this.selected.delete(id)
          }
        }
      })
    }
  }

  selectAll() {
    this.documentService.listAllFilteredIds(this.filterRules).subscribe(ids => ids.forEach(id => this.selected.add(id)))
  }

  selectPage() {
    this.selected.clear()
    this.documents.forEach(doc => {
      this.selected.add(doc.id)
    })
  }

  isSelected(d: PaperlessDocument) {
    return this.selected.has(d.id)
  }

  toggleSelected(d: PaperlessDocument): void {
    if (this.selected.has(d.id)) this.selected.delete(d.id)
    else this.selected.add(d.id)
    this.rangeSelectionAnchorIndex = this.documentIndexInCurrentView(d.id)
    this.lastRangeSelectionToIndex = null
  }

  selectRangeTo(d: PaperlessDocument) {
    if (this.rangeSelectionAnchorIndex !== null) {
      const documentToIndex = this.documentIndexInCurrentView(d.id)
      const fromIndex = Math.min(this.rangeSelectionAnchorIndex, documentToIndex)
      const toIndex = Math.max(this.rangeSelectionAnchorIndex, documentToIndex)

      if (this.lastRangeSelectionToIndex !== null) {
        // revert the old selection
        this.documents.slice(Math.min(this.rangeSelectionAnchorIndex, this.lastRangeSelectionToIndex), Math.max(this.rangeSelectionAnchorIndex, this.lastRangeSelectionToIndex) + 1).forEach(d => {
          this.selected.delete(d.id)
        })
      }

      this.documents.slice(fromIndex, toIndex + 1).forEach(d => {
        this.selected.add(d.id)
      })
      this.lastRangeSelectionToIndex = documentToIndex
    } else { // e.g. shift key but was first click
      this.toggleSelected(d)
    }
  }

  documentIndexInCurrentView(documentID: number): number {
    return this.documents.map(d => d.id).indexOf(documentID)
  }

<<<<<<< HEAD
  constructor(private documentService: DocumentService, private settings: SettingsService, private router: Router, private route: ActivatedRoute) {
     let documentListViewConfigJson = sessionStorage.getItem(DOCUMENT_LIST_SERVICE.CURRENT_VIEW_CONFIG)
=======
  constructor(private documentService: DocumentService, private settings: SettingsService, private router: Router) {
     let documentListViewConfigJson = localStorage.getItem(DOCUMENT_LIST_SERVICE.CURRENT_VIEW_CONFIG)
>>>>>>> cd85d4e8
    if (documentListViewConfigJson) {
      try {
        let savedState: ListViewState = JSON.parse(documentListViewConfigJson)
        // Remove null elements from the restored state
        Object.keys(savedState).forEach(k => {
          if (savedState[k] == null) {
            delete savedState[k]
          }
        })
        //only use restored state attributes instead of defaults if they are not null
        let newState = Object.assign(this.defaultListViewState(), savedState)
        this.listViewStates.set(null, newState)
      } catch (e) {
        localStorage.removeItem(DOCUMENT_LIST_SERVICE.CURRENT_VIEW_CONFIG)
      }
    }
  }
}<|MERGE_RESOLUTION|>--- conflicted
+++ resolved
@@ -323,13 +323,8 @@
     return this.documents.map(d => d.id).indexOf(documentID)
   }
 
-<<<<<<< HEAD
   constructor(private documentService: DocumentService, private settings: SettingsService, private router: Router, private route: ActivatedRoute) {
-     let documentListViewConfigJson = sessionStorage.getItem(DOCUMENT_LIST_SERVICE.CURRENT_VIEW_CONFIG)
-=======
-  constructor(private documentService: DocumentService, private settings: SettingsService, private router: Router) {
      let documentListViewConfigJson = localStorage.getItem(DOCUMENT_LIST_SERVICE.CURRENT_VIEW_CONFIG)
->>>>>>> cd85d4e8
     if (documentListViewConfigJson) {
       try {
         let savedState: ListViewState = JSON.parse(documentListViewConfigJson)
