--- conflicted
+++ resolved
@@ -737,11 +737,7 @@
         </context-group>
         <context-group purpose="location">
           <context context-type="sourcefile">src/app/components/manage/settings/settings.component.ts</context>
-<<<<<<< HEAD
-          <context context-type="linenumber">692</context>
-=======
           <context context-type="linenumber">696</context>
->>>>>>> 86d223fd
         </context-group>
       </trans-unit>
       <trans-unit id="2526035785704676448" datatype="html">
@@ -1393,6 +1389,98 @@
           <context context-type="linenumber">15</context>
         </context-group>
       </trans-unit>
+      <trans-unit id="4626030417479279989" datatype="html">
+        <source>Consume Folder</source>
+        <context-group purpose="location">
+          <context context-type="sourcefile">src/app/components/common/edit-dialog/consumption-template-edit-dialog/consumption-template-edit-dialog.component.ts</context>
+          <context context-type="linenumber">25</context>
+        </context-group>
+      </trans-unit>
+      <trans-unit id="526966086395145275" datatype="html">
+        <source>API Upload</source>
+        <context-group purpose="location">
+          <context context-type="sourcefile">src/app/components/common/edit-dialog/consumption-template-edit-dialog/consumption-template-edit-dialog.component.ts</context>
+          <context context-type="linenumber">29</context>
+        </context-group>
+      </trans-unit>
+      <trans-unit id="7502272564743467653" datatype="html">
+        <source>Mail Fetch</source>
+        <context-group purpose="location">
+          <context context-type="sourcefile">src/app/components/common/edit-dialog/consumption-template-edit-dialog/consumption-template-edit-dialog.component.ts</context>
+          <context context-type="linenumber">33</context>
+        </context-group>
+      </trans-unit>
+      <trans-unit id="2057608151109082984" datatype="html">
+        <source>Create new consumption template</source>
+        <context-group purpose="location">
+          <context context-type="sourcefile">src/app/components/common/edit-dialog/consumption-template-edit-dialog/consumption-template-edit-dialog.component.ts</context>
+          <context context-type="linenumber">83</context>
+        </context-group>
+      </trans-unit>
+      <trans-unit id="3745279073747685988" datatype="html">
+        <source>Edit consumption template</source>
+        <context-group purpose="location">
+          <context context-type="sourcefile">src/app/components/common/edit-dialog/consumption-template-edit-dialog/consumption-template-edit-dialog.component.ts</context>
+          <context context-type="linenumber">87</context>
+        </context-group>
+      </trans-unit>
+      <trans-unit id="8743659855412792665" datatype="html">
+        <source>Matching algorithm</source>
+        <context-group purpose="location">
+          <context context-type="sourcefile">src/app/components/common/edit-dialog/correspondent-edit-dialog/correspondent-edit-dialog.component.html</context>
+          <context context-type="linenumber">10</context>
+        </context-group>
+        <context-group purpose="location">
+          <context context-type="sourcefile">src/app/components/common/edit-dialog/document-type-edit-dialog/document-type-edit-dialog.component.html</context>
+          <context context-type="linenumber">11</context>
+        </context-group>
+        <context-group purpose="location">
+          <context context-type="sourcefile">src/app/components/common/edit-dialog/storage-path-edit-dialog/storage-path-edit-dialog.component.html</context>
+          <context context-type="linenumber">11</context>
+        </context-group>
+        <context-group purpose="location">
+          <context context-type="sourcefile">src/app/components/common/edit-dialog/tag-edit-dialog/tag-edit-dialog.component.html</context>
+          <context context-type="linenumber">13</context>
+        </context-group>
+      </trans-unit>
+      <trans-unit id="2656329676292524585" datatype="html">
+        <source>Matching pattern</source>
+        <context-group purpose="location">
+          <context context-type="sourcefile">src/app/components/common/edit-dialog/correspondent-edit-dialog/correspondent-edit-dialog.component.html</context>
+          <context context-type="linenumber">11</context>
+        </context-group>
+        <context-group purpose="location">
+          <context context-type="sourcefile">src/app/components/common/edit-dialog/document-type-edit-dialog/document-type-edit-dialog.component.html</context>
+          <context context-type="linenumber">12</context>
+        </context-group>
+        <context-group purpose="location">
+          <context context-type="sourcefile">src/app/components/common/edit-dialog/storage-path-edit-dialog/storage-path-edit-dialog.component.html</context>
+          <context context-type="linenumber">12</context>
+        </context-group>
+        <context-group purpose="location">
+          <context context-type="sourcefile">src/app/components/common/edit-dialog/tag-edit-dialog/tag-edit-dialog.component.html</context>
+          <context context-type="linenumber">14</context>
+        </context-group>
+      </trans-unit>
+      <trans-unit id="6063936469630366525" datatype="html">
+        <source>Case insensitive</source>
+        <context-group purpose="location">
+          <context context-type="sourcefile">src/app/components/common/edit-dialog/correspondent-edit-dialog/correspondent-edit-dialog.component.html</context>
+          <context context-type="linenumber">12</context>
+        </context-group>
+        <context-group purpose="location">
+          <context context-type="sourcefile">src/app/components/common/edit-dialog/document-type-edit-dialog/document-type-edit-dialog.component.html</context>
+          <context context-type="linenumber">13</context>
+        </context-group>
+        <context-group purpose="location">
+          <context context-type="sourcefile">src/app/components/common/edit-dialog/storage-path-edit-dialog/storage-path-edit-dialog.component.html</context>
+          <context context-type="linenumber">13</context>
+        </context-group>
+        <context-group purpose="location">
+          <context context-type="sourcefile">src/app/components/common/edit-dialog/tag-edit-dialog/tag-edit-dialog.component.html</context>
+          <context context-type="linenumber">15</context>
+        </context-group>
+      </trans-unit>
       <trans-unit id="6457471243969293847" datatype="html">
         <source>Create new correspondent</source>
         <context-group purpose="location">
@@ -2422,7 +2510,18 @@
         </context-group>
         <context-group purpose="location">
           <context context-type="sourcefile">src/app/components/manage/settings/settings.component.html</context>
-          <context context-type="linenumber">471</context>
+          <context context-type="linenumber">469</context>
+        </context-group>
+      </trans-unit>
+      <trans-unit id="3728984448750213892" datatype="html">
+        <source>Edit permissions also grant viewing permissions</source>
+        <context-group purpose="location">
+          <context context-type="sourcefile">src/app/components/common/input/permissions/permissions-form/permissions-form.component.html</context>
+          <context context-type="linenumber">64</context>
+        </context-group>
+        <context-group purpose="location">
+          <context context-type="sourcefile">src/app/components/manage/settings/settings.component.html</context>
+          <context context-type="linenumber">206</context>
         </context-group>
       </trans-unit>
       <trans-unit id="2722549756198502062" datatype="html">
@@ -3470,21 +3569,6 @@
         </context-group>
         <context-group purpose="location">
           <context context-type="sourcefile">src/app/components/manage/settings/settings.component.ts</context>
-<<<<<<< HEAD
-          <context context-type="linenumber">797</context>
-        </context-group>
-        <context-group purpose="location">
-          <context context-type="sourcefile">src/app/components/manage/settings/settings.component.ts</context>
-          <context context-type="linenumber">849</context>
-        </context-group>
-        <context-group purpose="location">
-          <context context-type="sourcefile">src/app/components/manage/settings/settings.component.ts</context>
-          <context context-type="linenumber">908</context>
-        </context-group>
-        <context-group purpose="location">
-          <context context-type="sourcefile">src/app/components/manage/settings/settings.component.ts</context>
-          <context context-type="linenumber">966</context>
-=======
           <context context-type="linenumber">801</context>
         </context-group>
         <context-group purpose="location">
@@ -3498,7 +3582,6 @@
         <context-group purpose="location">
           <context context-type="sourcefile">src/app/components/manage/settings/settings.component.ts</context>
           <context context-type="linenumber">970</context>
->>>>>>> 86d223fd
         </context-group>
       </trans-unit>
       <trans-unit id="1181910457994920507" datatype="html">
@@ -3517,21 +3600,6 @@
         </context-group>
         <context-group purpose="location">
           <context context-type="sourcefile">src/app/components/manage/settings/settings.component.ts</context>
-<<<<<<< HEAD
-          <context context-type="linenumber">799</context>
-        </context-group>
-        <context-group purpose="location">
-          <context context-type="sourcefile">src/app/components/manage/settings/settings.component.ts</context>
-          <context context-type="linenumber">851</context>
-        </context-group>
-        <context-group purpose="location">
-          <context context-type="sourcefile">src/app/components/manage/settings/settings.component.ts</context>
-          <context context-type="linenumber">910</context>
-        </context-group>
-        <context-group purpose="location">
-          <context context-type="sourcefile">src/app/components/manage/settings/settings.component.ts</context>
-          <context context-type="linenumber">968</context>
-=======
           <context context-type="linenumber">803</context>
         </context-group>
         <context-group purpose="location">
@@ -3545,7 +3613,6 @@
         <context-group purpose="location">
           <context context-type="sourcefile">src/app/components/manage/settings/settings.component.ts</context>
           <context context-type="linenumber">972</context>
->>>>>>> 86d223fd
         </context-group>
       </trans-unit>
       <trans-unit id="5729001209753056399" datatype="html">
@@ -5146,405 +5213,258 @@
         <source>Error retrieving groups</source>
         <context-group purpose="location">
           <context context-type="sourcefile">src/app/components/manage/settings/settings.component.ts</context>
-<<<<<<< HEAD
-          <context context-type="linenumber">302</context>
-=======
           <context context-type="linenumber">304</context>
->>>>>>> 86d223fd
         </context-group>
       </trans-unit>
       <trans-unit id="5241231471117657636" datatype="html">
         <source>Error retrieving mail rules</source>
         <context-group purpose="location">
           <context context-type="sourcefile">src/app/components/manage/settings/settings.component.ts</context>
-<<<<<<< HEAD
-          <context context-type="linenumber">326</context>
-=======
           <context context-type="linenumber">328</context>
->>>>>>> 86d223fd
         </context-group>
       </trans-unit>
       <trans-unit id="3178554336792037159" datatype="html">
         <source>Error retrieving mail accounts</source>
         <context-group purpose="location">
           <context context-type="sourcefile">src/app/components/manage/settings/settings.component.ts</context>
-<<<<<<< HEAD
-          <context context-type="linenumber">334</context>
-=======
           <context context-type="linenumber">336</context>
->>>>>>> 86d223fd
         </context-group>
       </trans-unit>
       <trans-unit id="1235706724900303689" datatype="html">
         <source>Error retrieving users</source>
         <context-group purpose="location">
           <context context-type="sourcefile">src/app/components/manage/settings/settings.component.ts</context>
-<<<<<<< HEAD
-          <context context-type="linenumber">351</context>
-=======
           <context context-type="linenumber">354</context>
->>>>>>> 86d223fd
         </context-group>
       </trans-unit>
       <trans-unit id="5610279464668232148" datatype="html">
         <source>Saved view &quot;<x id="PH" equiv-text="savedView.name"/>&quot; deleted.</source>
         <context-group purpose="location">
           <context context-type="sourcefile">src/app/components/manage/settings/settings.component.ts</context>
-<<<<<<< HEAD
-          <context context-type="linenumber">554</context>
-=======
           <context context-type="linenumber">558</context>
->>>>>>> 86d223fd
         </context-group>
       </trans-unit>
       <trans-unit id="3891152409365583719" datatype="html">
         <source>Settings saved</source>
         <context-group purpose="location">
           <context context-type="sourcefile">src/app/components/manage/settings/settings.component.ts</context>
-<<<<<<< HEAD
-          <context context-type="linenumber">676</context>
-=======
           <context context-type="linenumber">680</context>
->>>>>>> 86d223fd
         </context-group>
       </trans-unit>
       <trans-unit id="7217000812750597833" datatype="html">
         <source>Settings were saved successfully.</source>
         <context-group purpose="location">
           <context context-type="sourcefile">src/app/components/manage/settings/settings.component.ts</context>
-<<<<<<< HEAD
-          <context context-type="linenumber">677</context>
-=======
           <context context-type="linenumber">681</context>
->>>>>>> 86d223fd
         </context-group>
       </trans-unit>
       <trans-unit id="525012668859298131" datatype="html">
         <source>Settings were saved successfully. Reload is required to apply some changes.</source>
         <context-group purpose="location">
           <context context-type="sourcefile">src/app/components/manage/settings/settings.component.ts</context>
-<<<<<<< HEAD
-          <context context-type="linenumber">681</context>
-=======
           <context context-type="linenumber">685</context>
->>>>>>> 86d223fd
         </context-group>
       </trans-unit>
       <trans-unit id="8491974984518503778" datatype="html">
         <source>Reload now</source>
         <context-group purpose="location">
           <context context-type="sourcefile">src/app/components/manage/settings/settings.component.ts</context>
-<<<<<<< HEAD
-          <context context-type="linenumber">682</context>
-=======
           <context context-type="linenumber">686</context>
->>>>>>> 86d223fd
         </context-group>
       </trans-unit>
       <trans-unit id="6839066544204061364" datatype="html">
         <source>Use system language</source>
         <context-group purpose="location">
           <context context-type="sourcefile">src/app/components/manage/settings/settings.component.ts</context>
-<<<<<<< HEAD
-          <context context-type="linenumber">700</context>
-=======
           <context context-type="linenumber">704</context>
->>>>>>> 86d223fd
         </context-group>
       </trans-unit>
       <trans-unit id="7729897675462249787" datatype="html">
         <source>Use date format of display language</source>
         <context-group purpose="location">
           <context context-type="sourcefile">src/app/components/manage/settings/settings.component.ts</context>
-<<<<<<< HEAD
-          <context context-type="linenumber">707</context>
-=======
           <context context-type="linenumber">711</context>
->>>>>>> 86d223fd
         </context-group>
       </trans-unit>
       <trans-unit id="5260584511980773458" datatype="html">
         <source>Error while storing settings on server.</source>
         <context-group purpose="location">
           <context context-type="sourcefile">src/app/components/manage/settings/settings.component.ts</context>
-<<<<<<< HEAD
-          <context context-type="linenumber">727</context>
-=======
           <context context-type="linenumber">731</context>
->>>>>>> 86d223fd
         </context-group>
       </trans-unit>
       <trans-unit id="4510369340305901516" datatype="html">
         <source>Password has been changed, you will be logged out momentarily.</source>
         <context-group purpose="location">
           <context context-type="sourcefile">src/app/components/manage/settings/settings.component.ts</context>
-<<<<<<< HEAD
-          <context context-type="linenumber">769</context>
-=======
           <context context-type="linenumber">773</context>
->>>>>>> 86d223fd
         </context-group>
       </trans-unit>
       <trans-unit id="2753185112875184719" datatype="html">
         <source>Saved user &quot;<x id="PH" equiv-text="newUser.username"/>&quot;.</source>
         <context-group purpose="location">
           <context context-type="sourcefile">src/app/components/manage/settings/settings.component.ts</context>
-<<<<<<< HEAD
-          <context context-type="linenumber">776</context>
-=======
           <context context-type="linenumber">780</context>
->>>>>>> 86d223fd
         </context-group>
       </trans-unit>
       <trans-unit id="3471101514724661554" datatype="html">
         <source>Error saving user.</source>
         <context-group purpose="location">
           <context context-type="sourcefile">src/app/components/manage/settings/settings.component.ts</context>
-<<<<<<< HEAD
-          <context context-type="linenumber">787</context>
-=======
           <context context-type="linenumber">791</context>
->>>>>>> 86d223fd
         </context-group>
       </trans-unit>
       <trans-unit id="5565868288871970148" datatype="html">
         <source>Confirm delete user account</source>
         <context-group purpose="location">
           <context context-type="sourcefile">src/app/components/manage/settings/settings.component.ts</context>
-<<<<<<< HEAD
-          <context context-type="linenumber">795</context>
-=======
           <context context-type="linenumber">799</context>
->>>>>>> 86d223fd
         </context-group>
       </trans-unit>
       <trans-unit id="8133663925694885325" datatype="html">
         <source>This operation will permanently delete this user account.</source>
         <context-group purpose="location">
           <context context-type="sourcefile">src/app/components/manage/settings/settings.component.ts</context>
-<<<<<<< HEAD
-          <context context-type="linenumber">796</context>
-=======
           <context context-type="linenumber">800</context>
->>>>>>> 86d223fd
         </context-group>
       </trans-unit>
       <trans-unit id="857903183180440990" datatype="html">
         <source>Deleted user</source>
         <context-group purpose="location">
           <context context-type="sourcefile">src/app/components/manage/settings/settings.component.ts</context>
-<<<<<<< HEAD
-          <context context-type="linenumber">805</context>
-=======
           <context context-type="linenumber">809</context>
->>>>>>> 86d223fd
         </context-group>
       </trans-unit>
       <trans-unit id="1942566571910298572" datatype="html">
         <source>Error deleting user.</source>
         <context-group purpose="location">
           <context context-type="sourcefile">src/app/components/manage/settings/settings.component.ts</context>
-<<<<<<< HEAD
-          <context context-type="linenumber">812</context>
-=======
           <context context-type="linenumber">816</context>
->>>>>>> 86d223fd
         </context-group>
       </trans-unit>
       <trans-unit id="5766640174051730159" datatype="html">
         <source>Saved group &quot;<x id="PH" equiv-text="newGroup.name"/>&quot;.</source>
         <context-group purpose="location">
           <context context-type="sourcefile">src/app/components/manage/settings/settings.component.ts</context>
-<<<<<<< HEAD
-          <context context-type="linenumber">830</context>
-=======
           <context context-type="linenumber">834</context>
->>>>>>> 86d223fd
         </context-group>
       </trans-unit>
       <trans-unit id="8382042988405122578" datatype="html">
         <source>Error saving group.</source>
         <context-group purpose="location">
           <context context-type="sourcefile">src/app/components/manage/settings/settings.component.ts</context>
-<<<<<<< HEAD
-          <context context-type="linenumber">839</context>
-=======
           <context context-type="linenumber">843</context>
->>>>>>> 86d223fd
         </context-group>
       </trans-unit>
       <trans-unit id="6538873300613683004" datatype="html">
         <source>Confirm delete user group</source>
         <context-group purpose="location">
           <context context-type="sourcefile">src/app/components/manage/settings/settings.component.ts</context>
-<<<<<<< HEAD
-          <context context-type="linenumber">847</context>
-=======
           <context context-type="linenumber">851</context>
->>>>>>> 86d223fd
         </context-group>
       </trans-unit>
       <trans-unit id="7710984639498518244" datatype="html">
         <source>This operation will permanently delete this user group.</source>
         <context-group purpose="location">
           <context context-type="sourcefile">src/app/components/manage/settings/settings.component.ts</context>
-<<<<<<< HEAD
-          <context context-type="linenumber">848</context>
-=======
           <context context-type="linenumber">852</context>
->>>>>>> 86d223fd
         </context-group>
       </trans-unit>
       <trans-unit id="6834066329827670963" datatype="html">
         <source>Deleted group</source>
         <context-group purpose="location">
           <context context-type="sourcefile">src/app/components/manage/settings/settings.component.ts</context>
-<<<<<<< HEAD
-          <context context-type="linenumber">857</context>
-=======
           <context context-type="linenumber">861</context>
->>>>>>> 86d223fd
         </context-group>
       </trans-unit>
       <trans-unit id="8850738980935204840" datatype="html">
         <source>Error deleting group.</source>
         <context-group purpose="location">
           <context context-type="sourcefile">src/app/components/manage/settings/settings.component.ts</context>
-<<<<<<< HEAD
-          <context context-type="linenumber">864</context>
-=======
           <context context-type="linenumber">868</context>
->>>>>>> 86d223fd
         </context-group>
       </trans-unit>
       <trans-unit id="6327501535846658797" datatype="html">
         <source>Saved account &quot;<x id="PH" equiv-text="newMailAccount.name"/>&quot;.</source>
         <context-group purpose="location">
           <context context-type="sourcefile">src/app/components/manage/settings/settings.component.ts</context>
-<<<<<<< HEAD
-          <context context-type="linenumber">887</context>
-=======
           <context context-type="linenumber">891</context>
->>>>>>> 86d223fd
         </context-group>
       </trans-unit>
       <trans-unit id="8067594003836508139" datatype="html">
         <source>Error saving account.</source>
         <context-group purpose="location">
           <context context-type="sourcefile">src/app/components/manage/settings/settings.component.ts</context>
-<<<<<<< HEAD
-          <context context-type="linenumber">898</context>
-=======
           <context context-type="linenumber">902</context>
->>>>>>> 86d223fd
         </context-group>
       </trans-unit>
       <trans-unit id="5641934153807844674" datatype="html">
         <source>Confirm delete mail account</source>
         <context-group purpose="location">
           <context context-type="sourcefile">src/app/components/manage/settings/settings.component.ts</context>
-<<<<<<< HEAD
-          <context context-type="linenumber">906</context>
-=======
           <context context-type="linenumber">910</context>
->>>>>>> 86d223fd
         </context-group>
       </trans-unit>
       <trans-unit id="7176985344323395435" datatype="html">
         <source>This operation will permanently delete this mail account.</source>
         <context-group purpose="location">
           <context context-type="sourcefile">src/app/components/manage/settings/settings.component.ts</context>
-<<<<<<< HEAD
-          <context context-type="linenumber">907</context>
-=======
           <context context-type="linenumber">911</context>
->>>>>>> 86d223fd
         </context-group>
       </trans-unit>
       <trans-unit id="4233826387148482123" datatype="html">
         <source>Deleted mail account</source>
         <context-group purpose="location">
           <context context-type="sourcefile">src/app/components/manage/settings/settings.component.ts</context>
-<<<<<<< HEAD
-          <context context-type="linenumber">916</context>
-=======
           <context context-type="linenumber">920</context>
->>>>>>> 86d223fd
         </context-group>
       </trans-unit>
       <trans-unit id="6202503362522392111" datatype="html">
         <source>Error deleting mail account.</source>
         <context-group purpose="location">
           <context context-type="sourcefile">src/app/components/manage/settings/settings.component.ts</context>
-<<<<<<< HEAD
-          <context context-type="linenumber">925</context>
-=======
           <context context-type="linenumber">929</context>
->>>>>>> 86d223fd
         </context-group>
       </trans-unit>
       <trans-unit id="123368655395433699" datatype="html">
         <source>Saved rule &quot;<x id="PH" equiv-text="newMailRule.name"/>&quot;.</source>
         <context-group purpose="location">
           <context context-type="sourcefile">src/app/components/manage/settings/settings.component.ts</context>
-<<<<<<< HEAD
-          <context context-type="linenumber">945</context>
-=======
           <context context-type="linenumber">949</context>
->>>>>>> 86d223fd
         </context-group>
       </trans-unit>
       <trans-unit id="8951124554918814321" datatype="html">
         <source>Error saving rule.</source>
         <context-group purpose="location">
           <context context-type="sourcefile">src/app/components/manage/settings/settings.component.ts</context>
-<<<<<<< HEAD
-          <context context-type="linenumber">956</context>
-=======
           <context context-type="linenumber">960</context>
->>>>>>> 86d223fd
         </context-group>
       </trans-unit>
       <trans-unit id="3896080636020672118" datatype="html">
         <source>Confirm delete mail rule</source>
         <context-group purpose="location">
           <context context-type="sourcefile">src/app/components/manage/settings/settings.component.ts</context>
-<<<<<<< HEAD
-          <context context-type="linenumber">964</context>
-=======
           <context context-type="linenumber">968</context>
->>>>>>> 86d223fd
         </context-group>
       </trans-unit>
       <trans-unit id="2250372580580310337" datatype="html">
         <source>This operation will permanently delete this mail rule.</source>
         <context-group purpose="location">
           <context context-type="sourcefile">src/app/components/manage/settings/settings.component.ts</context>
-<<<<<<< HEAD
-          <context context-type="linenumber">965</context>
-=======
           <context context-type="linenumber">969</context>
->>>>>>> 86d223fd
         </context-group>
       </trans-unit>
       <trans-unit id="9077981247971516916" datatype="html">
         <source>Deleted mail rule</source>
         <context-group purpose="location">
           <context context-type="sourcefile">src/app/components/manage/settings/settings.component.ts</context>
-<<<<<<< HEAD
-          <context context-type="linenumber">974</context>
-=======
           <context context-type="linenumber">978</context>
->>>>>>> 86d223fd
         </context-group>
       </trans-unit>
       <trans-unit id="2033194641751367552" datatype="html">
         <source>Error deleting mail rule.</source>
         <context-group purpose="location">
           <context context-type="sourcefile">src/app/components/manage/settings/settings.component.ts</context>
-<<<<<<< HEAD
-          <context context-type="linenumber">982</context>
-=======
           <context context-type="linenumber">986</context>
         </context-group>
       </trans-unit>
@@ -5553,7 +5473,6 @@
         <context-group purpose="location">
           <context context-type="sourcefile">src/app/components/manage/settings/settings.component.ts</context>
           <context context-type="linenumber">1006</context>
->>>>>>> 86d223fd
         </context-group>
       </trans-unit>
       <trans-unit id="5101757640976222639" datatype="html">
