import json
import os
import re
import tempfile
import time
from pathlib import Path
from typing import Optional
from typing import TYPE_CHECKING

import requests
from PIL import Image
from django.conf import settings
from django.core.cache import cache
from pypdf import PdfReader
from pypdf.errors import PdfReadError, PdfStreamError

<<<<<<< HEAD
from documents.models import DossierForm
=======
from documents.common import ocr_file_webhook, get_setting_ocr
from documents.models import TaskType
>>>>>>> ffb14a48
from documents.parsers import DocumentParser
from documents.parsers import ParseError
from documents.parsers import make_thumbnail_from_pdf
from documents.render_pdf import render_pdf_ocr
from documents.utils import maybe_override_pixel_limit
from documents.utils import run_subprocess
from edoc.config import OcrConfig
from edoc.models import ApplicationConfiguration, ArchiveFileChoices
from edoc.models import CleanChoices
from edoc.models import ModeChoices
from edoc.settings import BASE_DIR


class NoTextFoundException(Exception):
    pass


class RtlLanguageException(Exception):
    pass


class RasterisedDocumentCustomParser(DocumentParser):
    """
    This parser uses Tesseract to try and get some text out of a rasterised
    image, whether it's a PDF, or other graphical format (JPEG, TIFF, etc.)
    """

    logging_name = "edoc.parsing.pdf"
    file_id = None
    def get_settings(self) -> OcrConfig:
        """
        This parser uses the OCR configuration settings to parse documents
        """
        return OcrConfig()

    def get_page_count(self, document_path, mime_type):
        page_count = None
        if mime_type == "application/pdf":
            try:
                import pikepdf

                with pikepdf.Pdf.open(document_path) as pdf:
                    page_count = len(pdf.pages)
            except Exception as e:
                self.log.warning(
                    f"Unable to determine PDF page count {document_path}: {e}",
                )
        return page_count

    def get_file_id(self):
        return str(self.file_id) if self.file_id else None

    def extract_metadata(self, document_path, mime_type):
        result = []
        if mime_type == "application/pdf":
            import pikepdf

            namespace_pattern = re.compile(r"\{(.*)\}(.*)")

            pdf = pikepdf.open(document_path)
            meta = pdf.open_metadata()
            for key, value in meta.items():
                if isinstance(value, list):
                    value = " ".join([str(e) for e in value])
                value = str(value)
                try:
                    m = namespace_pattern.match(key)
                    if m is None:  # pragma: no cover
                        continue
                    namespace = m.group(1)
                    key_value = m.group(2)
                    try:
                        namespace.encode("utf-8")
                        key_value.encode("utf-8")
                    except UnicodeEncodeError as e:  # pragma: no cover
                        self.log.debug(f"Skipping metadata key {key}: {e}")
                        continue
                    result.append(
                        {
                            "namespace": namespace,
                            "prefix": meta.REVERSE_NS[namespace],
                            "key": key_value,
                            "value": value,
                        },
                    )
                except Exception as e:
                    self.log.warning(
                        f"Error while reading metadata {key}: {value}. Error: {e}",
                    )
        return result

    def get_thumbnail(self, document_path, mime_type, file_name=None):
        return make_thumbnail_from_pdf(
            self.archive_path or document_path,
            self.tempdir,
            self.logging_group,
        )

    def is_image(self, mime_type) -> bool:
        return mime_type in [
            "image/png",
            "image/jpeg",
            "image/tiff",
            "image/bmp",
            "image/gif",
            "image/webp",
        ]

    def has_alpha(self, image) -> bool:
        with Image.open(image) as im:
            return im.mode in ("RGBA", "LA")

    def remove_alpha(self, image_path: str) -> Path:
        no_alpha_image = Path(self.tempdir) / "image-no-alpha"
        run_subprocess(
            [
                settings.CONVERT_BINARY,
                "-alpha",
                "off",
                image_path,
                no_alpha_image,
            ],
            logger=self.log,
        )
        return no_alpha_image

    def get_dpi(self, image) -> Optional[int]:
        try:
            with Image.open(image) as im:
                x, y = im.info["dpi"]
                return round(x)
        except Exception as e:
            self.log.warning(
                f"Error while getting DPI from image {image}: {e}")
            return None

    def get_api_call_count(self):
        return self.api_call_count

    def calculate_a4_dpi(self, image) -> Optional[int]:
        try:
            with Image.open(image) as im:
                width, height = im.size
                # divide image width by A4 width (210mm) in inches.
                dpi = int(width / (21 / 2.54))
                self.log.debug(
                    f"Estimated DPI {dpi} based on image width {width}")
                return dpi

        except Exception as e:
            self.log.warning(
                f"Error while calculating DPI for image {image}: {e}")
            return None

    # call api
    def call_ocr_api_with_retries(self, method, url, headers, params, payload,
                                  max_retries=5, delay=5, timeout=100,
                                  status_code_success=[200],
                                  status_code_fail=[], data_compare={}):

        retries = 0
        data_ocr = None
        while retries < max_retries:
            try:
                response_ocr = requests.request(method, url, headers=headers,
                                                params=params, data=payload,
                                                timeout=timeout, )
                self.log.info("Got response", url , response_ocr.status_code)
                if response_ocr.status_code in status_code_success:
                    flag = False
                    for key, value in data_compare.items():
                        if response_ocr.json().get(key, None) == value:
                            flag = True
                            break
                    if flag:
                        retries += 1
                        time.sleep(delay)
                    else:
                        return response_ocr.json()
                if response_ocr.status_code in status_code_fail:
                    self.log.error("Got response", response_ocr.status_code)
                    return False
                else:
                    self.log.error('OCR error response: %s, status code: %s',
                                   response_ocr.content, response_ocr.status_code)
                    retries += 1
                    time.sleep(delay)
            except requests.exceptions.Timeout:
                retries += 1
                self.log.warning(
                    f'OCR request timed out. Retrying... time{retries}')
                time.sleep(delay)
            except requests.exceptions.RequestException as e:
                self.log.exception('OCR request failed: %s', e)
                break

            except Exception as e:
                self.log.exception(e)
                break

        self.log.error('Max retries reached. OCR request failed.')
        return None

    def get_access_and_refresh_token(self, refresh_token_ocr, api_refresh_ocr,
                                     username_ocr, password_ocr,
                                     api_login_ocr):
        # check token
        headers = {
            'Content-Type': 'application/json'
        }
        payload = json.dumps({
            "refresh": f"{refresh_token_ocr}"
        })
        token = self.call_ocr_api_with_retries("POST", api_refresh_ocr,
                                               headers,
                                               params={},
                                               payload=payload,
                                               max_retries=2,
                                               delay=5,
                                               timeout=20,
                                               status_code_fail=[401,400])
        if token == False:
            token = self.login_ocr(username_ocr, password_ocr, api_login_ocr)
        return token

    def login_ocr(self, username_ocr, password_ocr, api_login_ocr):
        # check token
        payload = f"username={username_ocr}&password={password_ocr}"
        headers = {
            'Content-Type': 'application/x-www-form-urlencoded'
        }

        return self.call_ocr_api_with_retries("POST", api_login_ocr,
                                              headers=headers,
                                              params={},
                                              payload=payload,
                                              max_retries=2,
                                              delay=5,
                                              timeout=20)

    def ocr_file_retry(self, path_file, username_ocr, password_ocr, api_login_ocr, api_refresh_ocr, api_upload_file_ocr, api_call_count, **args):
        # data general
        data_ocr = None
        data_ocr_fields = None
        form_code = ""
        refresh_token_ocr = cache.get("refresh_token_ocr", '')

        # count page number
        page_count = 1
        try:
            with open(path_file, 'rb') as f:
                pdf_reader = PdfReader(f)
                page_count = len(pdf_reader.pages)
        except (OSError, IOError, ValueError, PdfReadError, PdfStreamError):
            pass
        # check token
        try:

            app_config: ApplicationConfiguration | None
            # access_token_ocr = args.get("access_token_ocr", 'None')
            access_token_ocr = cache.get('access_token_ocr','')
            # login API custom-field
            if len(args) == 0 and args.get('form_code') == '':
                return data_ocr, data_ocr_fields, form_code

            # upload file -------------------
            headers = {
                'Authorization': f"Bearer {access_token_ocr}"
            }

            with open(path_file, 'rb') as file:
                pdf_data = file.read()
            payload = {'title': (str(path_file).split("/")[-1]),
                       'folder': settings.FOLDER_UPLOAD,
                       'extract': '1'}
            response_upload = requests.post(api_upload_file_ocr, data=payload,
                                            files={
                                                'file': (
                                                    str(path_file).split("/")[
                                                        -1],
                                                    pdf_data)},
                                            headers=headers)

            # login get access token and refresh token
            if access_token_ocr == '' or response_upload.status_code == 401:
                token = self.get_access_and_refresh_token(
                    username_ocr=username_ocr,
                    password_ocr=password_ocr,
                    api_login_ocr=api_login_ocr,
                    refresh_token_ocr=refresh_token_ocr,
                    api_refresh_ocr=api_refresh_ocr)
                token = token.get('data', None)
                if token is not None and token.get('access', '') != '' and token.get('refresh', '') != '':
                    cache.set("access_token_ocr",token['access'],86400)
                    cache.set("refresh_token_ocr",token['refresh'],86400)

                elif token is not None and token.get('access','') != '' and token.get('refresh', '') == '':
                    cache.set("access_token_ocr",token['access'],86400)

                else:
                    raise Exception(
                        "Cannot get access token and refresh token")
                # app_config.save()

                headers = {
                    'Authorization': f"Bearer {cache.get('access_token_ocr','')}"
                }
                pdf_data = None
                with open(path_file, 'rb') as file:
                    pdf_data = file.read()

                payload = {'title': (str(path_file).split("/")[-1]),
                           'folder': settings.FOLDER_UPLOAD,
                           'extract': '1'}
                response_upload = requests.post(api_upload_file_ocr,
                                                data=payload,
                                                files={'file': (str(path_file).split("/")[-1], pdf_data)},
                                                headers=headers)

            if response_upload.status_code == 201:
                get_file_id = response_upload.json().get('id', '')
                self.file_id = get_file_id

                # else :
                #     # logging.error('upload file: ', response_upload.status_code)
                #     return data_ocr, data_ocr_fields, form_code

                # ocr by file_id --------------------------
                params = {'file_id': get_file_id}
                url_ocr_pdf_by_fileid = settings.API_OCR_BY_FILE_ID
                data_ocr_general = self.call_ocr_api_with_retries("GET",
                                                                  url_ocr_pdf_by_fileid,
                                                                  headers,
                                                                  params,
                                                                  {},
                                                                  max_retries=5,
                                                                  delay=page_count * int(settings.DELAY_OCR),
                                                                  timeout=30,
                                                                  data_compare={'status_code': 1})

                if data_ocr_general is not None:
                    data_ocr = data_ocr_general.get('response', None)
                    enable_ocr_field = cache.get("enable_ocr_field", False)
                    url_ocr_pdf_custom_field_by_fileid = cache.get(
                        "api_ocr_field", False)
                    self.api_call_count+=1
                    if not enable_ocr_field and not url_ocr_pdf_custom_field_by_fileid:
                        return (data_ocr, data_ocr_fields, form_code)


        # except Exception as e:
        #     self.log.error("error", e)
        finally:
            return (data_ocr, data_ocr_fields, form_code)

    # # get ocr file img/pdf
    # def ocr_file(self, path_file, dossier_form:DossierForm):

    #     application_configuration=ApplicationConfiguration.objects.filter().first()
    #     application_configuration: ApplicationConfiguration|None
    #     access_token_ocr=application_configuration.api_ocr.get("access_token",None)

    #     if access_token_ocr == '':
    #         access_token_ocr = self.login_ocr(application_configuration=application_configuration)
    #         if access_token_ocr is not None:
    #             application_configuration.api_ocr["access_token"]=access_token['access_token']

    #     # upload file
    #     get_file_id = ''
    #     url_upload_file = application_configuration.api_ocr.get("upload_file",None)
    #     headers = {
    #         'Authorization': f"Bearer {application_configuration.api_ocr['access_token']}"
    #     }
    #     pdf_data = None
    #     with open(path_file, 'rb') as file:
    #         pdf_data = file.read()

    #     response_upload = requests.post(url_upload_file, files={'file': (str(path_file).split("/")[-1], pdf_data)}, headers=headers)
    #     if response_upload.status_code == 200:
    #         get_file_id = response_upload.json().get('file_id','')
    #     else:
    #         logging.error('upload file: ',response_upload.status_code)

    #     # ocr by file_id
    #     params = {'file_id': get_file_id}
    #     url_ocr_pdf_by_fileid = application_configuration.api_ocr.get("ocr_by_file_id",None)
    #     data_ocr = self.call_ocr_api_with_retries("POST",url_ocr_pdf_by_fileid, headers, params, {}, 5, 5, 100)

    #     # login API custom-field
    #     if dossier_form is None:
    #         return (data_ocr,None)

    #     if len(application_configuration.api_ocr_field)>0 and dossier_form.form_rule != '':
    #         # login for the first time ...
    #         access_token = application_configuration.api_ocr_field.get("access_token",None)
    #         if access_token == '':
    #             token = self.login_ocr_field(application_configuration=application_configuration)
    #             if token is not None:
    #                 application_configuration.api_ocr_field["access_token"]=token['access']
    #                 application_configuration.api_ocr_field["refresh_token"]=token['refresh']
    #                 application_configuration.save()
    #         url_ocr_pdf_custom_field_by_fileid = application_configuration.api_ocr_field.get("ocr")
    #         payload = json.dumps({
    #         "request_id": f"{get_file_id}",
    #         "list_form_code": [
    #             f"{dossier_form.form_rule}"
    #         ]
    #         })
    #         headers = {
    #             'Authorization': f"Bearer {application_configuration.api_ocr_field['access_token']}",
    #             'Content-Type': 'application/json'
    #         }
    #         data_ocr_fields = self.call_ocr_api_with_retries("POST",url_ocr_pdf_custom_field_by_fileid, headers, params, payload, 5, 5, 100,status_code_fail=[401])
    #         # self.log.info("gia tri application_configuration", data_ocr_fields)

    #         # if token expire or WRONG
    #         if data_ocr_fields == False:
    #             token = self.get_token_ocr_field_by_refresh_token(application_configuration)
    #             if token is not None and token != False:
    #                 application_configuration.api_ocr_field["access_token"]=token['access']
    #                 application_configuration.api_ocr_field["refresh_token"]=token['refresh']
    #                 application_configuration.save()

    #                 # repeat ocr_field
    #                 payload = json.dumps({
    #                 "request_id": f"{get_file_id}",
    #                 "list_form_code": [
    #                     f"{dossier_form.form_rule}"
    #                 ]
    #                 })
    #                 headers = {
    #                     'Authorization': f"Bearer {application_configuration.api_ocr_field.get('access_token')}",
    #                     'Content-Type': 'application/json'
    #                 }
    #                 self.log.log("ocr field-------------", headers)
    #                 data_ocr_fields = self.call_ocr_api_with_retries("POST",url_ocr_pdf_custom_field_by_fileid, headers, params, payload, 5, 5, 100,status_code_fail=[401])

    #     return (data_ocr,data_ocr_fields)

    def ocr_img_or_pdf(self, document_path, mime_type, sidecar,
                       output_file, task_id, **kwargs):

        data_ocr = None
        data_ocr_fields = None

        try:
            username_ocr = get_setting_ocr('username_ocr')
            password_ocr = get_setting_ocr('password_ocr')
            api_login_ocr = settings.API_LOGIN_OCR
            api_refresh_ocr = settings.API_REFRESH_OCR
            api_upload_file_ocr = settings.API_UPLOAD_FILE_OCR
            self.log.info(
                f"settings.METHOD_OCR {settings.METHOD_OCR}, {TaskType.OCR_WEBHOOK.label}")
            if settings.METHOD_OCR == TaskType.OCR_RETRY.label:
                data_ocr, data_ocr_fields, form_code = self.ocr_file_retry(
                    path_file=document_path, username_ocr=username_ocr,
                    password_ocr=password_ocr, api_login_ocr=api_login_ocr,
                    api_refresh_ocr=api_refresh_ocr,
                    api_upload_file_ocr=api_upload_file_ocr,
                    **kwargs)
            elif settings.METHOD_OCR == TaskType.OCR_WEBHOOK.label:
                self.log.debug('webhook--------------------')
                data_ocr, data_ocr_fields, file_id_res, api_call_count_res = ocr_file_webhook(
                path_file=document_path, username_ocr=username_ocr,
                password_ocr=password_ocr, api_login_ocr=api_login_ocr,
                api_refresh_ocr=api_refresh_ocr,
                api_upload_file_ocr=api_upload_file_ocr,
                api_call_count=self.api_call_count,
                    task_id=self.task_id,
                **kwargs)
                self.file_id=file_id_res
                self.api_call_count=api_call_count_res


            render_pdf_ocr(input_path=document_path, output_path=output_file,
                           data_ocr=data_ocr,
                           quality_compress=self.quality_compress,
                           font_path=os.path.join(BASE_DIR,
                                                  "edoc_ocr_custom/fonts/arial-font/arial.ttf"))
            content_formated = ""
            if data_ocr is not None:
                content_formated = data_ocr.get("content_formated", "")
            if len(content_formated)>0:
                    with open(sidecar, "w") as txt_sidecar:
                        txt_sidecar.write(data_ocr.get("content_formated", ""))
            # draw_text_on_pdf(
            #     input_path=document_path,
            #     output_path=output_file,
            #     data=data_ocr,
            #     font_path=os.path.join(os.path.dirname(os.path.abspath(__file__)),
            #                          'fonts', 'arial-font/arial.ttf'))
            # draw_invisible_text(
            #     input_path=document_path,
            #     output_path=output_file,
            #     data=data_ocr,
            #     quality=int(self.quality_compress),
            #     font_path=os.path.join(os.path.dirname(os.path.abspath(__file__)),
            #                            'fonts', 'arial-font/arial.ttf')
            # )

            return data_ocr, data_ocr_fields

        except Exception as e:
                raise ParseError(f"{e.__class__.__name__}: {e!s}") from e


    def extract_text(
        self,
        sidecar_file: Optional[Path],
        pdf_file: Path,
    ) -> Optional[str]:
        # When re-doing OCR, the sidecar contains ONLY the new text, not
        # the whole text, so do not utilize it in that case
        if (
            sidecar_file is not None
            and os.path.isfile(sidecar_file)
            and self.settings.mode != "redo"
        ):
            text = self.read_file_handle_unicode_errors(sidecar_file)

            if "[OCR skipped on page" not in text:
                # This happens when there's already text in the input file.
                # The sidecar file will only contain text for OCR'ed pages.
                self.log.debug("Using text from sidecar file")
                return post_process_text(text)
            else:
                self.log.debug("Incomplete sidecar file: discarding.")

        # no success with the sidecar file, try PDF

        if not os.path.isfile(pdf_file):
            return None

        try:
            text = None
            with tempfile.NamedTemporaryFile(
                mode="w+",
                dir=self.tempdir,
            ) as tmp:
                run_subprocess(
                    [
                        "pdftotext",
                        "-q",
                        "-layout",
                        "-enc",
                        "UTF-8",
                        pdf_file,
                        tmp.name,
                    ],
                    logger=self.log,
                )
                text = self.read_file_handle_unicode_errors(Path(tmp.name))

            return post_process_text(text)

        except Exception:
            #  If pdftotext fails, fall back to OCR.
            self.log.warning(
                "Error while getting text from PDF document with pdftotext",
                exc_info=True,
            )
            # probably not a PDF file.
            return None

    def construct_ocrmypdf_parameters(
        self,
        input_file,
        mime_type,
        output_file,
        sidecar_file,
        safe_fallback=False,
    ):
        if TYPE_CHECKING:
            assert isinstance(self.settings, OcrConfig)
        ocrmypdf_args = {
            "input_file": input_file,
            "output_file": output_file,
            # need to use threads, since this will be run in daemonized
            # processes via the task library.
            "use_threads": True,
            "jobs": settings.THREADS_PER_WORKER,
            "language": self.settings.language,
            "output_type": self.settings.output_type,
            "progress_bar": False,
        }

        if "pdfa" in ocrmypdf_args["output_type"]:
            ocrmypdf_args["color_conversion_strategy"] = (
                self.settings.color_conversion_strategy
            )

        if self.settings.mode == ModeChoices.FORCE or safe_fallback:
            ocrmypdf_args["force_ocr"] = True
        elif self.settings.mode in {
            ModeChoices.SKIP,
            ModeChoices.SKIP_NO_ARCHIVE,
        }:
            ocrmypdf_args["skip_text"] = True
        elif self.settings.mode == ModeChoices.REDO:
            ocrmypdf_args["redo_ocr"] = True
        else:  # pragma: no cover
            raise ParseError(f"Invalid ocr mode: {self.settings.mode}")

        if self.settings.clean == CleanChoices.CLEAN:
            ocrmypdf_args["clean"] = True
        elif self.settings.clean == CleanChoices.FINAL:
            if self.settings.mode == ModeChoices.REDO:
                ocrmypdf_args["clean"] = True
            else:
                # --clean-final is not compatible with --redo-ocr
                ocrmypdf_args["clean_final"] = True

        if self.settings.deskew and self.settings.mode != ModeChoices.REDO:
            # --deskew is not compatible with --redo-ocr
            ocrmypdf_args["deskew"] = True

        if self.settings.rotate:
            ocrmypdf_args["rotate_pages"] = True
            ocrmypdf_args[
                "rotate_pages_threshold"] = self.settings.rotate_threshold

        if self.settings.pages is not None and self.settings.pages > 0:
            ocrmypdf_args["pages"] = f"1-{self.settings.pages}"
        else:
            # sidecar is incompatible with pages
            ocrmypdf_args["sidecar"] = sidecar_file

        if self.is_image(mime_type):
            # This may be required, depending on the known imformation
            maybe_override_pixel_limit()

            dpi = self.get_dpi(input_file)
            a4_dpi = self.calculate_a4_dpi(input_file)

            if self.has_alpha(input_file):
                self.log.info(
                    f"Removing alpha layer from {input_file} "
                    "for compatibility with img2pdf",
                )
                # Replace the input file with the non-alpha
                ocrmypdf_args["input_file"] = self.remove_alpha(input_file)

            if dpi:
                self.log.debug(f"Detected DPI for image {input_file}: {dpi}")
                ocrmypdf_args["image_dpi"] = dpi
            elif self.settings.image_dpi is not None:
                ocrmypdf_args["image_dpi"] = self.settings.image_dpi
            elif a4_dpi:
                ocrmypdf_args["image_dpi"] = a4_dpi
            else:
                raise ParseError(
                    f"Cannot produce archive PDF for image {input_file}, "
                    f"no DPI information is present in this image and "
                    f"OCR_IMAGE_DPI is not set.",
                )
            if ocrmypdf_args["image_dpi"] < 70:  # pragma: no cover
                self.log.warning(
                    f"Image DPI of {ocrmypdf_args['image_dpi']} is low, OCR may fail",
                )

        if self.settings.user_args is not None:
            try:
                ocrmypdf_args = {**ocrmypdf_args, **self.settings.user_args}
            except Exception as e:
                self.log.warning(
                    f"There is an issue with EDOC_OCR_USER_ARGS, so "
                    f"they will not be used. Error: {e}",
                )

        if (
            self.settings.max_image_pixel is not None
            and self.settings.max_image_pixel >= 0
        ):
            # Convert pixels to mega-pixels and provide to ocrmypdf
            max_pixels_mpixels = self.settings.max_image_pixel / 1_000_000.0
            msg = (
                "OCR pixel limit is disabled!"
                if max_pixels_mpixels == 0
                else f"Calculated {max_pixels_mpixels} megapixels for OCR"
            )
            self.log.debug(msg)
            ocrmypdf_args["max_image_mpixels"] = max_pixels_mpixels

        return ocrmypdf_args

    def parse(self, document_path: Path, mime_type, file_name=None,
              dossier_form=None):
        # This forces tesseract to use one core per page.
        os.environ["OMP_THREAD_LIMIT"] = "1"
        VALID_TEXT_LENGTH = 50

        if mime_type == "application/pdf":
            text_original = self.extract_text(None, document_path)
            original_has_text = (
                text_original is not None and len(
                text_original) > VALID_TEXT_LENGTH
            )
        else:
            text_original = None
            original_has_text = False

        # If the original has text, and the user doesn't want an archive,
        # we're done here
        skip_archive_for_text = (
            self.settings.mode == ModeChoices.SKIP_NO_ARCHIVE
            or self.settings.skip_archive_file
            in {
                ArchiveFileChoices.WITH_TEXT,
                ArchiveFileChoices.ALWAYS,
            }
        )
        if skip_archive_for_text and original_has_text:
            self.log.debug("Document has text, skipping OCRmyPDF entirely.")
            self.text = text_original
            return

        # Either no text was in the original or there should be an archive
        # file created, so OCR the file and create an archive with any
        # text located via OCR

        from ocrmypdf import EncryptedPdfError
        from ocrmypdf import InputFileError
        from ocrmypdf import SubprocessOutputError

        archive_path = Path(os.path.join(self.tempdir, "archive.pdf"))
        sidecar_file = Path(os.path.join(self.tempdir, "sidecar.txt"))

        args = self.construct_ocrmypdf_parameters(
            document_path,
            mime_type,
            archive_path,
            sidecar_file,
        )
        data_ocr, data_ocr_fields = None, None
        try:
            self.log.debug(f"Calling OCRmyPDF with args: {args} ")
            # ocrmypdf.ocr(**args)
            # data_ocr, data_ocr_fields, form_code = self.ocr_img_or_pdf(
            #     document_path, mime_type, dossier_form, **args)
            if self.settings.skip_archive_file != ArchiveFileChoices.ALWAYS:
                self.archive_path = archive_path

            self.text = self.extract_text(sidecar_file, archive_path)

            if not self.text:
                raise NoTextFoundException(
                    "No text was found in the original document")
        except EncryptedPdfError:
            self.log.warning(
                "This file is encrypted, OCR is impossible. Using "
                "any text present in the original file.",
            )
            if original_has_text:
                self.text = text_original
        except SubprocessOutputError as e:
            if "Ghostscript PDF/A rendering" in str(e):
                self.log.warning(
                    "Ghostscript PDF/A rendering failed, consider setting "
                    "EDOC_OCR_USER_ARGS: '{\"continue_on_soft_render_error\": true}'",
                )

            raise ParseError(
                f"SubprocessOutputError: {e!s}. See logs for more information.",
            ) from e
        except (NoTextFoundException, InputFileError) as e:
            self.log.warning(
                f"Encountered an error while running OCR: {e!s}. "
                f"Attempting force OCR to get the text.",
            )

            archive_path_fallback = Path(
                os.path.join(self.tempdir, "archive-fallback.pdf"),
            )
            sidecar_file_fallback = Path(
                os.path.join(self.tempdir, "sidecar-fallback.txt"),
            )

            # Attempt to run OCR with safe settings.

            args = self.construct_ocrmypdf_parameters(
                document_path,
                mime_type,
                archive_path_fallback,
                sidecar_file_fallback,
                safe_fallback=True,
            )

            try:
                self.log.debug(f"Fallback: Calling OCRmyPDF with args: {args} {archive_path_fallback}")
                # ocrmypdf.ocr(**args)
                data_ocr, data_ocr_fields = self.ocr_img_or_pdf(
                    document_path=document_path, mime_type=mime_type,
                    task_id=self.task_id, **args)
                # Don't return the archived file here, since this file
                # is bigger and blurry due to --force-ocr.
                self.archive_path = archive_path_fallback
                self.text = self.extract_text(
                    sidecar_file_fallback,
                    archive_path_fallback,
                )

            except Exception as e:
                # If this fails, we have a serious issue at hand.
                raise ParseError(f"{e.__class__.__name__}: {e!s}") from e

        except Exception as e:
            # Anything else is probably serious.
            raise ParseError(f"{e.__class__.__name__}: {e!s}") from e

        # As a last resort, if we still don't have any text for any reason,
        # try to extract the text from the original document.
        if not self.text:
            if original_has_text:
                self.text = text_original
            else:
                self.log.warning(
                    f"No text was found in {document_path}, the content will "
                    f"be empty.",
                )
                self.text = ""
        return data_ocr_fields

    def parse_field(self, document_path: Path, mime_type, file_name=None):
        # This forces tesseract to use one core per page.
        os.environ["OMP_THREAD_LIMIT"] = "1"
        VALID_TEXT_LENGTH = 50
        from ocrmypdf import InputFileError

        archive_path = Path(os.path.join(self.tempdir, "archive.pdf"))
        sidecar_file = Path(os.path.join(self.tempdir, "sidecar.txt"))

        args = self.construct_ocrmypdf_parameters(
            document_path,
            mime_type,
            archive_path,
            sidecar_file,
        )
        data_ocr, data_ocr_fields, form_code = None, None, ''
        try:
            self.log.debug(f"Calling OCRmyPDF with args: {args}")
            # ocrmypdf.ocr(**args)
            data_ocr, data_ocr_fields, form_code = self.ocr_img_or_pdf(
                document_path, mime_type, **args)
            if self.settings.skip_archive_file != ArchiveFileChoices.ALWAYS:
                self.archive_path = archive_path

        except (InputFileError) as e:
            self.log.warning(
                f"Encountered an error while running OCR: {e!s}. "
                f"Attempting force OCR to get the text.",
            )

            archive_path_fallback = Path(
                os.path.join(self.tempdir, "archive-fallback.pdf"),
            )

            # Attempt to run OCR with safe settings.

            args = self.construct_ocrmypdf_parameters(
                document_path,
                mime_type,
                archive_path_fallback,
                safe_fallback=True,
            )

            try:
                self.log.debug(f"Fallback: Calling OCRmyPDF with args: {args}")
                # ocrmypdf.ocr(**args)
                data_ocr, data_ocr_fields, form_code = self.ocr_img_or_pdf(
                    document_path, mime_type, **args)

            except Exception as e:
                # If this fails, we have a serious issue at hand.
                raise ParseError(f"{e.__class__.__name__}: {e!s}") from e

        except Exception as e:
            # Anything else is probably serious.
            raise ParseError(f"{e.__class__.__name__}: {e!s}") from e

        return data_ocr_fields, form_code


def post_process_text(text):
    if not text:
        return None

    collapsed_spaces = re.sub(r"([^\S\r\n]+)", " ", text)
    no_leading_whitespace = re.sub(r"([\n\r]+)([^\S\n\r]+)", "\\1",
                                   collapsed_spaces)
    no_trailing_whitespace = re.sub(r"([^\S\n\r]+)$", "",
                                    no_leading_whitespace)

    # TODO: this needs a rework
    # replace \0 prevents issues with saving to postgres.
    # text may contain \0 when this character is present in PDF files.
    return no_trailing_whitespace.strip().replace("\0", " ")<|MERGE_RESOLUTION|>--- conflicted
+++ resolved
@@ -14,12 +14,8 @@
 from pypdf import PdfReader
 from pypdf.errors import PdfReadError, PdfStreamError
 
-<<<<<<< HEAD
-from documents.models import DossierForm
-=======
 from documents.common import ocr_file_webhook, get_setting_ocr
 from documents.models import TaskType
->>>>>>> ffb14a48
 from documents.parsers import DocumentParser
 from documents.parsers import ParseError
 from documents.parsers import make_thumbnail_from_pdf
@@ -260,11 +256,14 @@
                                               delay=5,
                                               timeout=20)
 
-    def ocr_file_retry(self, path_file, username_ocr, password_ocr, api_login_ocr, api_refresh_ocr, api_upload_file_ocr, api_call_count, **args):
+    def ocr_file_retry(self, path_file, username_ocr, password_ocr,
+                       api_login_ocr, api_refresh_ocr, api_upload_file_ocr,
+                       api_call_count, **args):
         # data general
         data_ocr = None
         data_ocr_fields = None
         form_code = ""
+        app_config = ApplicationConfiguration.objects.filter().first()
         refresh_token_ocr = cache.get("refresh_token_ocr", '')
 
         # count page number
@@ -483,15 +482,15 @@
             elif settings.METHOD_OCR == TaskType.OCR_WEBHOOK.label:
                 self.log.debug('webhook--------------------')
                 data_ocr, data_ocr_fields, file_id_res, api_call_count_res = ocr_file_webhook(
-                path_file=document_path, username_ocr=username_ocr,
-                password_ocr=password_ocr, api_login_ocr=api_login_ocr,
-                api_refresh_ocr=api_refresh_ocr,
-                api_upload_file_ocr=api_upload_file_ocr,
-                api_call_count=self.api_call_count,
+                    path_file=document_path, username_ocr=username_ocr,
+                    password_ocr=password_ocr, api_login_ocr=api_login_ocr,
+                    api_refresh_ocr=api_refresh_ocr,
+                    api_upload_file_ocr=api_upload_file_ocr,
+                    api_call_count=self.api_call_count,
                     task_id=self.task_id,
-                **kwargs)
-                self.file_id=file_id_res
-                self.api_call_count=api_call_count_res
+                    **kwargs)
+                self.file_id = file_id_res
+                self.api_call_count = api_call_count_res
 
 
             render_pdf_ocr(input_path=document_path, output_path=output_file,
