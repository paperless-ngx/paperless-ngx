# coding=utf-8

import logging
import os
import re
import uuid
from collections import OrderedDict

import dateutil.parser
from django.conf import settings
from django.db import models
from django.template.defaultfilters import slugify
from django.utils import timezone
from django.utils.text import slugify
from fuzzywuzzy import fuzz

from .managers import LogManager

try:
    from django.core.urlresolvers import reverse
except ImportError:
    from django.urls import reverse


class MatchingModel(models.Model):

    name = models.CharField(max_length=128, unique=True)
    slug = models.SlugField(blank=True, editable=False)

    automatic_classification = models.BooleanField(default=False, help_text='Automatically assign to newly added documents based on current usage in your document collection.')

    class Meta:
        abstract = True
        ordering = ("name",)

    def __str__(self):
        return self.name

    def save(self, *args, **kwargs):

<<<<<<< HEAD
        if not self.slug:
            self.slug = slugify(self.name)
=======
        self.match = self.match.lower()
        self.slug = slugify(self.name)
>>>>>>> 3c2a1a8c

        models.Model.save(self, *args, **kwargs)


class Correspondent(MatchingModel):

    # This regex is probably more restrictive than it needs to be, but it's
    # better safe than sorry.
    SAFE_REGEX = re.compile(r"^[\w\- ,.']+$")

    class Meta:
        ordering = ("name",)


class Tag(MatchingModel):

    COLOURS = (
        (1, "#a6cee3"),
        (2, "#1f78b4"),
        (3, "#b2df8a"),
        (4, "#33a02c"),
        (5, "#fb9a99"),
        (6, "#e31a1c"),
        (7, "#fdbf6f"),
        (8, "#ff7f00"),
        (9, "#cab2d6"),
        (10, "#6a3d9a"),
        (11, "#b15928"),
        (12, "#000000"),
        (13, "#cccccc")
    )

    colour = models.PositiveIntegerField(choices=COLOURS, default=1)

    is_inbox_tag = models.BooleanField(
        default=False,
        help_text="Marks this tag as an inbox tag: All newly consumed documents will be tagged with inbox tags.")

    is_archived_tag = models.BooleanField(
        default=False,
        help_text="Marks this tag as an archive tag: All documents tagged with archive tags will never be modified automatically (i.e., modifying tags by matching rules)")


class DocumentType(MatchingModel):

    pass


class Document(models.Model):

    TYPE_PDF = "pdf"
    TYPE_PNG = "png"
    TYPE_JPG = "jpg"
    TYPE_GIF = "gif"
    TYPE_TIF = "tiff"
    TYPE_TXT = "txt"
    TYPE_CSV = "csv"
    TYPE_MD = "md"
    TYPES = (TYPE_PDF, TYPE_PNG, TYPE_JPG, TYPE_GIF, TYPE_TIF,
             TYPE_TXT, TYPE_CSV, TYPE_MD)

    STORAGE_TYPE_UNENCRYPTED = "unencrypted"
    STORAGE_TYPE_GPG = "gpg"
    STORAGE_TYPES = (
        (STORAGE_TYPE_UNENCRYPTED, "Unencrypted"),
        (STORAGE_TYPE_GPG, "Encrypted with GNU Privacy Guard")
    )

    correspondent = models.ForeignKey(
        Correspondent,
        blank=True,
        null=True,
        related_name="documents",
        on_delete=models.SET_NULL
    )

    title = models.CharField(max_length=128, blank=True, db_index=True)

    document_type = models.ForeignKey(
        DocumentType,
        blank=True,
        null=True,
        related_name="documents",
        on_delete=models.SET_NULL
    )

    content = models.TextField(
        db_index=True,
        blank=True,
        help_text="The raw, text-only data of the document.  This field is "
                  "primarily used for searching."
    )

    file_type = models.CharField(
        max_length=4,
        editable=False,
        choices=tuple([(t, t.upper()) for t in TYPES])
    )

    tags = models.ManyToManyField(
        Tag, related_name="documents", blank=True)

    checksum = models.CharField(
        max_length=32,
        editable=False,
        unique=True,
        help_text="The checksum of the original document (before it was "
                  "encrypted).  We use this to prevent duplicate document "
                  "imports."
    )

    created = models.DateTimeField(
        default=timezone.now, db_index=True)
    modified = models.DateTimeField(
        auto_now=True, editable=False, db_index=True)

    storage_type = models.CharField(
        max_length=11,
        choices=STORAGE_TYPES,
        default=STORAGE_TYPE_UNENCRYPTED,
        editable=False
    )

    added = models.DateTimeField(
        default=timezone.now, editable=False, db_index=True)

    archive_serial_number = models.IntegerField(
        blank=True,
        null=True,
        unique=True,
        db_index=True,
        help_text="The position of this document in your physical document archive.")

    class Meta:
        ordering = ("correspondent", "title")

    def __str__(self):
        created = self.created.strftime("%Y%m%d%H%M%S")
        if self.correspondent and self.title:
            return "{}: {} - {}".format(
                created, self.correspondent, self.title)
        if self.correspondent or self.title:
            return "{}: {}".format(created, self.correspondent or self.title)
        return str(created)

    @property
    def source_path(self):

        file_name = "{:07}.{}".format(self.pk, self.file_type)
        if self.storage_type == self.STORAGE_TYPE_GPG:
            file_name += ".gpg"

        return os.path.join(
            settings.MEDIA_ROOT,
            "documents",
            "originals",
            file_name
        )

    @property
    def source_file(self):
        return open(self.source_path, "rb")

    @property
    def file_name(self):
        return slugify(str(self)) + "." + self.file_type

    @property
    def download_url(self):
        return reverse("fetch", kwargs={"kind": "doc", "pk": self.pk})

    @property
    def thumbnail_path(self):

        file_name = "{:07}.png".format(self.pk)
        if self.storage_type == self.STORAGE_TYPE_GPG:
            file_name += ".gpg"

        return os.path.join(
            settings.MEDIA_ROOT,
            "documents",
            "thumbnails",
            file_name
        )

    @property
    def thumbnail_file(self):
        return open(self.thumbnail_path, "rb")

    @property
    def thumbnail_url(self):
        return reverse("fetch", kwargs={"kind": "thumb", "pk": self.pk})


class Log(models.Model):

    LEVELS = (
        (logging.DEBUG, "Debugging"),
        (logging.INFO, "Informational"),
        (logging.WARNING, "Warning"),
        (logging.ERROR, "Error"),
        (logging.CRITICAL, "Critical"),
    )

    group = models.UUIDField(blank=True)
    message = models.TextField()
    level = models.PositiveIntegerField(choices=LEVELS, default=logging.INFO)
    created = models.DateTimeField(auto_now_add=True)
    modified = models.DateTimeField(auto_now=True)

    objects = LogManager()

    class Meta:
        ordering = ("-modified",)

    def __str__(self):
        return self.message

    def save(self, *args, **kwargs):
        """
        To allow for the case where we don't want to group the message, we
        shouldn't force the caller to specify a one-time group value.  However,
        allowing group=None means that the manager can't differentiate the
        different un-grouped messages, so instead we set a random one here.
        """

        if not self.group:
            self.group = uuid.uuid4()

        models.Model.save(self, *args, **kwargs)


class FileInfo:

    # This epic regex *almost* worked for our needs, so I'm keeping it here for
    # posterity, in the hopes that we might find a way to make it work one day.
    ALMOST_REGEX = re.compile(
        r"^((?P<date>\d\d\d\d\d\d\d\d\d\d\d\d\d\dZ){separator})?"
        r"((?P<correspondent>{non_separated_word}+){separator})??"
        r"(?P<title>{non_separated_word}+)"
        r"({separator}(?P<tags>[a-z,0-9-]+))?"
        r"\.(?P<extension>[a-zA-Z.-]+)$".format(
            separator=r"\s+-\s+",
            non_separated_word=r"([\w,. ]|([^\s]-))"
        )
    )

    formats = "pdf|jpe?g|png|gif|tiff?|te?xt|md|csv"
    REGEXES = OrderedDict([
        ("created-correspondent-title-tags", re.compile(
            r"^(?P<created>\d\d\d\d\d\d\d\d(\d\d\d\d\d\d)?Z) - "
            r"(?P<correspondent>.*) - "
            r"(?P<title>.*) - "
            r"(?P<tags>[a-z0-9\-,]*)"
            r"\.(?P<extension>{})$".format(formats),
            flags=re.IGNORECASE
        )),
        ("created-title-tags", re.compile(
            r"^(?P<created>\d\d\d\d\d\d\d\d(\d\d\d\d\d\d)?Z) - "
            r"(?P<title>.*) - "
            r"(?P<tags>[a-z0-9\-,]*)"
            r"\.(?P<extension>{})$".format(formats),
            flags=re.IGNORECASE
        )),
        ("created-correspondent-title", re.compile(
            r"^(?P<created>\d\d\d\d\d\d\d\d(\d\d\d\d\d\d)?Z) - "
            r"(?P<correspondent>.*) - "
            r"(?P<title>.*)"
            r"\.(?P<extension>{})$".format(formats),
            flags=re.IGNORECASE
        )),
        ("created-title", re.compile(
            r"^(?P<created>\d\d\d\d\d\d\d\d(\d\d\d\d\d\d)?Z) - "
            r"(?P<title>.*)"
            r"\.(?P<extension>{})$".format(formats),
            flags=re.IGNORECASE
        )),
        ("correspondent-title-tags", re.compile(
            r"(?P<correspondent>.*) - "
            r"(?P<title>.*) - "
            r"(?P<tags>[a-z0-9\-,]*)"
            r"\.(?P<extension>{})$".format(formats),
            flags=re.IGNORECASE
        )),
        ("correspondent-title", re.compile(
            r"(?P<correspondent>.*) - "
            r"(?P<title>.*)?"
            r"\.(?P<extension>{})$".format(formats),
            flags=re.IGNORECASE
        )),
        ("title", re.compile(
            r"(?P<title>.*)"
            r"\.(?P<extension>{})$".format(formats),
            flags=re.IGNORECASE
        ))
    ])

    def __init__(self, created=None, correspondent=None, title=None, tags=(),
                 extension=None):

        self.created = created
        self.title = title
        self.extension = extension
        self.correspondent = correspondent
        self.tags = tags

    @classmethod
    def _get_created(cls, created):
        try:
            return dateutil.parser.parse("{:0<14}Z".format(created[:-1]))
        except ValueError:
            return None

    @classmethod
    def _get_correspondent(cls, name):
        if not name:
            return None
        return Correspondent.objects.get_or_create(name=name, defaults={
            "slug": slugify(name)
        })[0]

    @classmethod
    def _get_title(cls, title):
        return title

    @classmethod
    def _get_tags(cls, tags):
        r = []
        for t in tags.split(","):
            r.append(Tag.objects.get_or_create(
                slug=slugify(t),
                defaults={"name": t}
            )[0])
        return tuple(r)

    @classmethod
    def _get_extension(cls, extension):
        r = extension.lower()
        if r == "jpeg":
            return "jpg"
        if r == "tif":
            return "tiff"
        return r

    @classmethod
    def _mangle_property(cls, properties, name):
        if name in properties:
            properties[name] = getattr(cls, "_get_{}".format(name))(
                properties[name]
            )

    @classmethod
    def from_path(cls, path):
        """
        We use a crude naming convention to make handling the correspondent,
        title, and tags easier:
          "<date> - <correspondent> - <title> - <tags>.<suffix>"
          "<correspondent> - <title> - <tags>.<suffix>"
          "<correspondent> - <title>.<suffix>"
          "<title>.<suffix>"
        """

        for regex in cls.REGEXES.values():
            m = regex.match(os.path.basename(path))
            if m:
                properties = m.groupdict()
                cls._mangle_property(properties, "created")
                cls._mangle_property(properties, "correspondent")
                cls._mangle_property(properties, "title")
                cls._mangle_property(properties, "tags")
                cls._mangle_property(properties, "extension")
                return cls(**properties)<|MERGE_RESOLUTION|>--- conflicted
+++ resolved
@@ -38,13 +38,7 @@
 
     def save(self, *args, **kwargs):
 
-<<<<<<< HEAD
-        if not self.slug:
-            self.slug = slugify(self.name)
-=======
-        self.match = self.match.lower()
         self.slug = slugify(self.name)
->>>>>>> 3c2a1a8c
 
         models.Model.save(self, *args, **kwargs)
 
