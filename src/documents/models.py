import datetime
from pathlib import Path
from typing import Final

import pathvalidate
from celery import states
from django.conf import settings
from django.contrib.auth.models import Group
from django.contrib.auth.models import User
from django.core.exceptions import ValidationError
from django.core.validators import MaxValueValidator
from django.core.validators import MinValueValidator
from django.db import models
from django.utils import timezone
from django.utils.translation import gettext_lazy as _
from multiselectfield import MultiSelectField

if settings.AUDIT_LOG_ENABLED:
    from auditlog.registry import auditlog

from django.db.models import Case
from django.db.models.functions import Cast
from django.db.models.functions import Substr
from django_softdelete.models import SoftDeleteModel

from documents.data_models import DocumentSource
from documents.parsers import get_default_file_extension


class ModelWithOwner(models.Model):
    owner = models.ForeignKey(
        User,
        blank=True,
        null=True,
        default=None,
        on_delete=models.SET_NULL,
        verbose_name=_("owner"),
    )

    class Meta:
        abstract = True


class MatchingModel(ModelWithOwner):
    MATCH_NONE = 0
    MATCH_ANY = 1
    MATCH_ALL = 2
    MATCH_LITERAL = 3
    MATCH_REGEX = 4
    MATCH_FUZZY = 5
    MATCH_AUTO = 6

    MATCHING_ALGORITHMS = (
        (MATCH_NONE, _("None")),
        (MATCH_ANY, _("Any word")),
        (MATCH_ALL, _("All words")),
        (MATCH_LITERAL, _("Exact match")),
        (MATCH_REGEX, _("Regular expression")),
        (MATCH_FUZZY, _("Fuzzy word")),
        (MATCH_AUTO, _("Automatic")),
    )

    name = models.CharField(_("name"), max_length=128)

    match = models.CharField(_("match"), max_length=256, blank=True)

    matching_algorithm = models.PositiveIntegerField(
        _("matching algorithm"),
        choices=MATCHING_ALGORITHMS,
        default=MATCH_ANY,
    )

    is_insensitive = models.BooleanField(_("is insensitive"), default=True)

    class Meta:
        abstract = True
        ordering = ("name",)
        constraints = [
            models.UniqueConstraint(
                fields=["name", "owner"],
                name="%(app_label)s_%(class)s_unique_name_owner",
            ),
            models.UniqueConstraint(
                name="%(app_label)s_%(class)s_name_uniq",
                fields=["name"],
                condition=models.Q(owner__isnull=True),
            ),
        ]

    def __str__(self):
        return self.name


class Correspondent(MatchingModel):
    class Meta(MatchingModel.Meta):
        verbose_name = _("correspondent")
        verbose_name_plural = _("correspondents")


class Tag(MatchingModel):
    color = models.CharField(_("color"), max_length=7, default="#a6cee3")

    is_inbox_tag = models.BooleanField(
        _("is inbox tag"),
        default=False,
        help_text=_(
            "Marks this tag as an inbox tag: All newly consumed "
            "documents will be tagged with inbox tags.",
        ),
    )

    parent = models.ForeignKey(
        "self",
        blank=True,
        null=True,
        on_delete=models.CASCADE,
        related_name="children",
        verbose_name=_("parent"),
    )

    class Meta(MatchingModel.Meta):
        verbose_name = _("tag")
        verbose_name_plural = _("tags")

    def get_all_descendants(self):
        descendants = []
        for child in self.children.all():
            descendants.append(child)
            descendants.extend(child.get_all_descendants())
        return descendants

    def get_all_ancestors(self):
        ancestors = []
        if self.parent:
            ancestors.append(self.parent)
            ancestors.extend(self.parent.get_all_ancestors())
        return ancestors

    def clean(self):
        if self.parent == self:
            raise ValidationError("Cannot set itself as parent.")
        return super().clean()


class DocumentType(MatchingModel):
    class Meta(MatchingModel.Meta):
        verbose_name = _("document type")
        verbose_name_plural = _("document types")


class StoragePath(MatchingModel):
    path = models.TextField(
        _("path"),
    )

    class Meta(MatchingModel.Meta):
        verbose_name = _("storage path")
        verbose_name_plural = _("storage paths")


class Document(SoftDeleteModel, ModelWithOwner):
    STORAGE_TYPE_UNENCRYPTED = "unencrypted"
    STORAGE_TYPE_GPG = "gpg"
    STORAGE_TYPES = (
        (STORAGE_TYPE_UNENCRYPTED, _("Unencrypted")),
        (STORAGE_TYPE_GPG, _("Encrypted with GNU Privacy Guard")),
    )

    correspondent = models.ForeignKey(
        Correspondent,
        blank=True,
        null=True,
        related_name="documents",
        on_delete=models.SET_NULL,
        verbose_name=_("correspondent"),
    )

    storage_path = models.ForeignKey(
        StoragePath,
        blank=True,
        null=True,
        related_name="documents",
        on_delete=models.SET_NULL,
        verbose_name=_("storage path"),
    )

    title = models.CharField(_("title"), max_length=128, blank=True, db_index=True)

    document_type = models.ForeignKey(
        DocumentType,
        blank=True,
        null=True,
        related_name="documents",
        on_delete=models.SET_NULL,
        verbose_name=_("document type"),
    )

    content = models.TextField(
        _("content"),
        blank=True,
        help_text=_(
            "The raw, text-only data of the document. This field is "
            "primarily used for searching.",
        ),
    )

    mime_type = models.CharField(_("mime type"), max_length=256, editable=False)

    tags = models.ManyToManyField(
        Tag,
        related_name="documents",
        blank=True,
        verbose_name=_("tags"),
    )

    checksum = models.CharField(
        _("checksum"),
        max_length=32,
        editable=False,
        unique=True,
        help_text=_("The checksum of the original document."),
    )

    archive_checksum = models.CharField(
        _("archive checksum"),
        max_length=32,
        editable=False,
        blank=True,
        null=True,
        help_text=_("The checksum of the archived document."),
    )

    page_count = models.PositiveIntegerField(
        _("page count"),
        blank=False,
        null=True,
        unique=False,
        db_index=False,
        validators=[MinValueValidator(1)],
        help_text=_(
            "The number of pages of the document.",
        ),
    )

    created = models.DateField(
        _("created"),
        default=datetime.date.today,
        db_index=True,
    )

    modified = models.DateTimeField(
        _("modified"),
        auto_now=True,
        editable=False,
        db_index=True,
    )

    storage_type = models.CharField(
        _("storage type"),
        max_length=11,
        choices=STORAGE_TYPES,
        default=STORAGE_TYPE_UNENCRYPTED,
        editable=False,
    )

    added = models.DateTimeField(
        _("added"),
        default=timezone.now,
        editable=False,
        db_index=True,
    )

    filename = models.FilePathField(
        _("filename"),
        max_length=1024,
        editable=False,
        default=None,
        unique=True,
        null=True,
        help_text=_("Current filename in storage"),
    )

    archive_filename = models.FilePathField(
        _("archive filename"),
        max_length=1024,
        editable=False,
        default=None,
        unique=True,
        null=True,
        help_text=_("Current archive filename in storage"),
    )

    original_filename = models.CharField(
        _("original filename"),
        max_length=1024,
        editable=False,
        default=None,
        unique=False,
        null=True,
        help_text=_("The original name of the file when it was uploaded"),
    )

    ARCHIVE_SERIAL_NUMBER_MIN: Final[int] = 0
    ARCHIVE_SERIAL_NUMBER_MAX: Final[int] = 0xFF_FF_FF_FF

    archive_serial_number = models.PositiveIntegerField(
        _("archive serial number"),
        blank=True,
        null=True,
        unique=True,
        db_index=True,
        validators=[
            MaxValueValidator(ARCHIVE_SERIAL_NUMBER_MAX),
            MinValueValidator(ARCHIVE_SERIAL_NUMBER_MIN),
        ],
        help_text=_(
            "The position of this document in your physical document archive.",
        ),
    )

    class Meta:
        ordering = ("-created",)
        verbose_name = _("document")
        verbose_name_plural = _("documents")

    def __str__(self) -> str:
        created = self.created.isoformat()

        res = f"{created}"

        if self.correspondent:
            res += f" {self.correspondent}"
        if self.title:
            res += f" {self.title}"
        return res

    @property
    def source_path(self) -> Path:
        if self.filename:
            fname = str(self.filename)
        else:
            fname = f"{self.pk:07}{self.file_type}"
            if self.storage_type == self.STORAGE_TYPE_GPG:
                fname += ".gpg"  # pragma: no cover

        return (settings.ORIGINALS_DIR / Path(fname)).resolve()

    @property
    def source_file(self):
        return Path(self.source_path).open("rb")

    @property
    def has_archive_version(self) -> bool:
        return self.archive_filename is not None

    @property
    def archive_path(self) -> Path | None:
        if self.has_archive_version:
            return (settings.ARCHIVE_DIR / Path(str(self.archive_filename))).resolve()
        else:
            return None

    @property
    def archive_file(self):
        return Path(self.archive_path).open("rb")

    def get_public_filename(self, *, archive=False, counter=0, suffix=None) -> str:
        """
        Returns a sanitized filename for the document, not including any paths.
        """
        result = str(self)

        if counter:
            result += f"_{counter:02}"

        if suffix:
            result += suffix

        if archive:
            result += ".pdf"
        else:
            result += self.file_type

        return pathvalidate.sanitize_filename(result, replacement_text="-")

    @property
    def file_type(self):
        return get_default_file_extension(self.mime_type)

    @property
    def thumbnail_path(self) -> Path:
        webp_file_name = f"{self.pk:07}.webp"
        if self.storage_type == self.STORAGE_TYPE_GPG:
            webp_file_name += ".gpg"

        webp_file_path = settings.THUMBNAIL_DIR / Path(webp_file_name)

        return webp_file_path.resolve()

    @property
    def thumbnail_file(self):
        return Path(self.thumbnail_path).open("rb")

    @property
    def created_date(self):
<<<<<<< HEAD
        return timezone.localdate(self.created)

    def add_nested_tags(self, tags):
        for tag in tags:
            self.tags.add(tag)
            if tag.parent:
                self.add_nested_tags([tag.parent])


class Log(models.Model):
    LEVELS = (
        (logging.DEBUG, _("debug")),
        (logging.INFO, _("information")),
        (logging.WARNING, _("warning")),
        (logging.ERROR, _("error")),
        (logging.CRITICAL, _("critical")),
    )

    group = models.UUIDField(_("group"), blank=True, null=True)

    message = models.TextField(_("message"))

    level = models.PositiveIntegerField(
        _("level"),
        choices=LEVELS,
        default=logging.INFO,
    )

    created = models.DateTimeField(_("created"), auto_now_add=True)

    class Meta:
        ordering = ("-created",)
        verbose_name = _("log")
        verbose_name_plural = _("logs")

    def __str__(self):
        return self.message
=======
        return self.created
>>>>>>> 349fbce5


class SavedView(ModelWithOwner):
    class DisplayMode(models.TextChoices):
        TABLE = ("table", _("Table"))
        SMALL_CARDS = ("smallCards", _("Small Cards"))
        LARGE_CARDS = ("largeCards", _("Large Cards"))

    class DisplayFields(models.TextChoices):
        TITLE = ("title", _("Title"))
        CREATED = ("created", _("Created"))
        ADDED = ("added", _("Added"))
        TAGS = ("tag"), _("Tags")
        CORRESPONDENT = ("correspondent", _("Correspondent"))
        DOCUMENT_TYPE = ("documenttype", _("Document Type"))
        STORAGE_PATH = ("storagepath", _("Storage Path"))
        NOTES = ("note", _("Note"))
        OWNER = ("owner", _("Owner"))
        SHARED = ("shared", _("Shared"))
        ASN = ("asn", _("ASN"))
        PAGE_COUNT = ("pagecount", _("Pages"))
        CUSTOM_FIELD = ("custom_field_%d", ("Custom Field"))

    name = models.CharField(_("name"), max_length=128)

    show_on_dashboard = models.BooleanField(
        _("show on dashboard"),
    )
    show_in_sidebar = models.BooleanField(
        _("show in sidebar"),
    )

    sort_field = models.CharField(
        _("sort field"),
        max_length=128,
        null=True,
        blank=True,
    )
    sort_reverse = models.BooleanField(_("sort reverse"), default=False)

    page_size = models.PositiveIntegerField(
        _("View page size"),
        null=True,
        blank=True,
        validators=[MinValueValidator(1)],
    )

    display_mode = models.CharField(
        max_length=128,
        verbose_name=_("View display mode"),
        choices=DisplayMode.choices,
        null=True,
        blank=True,
    )

    display_fields = models.JSONField(
        verbose_name=_("Document display fields"),
        null=True,
        blank=True,
    )

    class Meta:
        ordering = ("name",)
        verbose_name = _("saved view")
        verbose_name_plural = _("saved views")

    def __str__(self):
        return f"SavedView {self.name}"


class SavedViewFilterRule(models.Model):
    RULE_TYPES = [
        (0, _("title contains")),
        (1, _("content contains")),
        (2, _("ASN is")),
        (3, _("correspondent is")),
        (4, _("document type is")),
        (5, _("is in inbox")),
        (6, _("has tag")),
        (7, _("has any tag")),
        (8, _("created before")),
        (9, _("created after")),
        (10, _("created year is")),
        (11, _("created month is")),
        (12, _("created day is")),
        (13, _("added before")),
        (14, _("added after")),
        (15, _("modified before")),
        (16, _("modified after")),
        (17, _("does not have tag")),
        (18, _("does not have ASN")),
        (19, _("title or content contains")),
        (20, _("fulltext query")),
        (21, _("more like this")),
        (22, _("has tags in")),
        (23, _("ASN greater than")),
        (24, _("ASN less than")),
        (25, _("storage path is")),
        (26, _("has correspondent in")),
        (27, _("does not have correspondent in")),
        (28, _("has document type in")),
        (29, _("does not have document type in")),
        (30, _("has storage path in")),
        (31, _("does not have storage path in")),
        (32, _("owner is")),
        (33, _("has owner in")),
        (34, _("does not have owner")),
        (35, _("does not have owner in")),
        (36, _("has custom field value")),
        (37, _("is shared by me")),
        (38, _("has custom fields")),
        (39, _("has custom field in")),
        (40, _("does not have custom field in")),
        (41, _("does not have custom field")),
        (42, _("custom fields query")),
        (43, _("created to")),
        (44, _("created from")),
        (45, _("added to")),
        (46, _("added from")),
        (47, _("mime type is")),
    ]

    saved_view = models.ForeignKey(
        SavedView,
        on_delete=models.CASCADE,
        related_name="filter_rules",
        verbose_name=_("saved view"),
    )

    rule_type = models.PositiveIntegerField(_("rule type"), choices=RULE_TYPES)

    value = models.CharField(_("value"), max_length=255, blank=True, null=True)

    class Meta:
        verbose_name = _("filter rule")
        verbose_name_plural = _("filter rules")

    def __str__(self) -> str:
        return f"SavedViewFilterRule: {self.rule_type} : {self.value}"


# Extending User Model Using a One-To-One Link
class UiSettings(models.Model):
    user = models.OneToOneField(
        User,
        on_delete=models.CASCADE,
        related_name="ui_settings",
    )
    settings = models.JSONField(null=True)

    def __str__(self):
        return self.user.username


class PaperlessTask(ModelWithOwner):
    ALL_STATES = sorted(states.ALL_STATES)
    TASK_STATE_CHOICES = sorted(zip(ALL_STATES, ALL_STATES))

    class TaskType(models.TextChoices):
        AUTO = ("auto_task", _("Auto Task"))
        SCHEDULED_TASK = ("scheduled_task", _("Scheduled Task"))
        MANUAL_TASK = ("manual_task", _("Manual Task"))

    class TaskName(models.TextChoices):
        CONSUME_FILE = ("consume_file", _("Consume File"))
        TRAIN_CLASSIFIER = ("train_classifier", _("Train Classifier"))
        CHECK_SANITY = ("check_sanity", _("Check Sanity"))
        INDEX_OPTIMIZE = ("index_optimize", _("Index Optimize"))

    task_id = models.CharField(
        max_length=255,
        unique=True,
        verbose_name=_("Task ID"),
        help_text=_("Celery ID for the Task that was run"),
    )

    acknowledged = models.BooleanField(
        default=False,
        verbose_name=_("Acknowledged"),
        help_text=_("If the task is acknowledged via the frontend or API"),
    )

    task_file_name = models.CharField(
        null=True,
        max_length=255,
        verbose_name=_("Task Filename"),
        help_text=_("Name of the file which the Task was run for"),
    )

    task_name = models.CharField(
        null=True,
        max_length=255,
        choices=TaskName.choices,
        verbose_name=_("Task Name"),
        help_text=_("Name of the task that was run"),
    )

    status = models.CharField(
        max_length=30,
        default=states.PENDING,
        choices=TASK_STATE_CHOICES,
        verbose_name=_("Task State"),
        help_text=_("Current state of the task being run"),
    )

    date_created = models.DateTimeField(
        null=True,
        default=timezone.now,
        verbose_name=_("Created DateTime"),
        help_text=_("Datetime field when the task result was created in UTC"),
    )

    date_started = models.DateTimeField(
        null=True,
        default=None,
        verbose_name=_("Started DateTime"),
        help_text=_("Datetime field when the task was started in UTC"),
    )

    date_done = models.DateTimeField(
        null=True,
        default=None,
        verbose_name=_("Completed DateTime"),
        help_text=_("Datetime field when the task was completed in UTC"),
    )

    result = models.TextField(
        null=True,
        default=None,
        verbose_name=_("Result Data"),
        help_text=_(
            "The data returned by the task",
        ),
    )

    type = models.CharField(
        max_length=30,
        choices=TaskType.choices,
        default=TaskType.AUTO,
        verbose_name=_("Task Type"),
        help_text=_("The type of task that was run"),
    )

    def __str__(self) -> str:
        return f"Task {self.task_id}"


class Note(SoftDeleteModel):
    note = models.TextField(
        _("content"),
        blank=True,
        help_text=_("Note for the document"),
    )

    created = models.DateTimeField(
        _("created"),
        default=timezone.now,
        db_index=True,
    )

    document = models.ForeignKey(
        Document,
        blank=True,
        null=True,
        related_name="notes",
        on_delete=models.CASCADE,
        verbose_name=_("document"),
    )

    user = models.ForeignKey(
        User,
        blank=True,
        null=True,
        related_name="notes",
        on_delete=models.SET_NULL,
        verbose_name=_("user"),
    )

    class Meta:
        ordering = ("created",)
        verbose_name = _("note")
        verbose_name_plural = _("notes")

    def __str__(self):
        return self.note


class ShareLink(SoftDeleteModel):
    class FileVersion(models.TextChoices):
        ARCHIVE = ("archive", _("Archive"))
        ORIGINAL = ("original", _("Original"))

    created = models.DateTimeField(
        _("created"),
        default=timezone.now,
        db_index=True,
        blank=True,
        editable=False,
    )

    expiration = models.DateTimeField(
        _("expiration"),
        blank=True,
        null=True,
        db_index=True,
    )

    slug = models.SlugField(
        _("slug"),
        db_index=True,
        unique=True,
        blank=True,
        editable=False,
    )

    document = models.ForeignKey(
        Document,
        blank=True,
        related_name="share_links",
        on_delete=models.CASCADE,
        verbose_name=_("document"),
    )

    file_version = models.CharField(
        max_length=50,
        choices=FileVersion.choices,
        default=FileVersion.ARCHIVE,
    )

    owner = models.ForeignKey(
        User,
        blank=True,
        null=True,
        related_name="share_links",
        on_delete=models.SET_NULL,
        verbose_name=_("owner"),
    )

    class Meta:
        ordering = ("created",)
        verbose_name = _("share link")
        verbose_name_plural = _("share links")

    def __str__(self):
        return f"Share Link for {self.document.title}"


class CustomField(models.Model):
    """
    Defines the name and type of a custom field
    """

    class FieldDataType(models.TextChoices):
        STRING = ("string", _("String"))
        URL = ("url", _("URL"))
        DATE = ("date", _("Date"))
        BOOL = ("boolean"), _("Boolean")
        INT = ("integer", _("Integer"))
        FLOAT = ("float", _("Float"))
        MONETARY = ("monetary", _("Monetary"))
        DOCUMENTLINK = ("documentlink", _("Document Link"))
        SELECT = ("select", _("Select"))

    created = models.DateTimeField(
        _("created"),
        default=timezone.now,
        db_index=True,
        editable=False,
    )

    name = models.CharField(max_length=128)

    data_type = models.CharField(
        _("data type"),
        max_length=50,
        choices=FieldDataType.choices,
        editable=False,
    )

    extra_data = models.JSONField(
        _("extra data"),
        null=True,
        blank=True,
        help_text=_(
            "Extra data for the custom field, such as select options",
        ),
    )

    class Meta:
        ordering = ("created",)
        verbose_name = _("custom field")
        verbose_name_plural = _("custom fields")
        constraints = [
            models.UniqueConstraint(
                fields=["name"],
                name="%(app_label)s_%(class)s_unique_name",
            ),
        ]

    def __str__(self) -> str:
        return f"{self.name} : {self.data_type}"


class CustomFieldInstance(SoftDeleteModel):
    """
    A single instance of a field, attached to a CustomField for the name and type
    and attached to a single Document to be metadata for it
    """

    TYPE_TO_DATA_STORE_NAME_MAP = {
        CustomField.FieldDataType.STRING: "value_text",
        CustomField.FieldDataType.URL: "value_url",
        CustomField.FieldDataType.DATE: "value_date",
        CustomField.FieldDataType.BOOL: "value_bool",
        CustomField.FieldDataType.INT: "value_int",
        CustomField.FieldDataType.FLOAT: "value_float",
        CustomField.FieldDataType.MONETARY: "value_monetary",
        CustomField.FieldDataType.DOCUMENTLINK: "value_document_ids",
        CustomField.FieldDataType.SELECT: "value_select",
    }

    created = models.DateTimeField(
        _("created"),
        default=timezone.now,
        db_index=True,
        editable=False,
    )

    document = models.ForeignKey(
        Document,
        blank=False,
        null=False,
        on_delete=models.CASCADE,
        related_name="custom_fields",
        editable=False,
    )

    field = models.ForeignKey(
        CustomField,
        blank=False,
        null=False,
        on_delete=models.CASCADE,
        related_name="fields",
        editable=False,
    )

    # Actual data storage
    value_text = models.CharField(max_length=128, null=True)

    value_bool = models.BooleanField(null=True)

    value_url = models.URLField(null=True)

    value_date = models.DateField(null=True)

    value_int = models.IntegerField(null=True)

    value_float = models.FloatField(null=True)

    value_monetary = models.CharField(null=True, max_length=128)

    value_monetary_amount = models.GeneratedField(
        expression=Case(
            # If the value starts with a number and no currency symbol, use the whole string
            models.When(
                value_monetary__regex=r"^\d+",
                then=Cast(
                    Substr("value_monetary", 1),
                    output_field=models.DecimalField(decimal_places=2, max_digits=65),
                ),
            ),
            # If the value starts with a 3-char currency symbol, use the rest of the string
            default=Cast(
                Substr("value_monetary", 4),
                output_field=models.DecimalField(decimal_places=2, max_digits=65),
            ),
            output_field=models.DecimalField(decimal_places=2, max_digits=65),
        ),
        output_field=models.DecimalField(decimal_places=2, max_digits=65),
        db_persist=True,
    )

    value_document_ids = models.JSONField(null=True)

    value_select = models.CharField(null=True, max_length=16)

    class Meta:
        ordering = ("created",)
        verbose_name = _("custom field instance")
        verbose_name_plural = _("custom field instances")
        constraints = [
            models.UniqueConstraint(
                fields=["document", "field"],
                name="%(app_label)s_%(class)s_unique_document_field",
            ),
        ]

    def __str__(self) -> str:
        value = (
            next(
                option.get("label")
                for option in self.field.extra_data["select_options"]
                if option.get("id") == self.value_select
            )
            if (
                self.field.data_type == CustomField.FieldDataType.SELECT
                and self.value_select is not None
            )
            else self.value
        )
        return str(self.field.name) + f" : {value}"

    @classmethod
    def get_value_field_name(cls, data_type: CustomField.FieldDataType):
        try:
            return cls.TYPE_TO_DATA_STORE_NAME_MAP[data_type]
        except KeyError:  # pragma: no cover
            raise NotImplementedError(data_type)

    @property
    def value(self):
        """
        Based on the data type, access the actual value the instance stores
        A little shorthand/quick way to get what is actually here
        """
        value_field_name = self.get_value_field_name(self.field.data_type)
        return getattr(self, value_field_name)


if settings.AUDIT_LOG_ENABLED:
    auditlog.register(
        Document,
        m2m_fields={"tags"},
        exclude_fields=["modified"],
    )
    auditlog.register(Correspondent)
    auditlog.register(Tag)
    auditlog.register(DocumentType)
    auditlog.register(Note)
    auditlog.register(CustomField)
    auditlog.register(CustomFieldInstance)


class WorkflowTrigger(models.Model):
    class WorkflowTriggerMatching(models.IntegerChoices):
        # No auto matching
        NONE = MatchingModel.MATCH_NONE, _("None")
        ANY = MatchingModel.MATCH_ANY, _("Any word")
        ALL = MatchingModel.MATCH_ALL, _("All words")
        LITERAL = MatchingModel.MATCH_LITERAL, _("Exact match")
        REGEX = MatchingModel.MATCH_REGEX, _("Regular expression")
        FUZZY = MatchingModel.MATCH_FUZZY, _("Fuzzy word")

    class WorkflowTriggerType(models.IntegerChoices):
        CONSUMPTION = 1, _("Consumption Started")
        DOCUMENT_ADDED = 2, _("Document Added")
        DOCUMENT_UPDATED = 3, _("Document Updated")
        SCHEDULED = 4, _("Scheduled")

    class DocumentSourceChoices(models.IntegerChoices):
        CONSUME_FOLDER = DocumentSource.ConsumeFolder.value, _("Consume Folder")
        API_UPLOAD = DocumentSource.ApiUpload.value, _("Api Upload")
        MAIL_FETCH = DocumentSource.MailFetch.value, _("Mail Fetch")
        WEB_UI = DocumentSource.WebUI.value, _("Web UI")

    class ScheduleDateField(models.TextChoices):
        ADDED = "added", _("Added")
        CREATED = "created", _("Created")
        MODIFIED = "modified", _("Modified")
        CUSTOM_FIELD = "custom_field", _("Custom Field")

    type = models.PositiveIntegerField(
        _("Workflow Trigger Type"),
        choices=WorkflowTriggerType.choices,
        default=WorkflowTriggerType.CONSUMPTION,
    )

    sources = MultiSelectField(
        max_length=7,
        choices=DocumentSourceChoices.choices,
        default=f"{DocumentSource.ConsumeFolder},{DocumentSource.ApiUpload},{DocumentSource.MailFetch},{DocumentSource.WebUI}",
    )

    filter_path = models.CharField(
        _("filter path"),
        max_length=256,
        null=True,
        blank=True,
        help_text=_(
            "Only consume documents with a path that matches "
            "this if specified. Wildcards specified as * are "
            "allowed. Case insensitive.",
        ),
    )

    filter_filename = models.CharField(
        _("filter filename"),
        max_length=256,
        null=True,
        blank=True,
        help_text=_(
            "Only consume documents which entirely match this "
            "filename if specified. Wildcards such as *.pdf or "
            "*invoice* are allowed. Case insensitive.",
        ),
    )

    filter_mailrule = models.ForeignKey(
        "paperless_mail.MailRule",
        null=True,
        blank=True,
        on_delete=models.SET_NULL,
        verbose_name=_("filter documents from this mail rule"),
    )

    match = models.CharField(_("match"), max_length=256, blank=True)

    matching_algorithm = models.PositiveIntegerField(
        _("matching algorithm"),
        choices=WorkflowTriggerMatching.choices,
        default=WorkflowTriggerMatching.NONE,
    )

    is_insensitive = models.BooleanField(_("is insensitive"), default=True)

    filter_has_tags = models.ManyToManyField(
        Tag,
        blank=True,
        verbose_name=_("has these tag(s)"),
    )

    filter_has_document_type = models.ForeignKey(
        DocumentType,
        null=True,
        blank=True,
        on_delete=models.SET_NULL,
        verbose_name=_("has this document type"),
    )

    filter_has_correspondent = models.ForeignKey(
        Correspondent,
        null=True,
        blank=True,
        on_delete=models.SET_NULL,
        verbose_name=_("has this correspondent"),
    )

    schedule_offset_days = models.IntegerField(
        _("schedule offset days"),
        default=0,
        help_text=_(
            "The number of days to offset the schedule trigger by.",
        ),
    )

    schedule_is_recurring = models.BooleanField(
        _("schedule is recurring"),
        default=False,
        help_text=_(
            "If the schedule should be recurring.",
        ),
    )

    schedule_recurring_interval_days = models.PositiveIntegerField(
        _("schedule recurring delay in days"),
        default=1,
        validators=[MinValueValidator(1)],
        help_text=_(
            "The number of days between recurring schedule triggers.",
        ),
    )

    schedule_date_field = models.CharField(
        _("schedule date field"),
        max_length=20,
        choices=ScheduleDateField.choices,
        default=ScheduleDateField.ADDED,
        help_text=_(
            "The field to check for a schedule trigger.",
        ),
    )

    schedule_date_custom_field = models.ForeignKey(
        CustomField,
        null=True,
        blank=True,
        on_delete=models.SET_NULL,
        verbose_name=_("schedule date custom field"),
    )

    class Meta:
        verbose_name = _("workflow trigger")
        verbose_name_plural = _("workflow triggers")

    def __str__(self):
        return f"WorkflowTrigger {self.pk}"


class WorkflowActionEmail(models.Model):
    subject = models.CharField(
        _("email subject"),
        max_length=256,
        null=False,
        help_text=_(
            "The subject of the email, can include some placeholders, "
            "see documentation.",
        ),
    )

    body = models.TextField(
        _("email body"),
        null=False,
        help_text=_(
            "The body (message) of the email, can include some placeholders, "
            "see documentation.",
        ),
    )

    to = models.TextField(
        _("emails to"),
        null=False,
        help_text=_(
            "The destination email addresses, comma separated.",
        ),
    )

    include_document = models.BooleanField(
        default=False,
        verbose_name=_("include document in email"),
    )

    def __str__(self):
        return f"Workflow Email Action {self.pk}"


class WorkflowActionWebhook(models.Model):
    # We dont use the built-in URLField because it is not flexible enough
    # validation is handled in the serializer
    url = models.CharField(
        _("webhook url"),
        null=False,
        max_length=256,
        help_text=_("The destination URL for the notification."),
    )

    use_params = models.BooleanField(
        default=True,
        verbose_name=_("use parameters"),
    )

    as_json = models.BooleanField(
        default=False,
        verbose_name=_("send as JSON"),
    )

    params = models.JSONField(
        _("webhook parameters"),
        null=True,
        blank=True,
        help_text=_("The parameters to send with the webhook URL if body not used."),
    )

    body = models.TextField(
        _("webhook body"),
        null=True,
        blank=True,
        help_text=_("The body to send with the webhook URL if parameters not used."),
    )

    headers = models.JSONField(
        _("webhook headers"),
        null=True,
        blank=True,
        help_text=_("The headers to send with the webhook URL."),
    )

    include_document = models.BooleanField(
        default=False,
        verbose_name=_("include document in webhook"),
    )

    def __str__(self):
        return f"Workflow Webhook Action {self.pk}"


class WorkflowAction(models.Model):
    class WorkflowActionType(models.IntegerChoices):
        ASSIGNMENT = (
            1,
            _("Assignment"),
        )
        REMOVAL = (
            2,
            _("Removal"),
        )
        EMAIL = (
            3,
            _("Email"),
        )
        WEBHOOK = (
            4,
            _("Webhook"),
        )

    type = models.PositiveIntegerField(
        _("Workflow Action Type"),
        choices=WorkflowActionType.choices,
        default=WorkflowActionType.ASSIGNMENT,
    )

    assign_title = models.CharField(
        _("assign title"),
        max_length=256,
        null=True,
        blank=True,
        help_text=_(
            "Assign a document title, can include some placeholders, "
            "see documentation.",
        ),
    )

    assign_tags = models.ManyToManyField(
        Tag,
        blank=True,
        related_name="+",
        verbose_name=_("assign this tag"),
    )

    assign_document_type = models.ForeignKey(
        DocumentType,
        null=True,
        blank=True,
        on_delete=models.SET_NULL,
        related_name="+",
        verbose_name=_("assign this document type"),
    )

    assign_correspondent = models.ForeignKey(
        Correspondent,
        null=True,
        blank=True,
        on_delete=models.SET_NULL,
        related_name="+",
        verbose_name=_("assign this correspondent"),
    )

    assign_storage_path = models.ForeignKey(
        StoragePath,
        null=True,
        blank=True,
        on_delete=models.SET_NULL,
        related_name="+",
        verbose_name=_("assign this storage path"),
    )

    assign_owner = models.ForeignKey(
        User,
        null=True,
        blank=True,
        on_delete=models.SET_NULL,
        related_name="+",
        verbose_name=_("assign this owner"),
    )

    assign_view_users = models.ManyToManyField(
        User,
        blank=True,
        related_name="+",
        verbose_name=_("grant view permissions to these users"),
    )

    assign_view_groups = models.ManyToManyField(
        Group,
        blank=True,
        related_name="+",
        verbose_name=_("grant view permissions to these groups"),
    )

    assign_change_users = models.ManyToManyField(
        User,
        blank=True,
        related_name="+",
        verbose_name=_("grant change permissions to these users"),
    )

    assign_change_groups = models.ManyToManyField(
        Group,
        blank=True,
        related_name="+",
        verbose_name=_("grant change permissions to these groups"),
    )

    assign_custom_fields = models.ManyToManyField(
        CustomField,
        blank=True,
        related_name="+",
        verbose_name=_("assign these custom fields"),
    )

    assign_custom_fields_values = models.JSONField(
        _("custom field values"),
        null=True,
        blank=True,
        help_text=_(
            "Optional values to assign to the custom fields.",
        ),
        default=dict,
    )

    remove_tags = models.ManyToManyField(
        Tag,
        blank=True,
        related_name="+",
        verbose_name=_("remove these tag(s)"),
    )

    remove_all_tags = models.BooleanField(
        default=False,
        verbose_name=_("remove all tags"),
    )

    remove_document_types = models.ManyToManyField(
        DocumentType,
        blank=True,
        related_name="+",
        verbose_name=_("remove these document type(s)"),
    )

    remove_all_document_types = models.BooleanField(
        default=False,
        verbose_name=_("remove all document types"),
    )

    remove_correspondents = models.ManyToManyField(
        Correspondent,
        blank=True,
        related_name="+",
        verbose_name=_("remove these correspondent(s)"),
    )

    remove_all_correspondents = models.BooleanField(
        default=False,
        verbose_name=_("remove all correspondents"),
    )

    remove_storage_paths = models.ManyToManyField(
        StoragePath,
        blank=True,
        related_name="+",
        verbose_name=_("remove these storage path(s)"),
    )

    remove_all_storage_paths = models.BooleanField(
        default=False,
        verbose_name=_("remove all storage paths"),
    )

    remove_owners = models.ManyToManyField(
        User,
        blank=True,
        related_name="+",
        verbose_name=_("remove these owner(s)"),
    )

    remove_all_owners = models.BooleanField(
        default=False,
        verbose_name=_("remove all owners"),
    )

    remove_view_users = models.ManyToManyField(
        User,
        blank=True,
        related_name="+",
        verbose_name=_("remove view permissions for these users"),
    )

    remove_view_groups = models.ManyToManyField(
        Group,
        blank=True,
        related_name="+",
        verbose_name=_("remove view permissions for these groups"),
    )

    remove_change_users = models.ManyToManyField(
        User,
        blank=True,
        related_name="+",
        verbose_name=_("remove change permissions for these users"),
    )

    remove_change_groups = models.ManyToManyField(
        Group,
        blank=True,
        related_name="+",
        verbose_name=_("remove change permissions for these groups"),
    )

    remove_all_permissions = models.BooleanField(
        default=False,
        verbose_name=_("remove all permissions"),
    )

    remove_custom_fields = models.ManyToManyField(
        CustomField,
        blank=True,
        related_name="+",
        verbose_name=_("remove these custom fields"),
    )

    remove_all_custom_fields = models.BooleanField(
        default=False,
        verbose_name=_("remove all custom fields"),
    )

    email = models.ForeignKey(
        WorkflowActionEmail,
        null=True,
        blank=True,
        on_delete=models.SET_NULL,
        related_name="action",
        verbose_name=_("email"),
    )

    webhook = models.ForeignKey(
        WorkflowActionWebhook,
        null=True,
        blank=True,
        on_delete=models.SET_NULL,
        related_name="action",
        verbose_name=_("webhook"),
    )

    class Meta:
        verbose_name = _("workflow action")
        verbose_name_plural = _("workflow actions")

    def __str__(self):
        return f"WorkflowAction {self.pk}"


class Workflow(models.Model):
    name = models.CharField(_("name"), max_length=256, unique=True)

    order = models.IntegerField(_("order"), default=0)

    triggers = models.ManyToManyField(
        WorkflowTrigger,
        related_name="workflows",
        blank=False,
        verbose_name=_("triggers"),
    )

    actions = models.ManyToManyField(
        WorkflowAction,
        related_name="workflows",
        blank=False,
        verbose_name=_("actions"),
    )

    enabled = models.BooleanField(_("enabled"), default=True)

    def __str__(self):
        return f"Workflow: {self.name}"


class WorkflowRun(models.Model):
    workflow = models.ForeignKey(
        Workflow,
        on_delete=models.CASCADE,
        related_name="runs",
        verbose_name=_("workflow"),
    )

    type = models.PositiveIntegerField(
        _("workflow trigger type"),
        choices=WorkflowTrigger.WorkflowTriggerType.choices,
        null=True,
    )

    document = models.ForeignKey(
        Document,
        null=True,
        on_delete=models.CASCADE,
        related_name="workflow_runs",
        verbose_name=_("document"),
    )

    run_at = models.DateTimeField(
        _("date run"),
        default=timezone.now,
        db_index=True,
    )

    class Meta:
        verbose_name = _("workflow run")
        verbose_name_plural = _("workflow runs")

    def __str__(self):
        return f"WorkflowRun of {self.workflow} at {self.run_at} on {self.document}"<|MERGE_RESOLUTION|>--- conflicted
+++ resolved
@@ -403,47 +403,13 @@
 
     @property
     def created_date(self):
-<<<<<<< HEAD
-        return timezone.localdate(self.created)
+        return self.created
 
     def add_nested_tags(self, tags):
         for tag in tags:
             self.tags.add(tag)
             if tag.parent:
                 self.add_nested_tags([tag.parent])
-
-
-class Log(models.Model):
-    LEVELS = (
-        (logging.DEBUG, _("debug")),
-        (logging.INFO, _("information")),
-        (logging.WARNING, _("warning")),
-        (logging.ERROR, _("error")),
-        (logging.CRITICAL, _("critical")),
-    )
-
-    group = models.UUIDField(_("group"), blank=True, null=True)
-
-    message = models.TextField(_("message"))
-
-    level = models.PositiveIntegerField(
-        _("level"),
-        choices=LEVELS,
-        default=logging.INFO,
-    )
-
-    created = models.DateTimeField(_("created"), auto_now_add=True)
-
-    class Meta:
-        ordering = ("-created",)
-        verbose_name = _("log")
-        verbose_name_plural = _("logs")
-
-    def __str__(self):
-        return self.message
-=======
-        return self.created
->>>>>>> 349fbce5
 
 
 class SavedView(ModelWithOwner):
