from functools import reduce
from operator import or_

from django.contrib.contenttypes.models import ContentType
from django.db.models import CharField
from django.db.models import Count
from django.db.models import OuterRef
from django.db.models import Q
from django.db.models.functions import Cast
from django_filters import NumberFilter
from django_filters.rest_framework import BooleanFilter
from django_filters.rest_framework import Filter
from django_filters.rest_framework import FilterSet
from guardian.utils import get_group_obj_perms_model
from guardian.utils import get_user_obj_perms_model
from rest_framework_guardian.filters import ObjectPermissionsFilter

from documents.models import Approval, Correspondent, Dossier, DossierForm, \
    ArchiveFont, FontLanguage, BackupRecord, EdocTask
from documents.models import CustomField
from documents.models import Document
from documents.models import DocumentType
from documents.models import Folder
from documents.models import Log
from documents.models import ShareLink
from documents.models import StoragePath
from documents.models import Tag
from documents.models import Warehouse

CHAR_KWARGS = ["istartswith", "iendswith", "icontains", "iexact"]
ID_KWARGS = ["in", "exact"]
INT_KWARGS = ["exact", "gt", "gte", "lt", "lte", "isnull"]
DATE_KWARGS = ["year", "month", "day", "date__gt", "date__gte", "gt", "gte",
               "date__lt", "date__lte", "lt", "lte"]


class CorrespondentFilterSet(FilterSet):
    class Meta:
        model = Correspondent
        fields = {
            "id": ID_KWARGS,
            "name": CHAR_KWARGS,
        }


class TagFilterSet(FilterSet):
    class Meta:
        model = Tag
        fields = {
            "id": ID_KWARGS,
            "name": CHAR_KWARGS,
        }


class DocumentTypeFilterSet(FilterSet):
    class Meta:
        model = DocumentType
        fields = {
            "id": ID_KWARGS,
            "name": CHAR_KWARGS,
        }

class FontLanguageFilterSet(FilterSet):
    class Meta:
        model = FontLanguage
        fields = {
            "id": ID_KWARGS,
            "name": CHAR_KWARGS,
        }


class ArchiveFontFilterSet(FilterSet):
    class Meta:
        model = ArchiveFont
        fields = {
            "id": ID_KWARGS,
            "name": CHAR_KWARGS,
        }


class StoragePathFilterSet(FilterSet):
    class Meta:
        model = StoragePath
        fields = {
            "id": ID_KWARGS,
            "name": CHAR_KWARGS,
            "path": CHAR_KWARGS,
        }


class ObjectFilter(Filter):
    def __init__(self, exclude=False, in_list=False, field_name=""):
        super().__init__()
        self.exclude = exclude
        self.in_list = in_list
        self.field_name = field_name

    def filter(self, qs, value):
        if not value:
            return qs

        try:
            object_ids = [int(x) for x in value.split(",")]
        except ValueError:
            return qs

        if self.in_list:
            qs = qs.filter(**{f"{self.field_name}__id__in": object_ids}).distinct()
        else:
            for obj_id in object_ids:
                if self.exclude:
                    qs = qs.exclude(**{f"{self.field_name}__id": obj_id})
                else:
                    qs = qs.filter(**{f"{self.field_name}__id": obj_id})
        return qs


class WarehouseFilter(Filter):
    def __init__(self, exclude=False, in_list=False, field_name="",isnull=False):
        super().__init__()
        self.exclude = exclude
        self.in_list = in_list
        self.field_name = field_name
        self.isnull = isnull

    def filter(self, qs, value):
        if not value:
            return qs

        try:
            object_ids = [int(x) for x in value.split(",")]
        except ValueError:
            return qs

        if self.in_list:
            new_list = []
            warehouse_paths = Warehouse.objects.filter(id__in=object_ids).values_list("path", flat=True)
            if warehouse_paths:
                path_conditions = reduce(or_, (Q(path__startswith=item) for item in warehouse_paths))
                list_warehouses = Warehouse.objects.filter(path_conditions).values_list("id")
                new_list = [x[0] for x in list_warehouses]
            qs = qs.filter(**{f"{self.field_name}__id__in": new_list}).distinct()
        else:
            for obj_id in object_ids:
                if self.exclude:
                    new_list = []
                    warehouse_paths = Warehouse.objects.filter(id__in=object_ids).values_list("path", flat=True)
                    if warehouse_paths:
                        path_conditions = reduce(or_, (Q(path__startswith=item) for item in warehouse_paths))
                        list_warehouses = Warehouse.objects.filter(path_conditions).values_list("id")
                        new_list = [x[0] for x in list_warehouses]
                    qs = qs.exclude(**{f"{self.field_name}__id__in": new_list})
                elif self.isnull:
                    qs = qs.filter(**{f"{self.field_name}__isnull": self.isnull})
                else:
                    qs = qs.filter(**{f"{self.field_name}__id": obj_id})
        return qs


class FolderFilter(Filter):
    def __init__(self, exclude=False, in_list=False, field_name=""):
        super().__init__()
        self.exclude = exclude
        self.in_list = in_list
        self.field_name = field_name

    def filter(self, qs, value):
        if not value:
            return qs

        try:
            object_ids = [int(x) for x in value.split(",")]
        except ValueError:
            return qs

        if self.in_list:
            folders = Folder.objects.filter(id__in=object_ids)
            folder_paths = []
            for f in folders:
<<<<<<< HEAD
                if f.type == Folder.FOLDER:
                    folder_paths.append(f'{f.path}/')
                    continue
                folder_paths.append(f.path)
=======
                folder_paths.append(f.path)
                continue
>>>>>>> 723fc1e6
            query = Q()
            for path in folder_paths:
                query |= Q(path__startswith=path)

            list_folders = Folder.objects.filter(query).values_list("id",
                                                                    flat=True)

            qs = qs.filter(
                **{f"{self.field_name}_id__in": list_folders}).distinct()
        else:
            for obj_id in object_ids:
                if self.exclude:
                    qs = qs.exclude(**{f"{self.field_name}__id": obj_id})
                else:
                    qs = qs.filter(**{f"{self.field_name}__id": obj_id})

        return qs

class DossierFilter(Filter):
    def __init__(self, exclude=False, in_list=False, field_name=""):
        super().__init__()
        self.exclude = exclude
        self.in_list = in_list
        self.field_name = field_name

    def filter(self, qs, value):
        if not value:
            return qs

        try:
            object_ids = [int(x) for x in value.split(",")]
        except ValueError:
            return qs

        if self.in_list:
            warehouse_paths = Dossier.objects.filter(id__in=object_ids).values_list("path")
            list_warehouses = Dossier.objects.filter(path__startswith = warehouse_paths).values_list("id")
            new_list = [x[0] for x in list_warehouses]
            qs = qs.filter(**{f"{self.field_name}__id__in": new_list}).distinct()
        else:
            for obj_id in object_ids:
                if self.exclude:
                    qs = qs.exclude(**{f"{self.field_name}__id": obj_id})
                else:
                    qs = qs.filter(**{f"{self.field_name}__id": obj_id})

        return qs

class InboxFilter(Filter):
    def filter(self, qs, value):
        if value == "true":
            return qs.filter(tags__is_inbox_tag=True)
        elif value == "false":
            return qs.exclude(tags__is_inbox_tag=True)
        else:
            return qs


class TitleContentFilter(Filter):
    def filter(self, qs, value):
        if value:
            return qs.filter(Q(title__icontains=value) | Q(content__icontains=value))
        else:
            return qs


class SharedByUser(Filter):
    def filter(self, qs, value):
        ctype = ContentType.objects.get_for_model(self.model)
        UserObjectPermission = get_user_obj_perms_model()
        GroupObjectPermission = get_group_obj_perms_model()
        # to 1 because Postgres doesn't like returning > 1 row, but all we care about is > 0
        return (
            qs.filter(
                owner_id=value,
            )
            .annotate(
                num_shared_users=Count(
                    UserObjectPermission.objects.filter(
                        content_type=ctype,
                        object_pk=Cast(OuterRef("pk"), CharField()),
                    ).values("user_id")[:1],
                ),
            )
            .annotate(
                num_shared_groups=Count(
                    GroupObjectPermission.objects.filter(
                        content_type=ctype,
                        object_pk=Cast(OuterRef("pk"), CharField()),
                    ).values("group_id")[:1],
                ),
            )
            .filter(
                Q(num_shared_users__gt=0) | Q(num_shared_groups__gt=0),
            )
            if value is not None
            else qs
        )


class CustomFieldFilterSet(FilterSet):
    class Meta:
        model = CustomField
        fields = {
            "id": ID_KWARGS,
            "name": CHAR_KWARGS,
        }


class CustomFieldsFilter(Filter):
    def filter(self, qs, value):
        if value:
            return (
                qs.filter(custom_fields__field__name__icontains=value)
                | qs.filter(custom_fields__value_text__icontains=value)
                | qs.filter(custom_fields__value_bool__icontains=value)
                | qs.filter(custom_fields__value_int__icontains=value)
                | qs.filter(custom_fields__value_float__icontains=value)
                | qs.filter(custom_fields__value_date__icontains=value)
                | qs.filter(custom_fields__value_url__icontains=value)
                | qs.filter(custom_fields__value_monetary__icontains=value)
                | qs.filter(custom_fields__value_document_ids__icontains=value)
            )
        else:
            return qs


class DocumentFilterSet(FilterSet):
    is_tagged = BooleanFilter(
        label="Is tagged",
        field_name="tags",
        lookup_expr="isnull",
        exclude=True,
    )

    tags__id__all = ObjectFilter(field_name="tags")

    tags__id__none = ObjectFilter(field_name="tags", exclude=True)

    tags__id__in = ObjectFilter(field_name="tags", in_list=True)

    correspondent__id__none = ObjectFilter(field_name="correspondent", exclude=True)

    document_type__id__none = ObjectFilter(field_name="document_type", exclude=True)

    archive_font__id__none = ObjectFilter(field_name="archive_font", exclude=True)

    storage_path__id__none = ObjectFilter(field_name="storage_path", exclude=True)

    warehouse__id__none = WarehouseFilter(field_name="warehouse", exclude=True)

    warehouse__id__in = WarehouseFilter(field_name="warehouse", in_list=True)

    warehouse_s__isnull = WarehouseFilter(field_name="warehouse", isnull=True)

    warehouse_s__id__none = WarehouseFilter(field_name="warehouse", exclude=True)

    warehouse_s__id__in = WarehouseFilter(field_name="warehouse", in_list=True)

    warehouse_w__isnull = WarehouseFilter(field_name="warehouse", isnull=True)

    warehouse_w__id__none = WarehouseFilter(field_name="warehouse", exclude=True)

    warehouse_w__id__in = WarehouseFilter(field_name="warehouse", in_list=True)

    folder__id__none = FolderFilter(field_name="folder", exclude=True)

    folder__id__in = FolderFilter(field_name="folder", in_list=True)

    dossier__id__none = DossierFilter(field_name="dossier", exclude=True)

    dossier__id__in = DossierFilter(field_name="dossier", in_list=True)

    is_in_inbox = InboxFilter()

    title_content = TitleContentFilter()

    owner__id__none = ObjectFilter(field_name="owner", exclude=True)

    custom_fields__icontains = CustomFieldsFilter()

    shared_by__id = SharedByUser()


    class Meta:
        model = Document
        fields = {
            "id": ID_KWARGS,
            "title": CHAR_KWARGS,
            "content": CHAR_KWARGS,
            "archive_serial_number": INT_KWARGS,
            "created": DATE_KWARGS,
            "added": DATE_KWARGS,
            "modified": DATE_KWARGS,
            "original_filename": CHAR_KWARGS,
            "checksum": CHAR_KWARGS,
            "correspondent": ["isnull"],
            "correspondent__id": ID_KWARGS,
            "correspondent__name": CHAR_KWARGS,
            "tags__id": ID_KWARGS,
            "tags__name": CHAR_KWARGS,
            "document_type": ["isnull"],
            "document_type__id": ID_KWARGS,
            "document_type__name": CHAR_KWARGS,
            "archive_font": ["isnull"],
            "archive_font__id": ID_KWARGS,
            "archive_font__name": CHAR_KWARGS,
            "storage_path": ["isnull"],
            "storage_path__id": ID_KWARGS,
            "storage_path__name": CHAR_KWARGS,
            "warehouse": ["isnull"],
            "warehouse__id": ID_KWARGS,
            "warehouse__name": CHAR_KWARGS,
            "folder": ["isnull"],
            "folder__id": ID_KWARGS,
            "folder__name": CHAR_KWARGS,
            "owner": ["isnull"],
            "owner__id": ID_KWARGS,
            "custom_fields": ["icontains"],
        }


class LogFilterSet(FilterSet):
    class Meta:
        model = Log
        fields = {"level": INT_KWARGS, "created": DATE_KWARGS, "group": ID_KWARGS}


class ShareLinkFilterSet(FilterSet):
    class Meta:
        model = ShareLink
        fields = {
            "created": DATE_KWARGS,
            "expiration": DATE_KWARGS,
        }


class BackupRecordFilterSet(FilterSet):
    class Meta:
        model = BackupRecord
        fields = {
            "filename": CHAR_KWARGS,
            "created_at": DATE_KWARGS
        }


class ObjectOwnedOrGrantedPermissionsFilter(ObjectPermissionsFilter):
    """
    A filter backend that limits results to those where the requesting user
    has read object level permissions, owns the objects, or objects without
    an owner (for backwards compat)
    """

    def filter_queryset(self, request, queryset, view):
        objects_with_perms = super().filter_queryset(request, queryset, view)
        objects_owned = queryset.filter(owner=request.user)
        objects_unowned = queryset.filter(owner__isnull=True)
        return objects_with_perms | objects_owned | objects_unowned




class WarehouseFilterSet(FilterSet):
    class Meta:
        model = Warehouse
        fields = {
            "id": ID_KWARGS,
            "name": CHAR_KWARGS,
            "type": CHAR_KWARGS,
            "parent_warehouse": ID_KWARGS,
        }

# class ApprovalFilterSet(FilterSet):
#     class Meta:
#         model = Approval
#         fields = {
#             "id": ID_KWARGS,
#             "ctype": CHAR_KWARGS,
#             "path": CHAR_KWARGS,
#         }

class EdocTaskFilterSet(FilterSet):
    class Meta:
        model = EdocTask
        fields = {
            "id": ID_KWARGS,
            "status": CHAR_KWARGS,
        }

class FolderFilterSet(FilterSet):
    parent_folder__id__none = ObjectFilter(field_name="parent_folder", exclude=True)
    class Meta:
        model = Folder
        fields = {
            "id": ID_KWARGS,
            "name": CHAR_KWARGS,
            "parent_folder__id": ID_KWARGS,
            "path": CHAR_KWARGS,
            "parent_folder": ["isnull"],
            "type": CHAR_KWARGS
        }

class CustomParentDossierIDFilter(NumberFilter):
    def filter(self, qs, value):
        if value is None:
            return qs
        d = qs.filter(id = value).first()
        qs = qs.filter(path__startswith=str(d.path))
        return qs.exclude(id = d.id)

class ObjectOwnedPermissionsFilter(ObjectPermissionsFilter):
    """
    A filter backend that limits results to those where the requesting user
    owns the objects or objects without an owner (for backwards compat)
    """

    def filter_queryset(self, request, queryset, view):
        if request.user.is_superuser:
            return queryset
        objects_owned = queryset.filter(owner=request.user)
        objects_unowned = queryset.filter(owner__isnull=True)
        return objects_owned | objects_unowned

class DossierFilterSet(FilterSet):
    # parent_dossier__id = CustomParentDossierIDFilter(field_name="parent_dossier__id")

    class Meta:
        model = Dossier
        fields = {
            "id": ["exact", "in"],
            "name": ["exact", "icontains"],
            "parent_dossier__id": ["exact", "isnull"],
            "parent_dossier": ["isnull"],
            "type": ["exact", "isnull"],
        }
class DossierFormFilterSet(FilterSet):
    # parent_dossier__id = CustomParentDossierIDFilter(field_name="parent_dossier__id")
    class Meta:
        model = DossierForm
        fields = {
            "id": ["exact", "in"],
            "name": ["exact", "icontains"],
            "type": ["exact", "isnull"],
        }


class ApprovalFilterSet(FilterSet):
    class Meta:
        model = Approval
        fields = {
            "id": ID_KWARGS,
            "status": CHAR_KWARGS,
        }<|MERGE_RESOLUTION|>--- conflicted
+++ resolved
@@ -177,15 +177,8 @@
             folders = Folder.objects.filter(id__in=object_ids)
             folder_paths = []
             for f in folders:
-<<<<<<< HEAD
-                if f.type == Folder.FOLDER:
-                    folder_paths.append(f'{f.path}/')
-                    continue
-                folder_paths.append(f.path)
-=======
                 folder_paths.append(f.path)
                 continue
->>>>>>> 723fc1e6
             query = Q()
             for path in folder_paths:
                 query |= Q(path__startswith=path)
