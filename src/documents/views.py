--- conflicted
+++ resolved
@@ -133,12 +133,9 @@
 from documents.matching import match_storage_paths
 from documents.matching import match_tags
 from documents.matching import match_warehouses
-<<<<<<< HEAD
 from documents.models import Approval, MovedHistory, ContainerMoveHistory, \
     ManageDepartment, CreatedDepartment, WarehouseMoveRequest
-=======
 from documents.models import Approval, FolderPermission
->>>>>>> bb7d4647
 from documents.models import ArchiveFont
 from documents.models import BackupRecord
 from documents.models import Correspondent
@@ -4097,18 +4094,6 @@
                 instance.path = f"{instance.id}"
             instance.save()
 
-<<<<<<< HEAD
-            update_child_folder_paths.delay(folder=instance)
-        # update permission parent folder
-        permission_parent_folder = get_permissions(
-            obj=instance.parent_folder) if instance.parent_folder else None
-        if permission_parent_folder:
-            user_ids = User.objects.filter(pk=instance.parent_folder.owner.id).values_list("id", flat=True)
-            permission_parent_folder['change']['users'] = permission_parent_folder['change']['users'].union(user_ids)
-            permission_parent_folder['view']['users'] = []
-            set_permissions(permissions=permission_parent_folder, object=instance)
-
-=======
             update_child_folder_paths.delay(folder=instance, old_path=old_path)
         else:
             folder_ids = Folder.objects.filter(path__startswith=instance.path,
@@ -4123,7 +4108,6 @@
                 doc.save()
                 from documents import index
                 index.add_or_update_document(doc)
->>>>>>> bb7d4647
         return Response(serializer.data)
 
     def update_document_name(self, instance, serializer):
