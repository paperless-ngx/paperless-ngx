--- conflicted
+++ resolved
@@ -3763,7 +3763,7 @@
                     "id", flat=True)
 
                 permission_parent_folder['change']['users'] = \
-                permission_parent_folder['change']['users'].union(user_ids)
+                    permission_parent_folder['change']['users'].union(user_ids)
                 set_permissions(permissions=permission_parent_folder,
                                 object=folder)
         else:
@@ -3802,18 +3802,11 @@
         serializer.is_valid(raise_exception=True)
         if serializer.validated_data["name"] != instance.name:
             serializer.validated_data["name"] = get_unique_name(Folder,
-<<<<<<< HEAD
                                                                 serializer.validated_data[
                                                                     "name"],
                                                                 int(
                                                                     request.data[
                                                                         "parent_folder"]))
-=======
-                                                            serializer.validated_data[
-                                                                "name"], int(
-                    request.data["parent_folder"]) if request.data[
-                    "parent_folder"] else None)
->>>>>>> db6a2c40
         serializer.validated_data["updated"] = timezone.now()
 
         old_parent_folder = instance.parent_folder
