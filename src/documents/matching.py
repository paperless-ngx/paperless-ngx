import logging
import re
from fnmatch import fnmatch
from typing import Union

from documents.classifier import DocumentClassifier
from documents.data_models import ConsumableDocument
from documents.data_models import DocumentSource
from documents.models import Approval
from documents.models import Correspondent
from documents.models import Warehouse
from documents.models import Folder
from documents.models import Approval, Correspondent
from documents.models import Document
from documents.models import DocumentType
from documents.models import MatchingModel
from documents.models import StoragePath
from documents.models import Tag
from documents.models import Workflow
from documents.models import WorkflowTrigger
from documents.permissions import get_objects_for_user_owner_aware
from guardian.models import GroupObjectPermission

logger = logging.getLogger("paperless.matching")


def log_reason(
    matching_model: Union[MatchingModel, WorkflowTrigger],
    document: Document,
    reason: str,
):
    class_name = type(matching_model).__name__
    name = (
        matching_model.name if hasattr(matching_model, "name") else str(matching_model)
    )
    logger.debug(
        f"{class_name} {name} matched on document {document} because {reason}",
    )


def match_correspondents(document: Document, classifier: DocumentClassifier, user=None):
    pred_id = classifier.predict_correspondent(document.content) if classifier else None

    if user is None and document.owner is not None:
        user = document.owner

    if user is not None:
        correspondents = get_objects_for_user_owner_aware(
            user,
            "documents.view_correspondent",
            Correspondent,
        )
    else:
        correspondents = Correspondent.objects.all()

    return list(
        filter(
            lambda o: matches(o, document)
            or (o.pk == pred_id and o.matching_algorithm == MatchingModel.MATCH_AUTO),
            correspondents,
        ),
    )
    
def match_folders(document: Document, classifier: DocumentClassifier, user=None):
    pred_id = classifier.predict_folder(document.content) if classifier else None

    if user is None and document.owner is not None:
        user = document.owner

    if user is not None:
        folders = get_objects_for_user_owner_aware(
            user,
            "documents.view_folder",
            Folder,
        )
    else:
        folders = Folder.objects.all()

    return list(
        filter(
            lambda o: matches(o, document)
            or (o.pk == pred_id and o.matching_algorithm == MatchingModel.MATCH_AUTO),
            folders,
        ),
    )

def match_warehouses(document: Document, classifier: DocumentClassifier, user=None):
    pred_id = classifier.predict_warehouse(document.content) if classifier else None

    if user is None and document.owner is not None:
        user = document.owner

    if user is not None:
        warehouses = get_objects_for_user_owner_aware(
            user,
            "documents.view_warehouse",
            Warehouse,
        )
    else:
        warehouses = Warehouse.objects.all()

    return list(
        filter(
            lambda o: matches(o, document)
            or (o.pk == pred_id and o.matching_algorithm == MatchingModel.MATCH_AUTO),
            warehouses,
        ),
    )

def match_document_types(document: Document, classifier: DocumentClassifier, user=None):
    pred_id = classifier.predict_document_type(document.content) if classifier else None

    if user is None and document.owner is not None:
        user = document.owner

    if user is not None:
        document_types = get_objects_for_user_owner_aware(
            user,
            "documents.view_documenttype",
            DocumentType,
        )
    else:
        document_types = DocumentType.objects.all()

    return list(
        filter(
            lambda o: matches(o, document)
            or (o.pk == pred_id and o.matching_algorithm == MatchingModel.MATCH_AUTO),
            document_types,
        ),
    )


def match_tags(document: Document, classifier: DocumentClassifier, user=None):
    predicted_tag_ids = classifier.predict_tags(document.content) if classifier else []

    if user is None and document.owner is not None:
        user = document.owner

    if user is not None:
        tags = get_objects_for_user_owner_aware(user, "documents.view_tag", Tag)
    else:
        tags = Tag.objects.all()

    return list(
        filter(
            lambda o: matches(o, document)
            or (
                o.matching_algorithm == MatchingModel.MATCH_AUTO
                and o.pk in predicted_tag_ids
            ),
            tags,
        ),
    )


def match_storage_paths(document: Document, classifier: DocumentClassifier, user=None):
    pred_id = classifier.predict_storage_path(document.content) if classifier else None

    if user is None and document.owner is not None:
        user = document.owner

    if user is not None:
        storage_paths = get_objects_for_user_owner_aware(
            user,
            "documents.view_storagepath",
            StoragePath,
        )
    else:
        storage_paths = StoragePath.objects.all()

    return list(
        filter(
            lambda o: matches(o, document)
            or (o.pk == pred_id and o.matching_algorithm == MatchingModel.MATCH_AUTO),
            storage_paths,
        ),
    )


def matches(matching_model: MatchingModel, document: Document):
    search_kwargs = {}

    document_content = document.content

    # Check that match is not empty
    if not matching_model.match.strip():
        return False

    if matching_model.is_insensitive:
        search_kwargs = {"flags": re.IGNORECASE}

    if matching_model.matching_algorithm == MatchingModel.MATCH_NONE:
        return False

    elif matching_model.matching_algorithm == MatchingModel.MATCH_ALL:
        for word in _split_match(matching_model):
            search_result = re.search(rf"\b{word}\b", document_content, **search_kwargs)
            if not search_result:
                return False
        log_reason(
            matching_model,
            document,
            f"it contains all of these words: {matching_model.match}",
        )
        return True

    elif matching_model.matching_algorithm == MatchingModel.MATCH_ANY:
        for word in _split_match(matching_model):
            if re.search(rf"\b{word}\b", document_content, **search_kwargs):
                log_reason(matching_model, document, f"it contains this word: {word}")
                return True
        return False

    elif matching_model.matching_algorithm == MatchingModel.MATCH_LITERAL:
        result = bool(
            re.search(
                rf"\b{re.escape(matching_model.match)}\b",
                document_content,
                **search_kwargs,
            ),
        )
        if result:
            log_reason(
                matching_model,
                document,
                f'it contains this string: "{matching_model.match}"',
            )
        return result

    elif matching_model.matching_algorithm == MatchingModel.MATCH_REGEX:
        try:
            match = re.search(
                re.compile(matching_model.match, **search_kwargs),
                document_content,
            )
        except re.error:
            logger.error(
                f"Error while processing regular expression {matching_model.match}",
            )
            return False
        if match:
            log_reason(
                matching_model,
                document,
                f"the string {match.group()} matches the regular expression "
                f"{matching_model.match}",
            )
        return bool(match)

    elif matching_model.matching_algorithm == MatchingModel.MATCH_FUZZY:
        from rapidfuzz import fuzz

        match = re.sub(r"[^\w\s]", "", matching_model.match)
        text = re.sub(r"[^\w\s]", "", document_content)
        if matching_model.is_insensitive:
            match = match.lower()
            text = text.lower()
        if fuzz.partial_ratio(match, text, score_cutoff=90):
            # TODO: make this better
            log_reason(
                matching_model,
                document,
                f"parts of the document content somehow match the string "
                f"{matching_model.match}",
            )
            return True
        else:
            return False

    elif matching_model.matching_algorithm == MatchingModel.MATCH_AUTO:
        # this is done elsewhere.
        return False

    else:
        raise NotImplementedError("Unsupported matching algorithm")


def _split_match(matching_model):
    """
    Splits the match to individual keywords, getting rid of unnecessary
    spaces and grouping quoted words together.

    Example:
      '  some random  words "with   quotes  " and   spaces'
        ==>
      ["some", "random", "words", "with+quotes", "and", "spaces"]
    """
    findterms = re.compile(r'"([^"]+)"|(\S+)').findall
    normspace = re.compile(r"\s+").sub
    return [
        # normspace(" ", (t[0] or t[1]).strip()).replace(" ", r"\s+")
        re.escape(normspace(" ", (t[0] or t[1]).strip())).replace(r"\ ", r"\s+")
        for t in findterms(matching_model.match)
    ]


def consumable_document_matches_workflow(
    document: ConsumableDocument,
    trigger: WorkflowTrigger,
) -> tuple[bool, str]:
    """
    Returns True if the ConsumableDocument matches all filters from the workflow trigger,
    False otherwise. Includes a reason if doesn't match
    """

    trigger_matched = True
    reason = ""

    # Document source vs trigger source
    if len(trigger.sources) > 0 and document.source not in [
        int(x) for x in list(trigger.sources)
    ]:
        reason = (
            f"Document source {document.source.name} not in"
            f" {[DocumentSource(int(x)).name for x in trigger.sources]}",
        )
        trigger_matched = False

    # Document mail rule vs trigger mail rule
    if (
        document.mailrule_id is not None
        and trigger.filter_mailrule is not None
        and document.mailrule_id != trigger.filter_mailrule.pk
    ):
        reason = (
            f"Document mail rule {document.mailrule_id}"
            f" != {trigger.filter_mailrule.pk}",
        )
        trigger_matched = False

    # Document filename vs trigger filename
    if (
        trigger.filter_filename is not None
        and len(trigger.filter_filename) > 0
        and not fnmatch(
            document.original_file.name.lower(),
            trigger.filter_filename.lower(),
        )
    ):
        reason = (
            f"Document filename {document.original_file.name} does not match"
            f" {trigger.filter_filename.lower()}",
        )
        trigger_matched = False

    # Document path vs trigger path
    if (
        trigger.filter_path is not None
        and len(trigger.filter_path) > 0
        and not fnmatch(
            document.original_file,
            trigger.filter_path,
        )
    ):
        reason = (
            f"Document path {document.original_file}"
            f" does not match {trigger.filter_path}",
        )
        trigger_matched = False

    return (trigger_matched, reason)


def existing_document_matches_workflow(
    document: Document,
    trigger: WorkflowTrigger,
) -> tuple[bool, str]:
    """
    Returns True if the Document matches all filters from the workflow trigger,
    False otherwise. Includes a reason if doesn't match
    """

    trigger_matched = True
    reason = ""

    if trigger.matching_algorithm > MatchingModel.MATCH_NONE and not matches(
        trigger,
        document,
    ):
        reason = (
            f"Document content matching settings for algorithm '{trigger.matching_algorithm}' did not match",
        )
        trigger_matched = False

    # Document tags vs trigger has_tags
    if (
        trigger.filter_has_tags.all().count() > 0
        and document.tags.filter(
            id__in=trigger.filter_has_tags.all().values_list("id"),
        ).count()
        == 0
    ):
        reason = (
            f"Document tags {document.tags.all()} do not include"
            f" {trigger.filter_has_tags.all()}",
        )
        trigger_matched = False
    # user groups vs trigger has_groups
    if (
        trigger.filter_has_groups.all().count() > 0
        # and GroupObjectPermission.objects.filter(
        #         # content_type=ctype,
        #         object_pk=document.pk,
        #         group_id__in=trigger.filter_has_groups.all().values_list("id"),
        # ).count()
        # == 0
        and document.owner.groups.filter(id__in=trigger.filter_has_groups.all().values_list("id")).count()==0
    ):
        reason = (
            f"Document groups {document.owner.groups.filter(id__in=trigger.filter_has_groups.all().values_list('id'))} do not include"
            f" {trigger.filter_has_groups.all()}",
        )
        logger.info('group trigger ko matched')
        trigger_matched = False

    # Document correspondent vs trigger has_correspondent
    if (
        trigger.filter_has_correspondent is not None
        and document.correspondent != trigger.filter_has_correspondent
    ):
        reason = (
            f"Document correspondent {document.correspondent} does not match {trigger.filter_has_correspondent}",
        )
        trigger_matched = False
        
    
    # Document document_type vs trigger has_document_type
    if (
        trigger.filter_has_document_type is not None
        and document.document_type != trigger.filter_has_document_type
    ):
        reason = (
            f"Document doc type {document.document_type} does not match {trigger.filter_has_document_type}",
        )
        trigger_matched = False

    # Document original_filename vs trigger filename
    if (
        trigger.filter_filename is not None
        and len(trigger.filter_filename) > 0
        and document.original_filename is not None
        and not fnmatch(
            document.original_filename.lower(),
            trigger.filter_filename.lower(),
        )
    ):
        reason = (
            f"Document filename {document.original_filename} does not match"
            f" {trigger.filter_filename.lower()}",
        )
        trigger_matched = False

    return (trigger_matched, reason)


def document_matches_workflow(
    document: Union[ConsumableDocument, Document],
    workflow: Workflow,
    trigger_type: WorkflowTrigger.WorkflowTriggerType,
) -> bool:
    """
    Returns True if the ConsumableDocument or Document matches all filters and
    settings from the workflow trigger, False otherwise
    """

    trigger_matched = True
    if workflow.triggers.filter(type=trigger_type).count() == 0:
        trigger_matched = False
        logger.info(f"Document did not match {workflow}")
        logger.debug(f"No matching triggers with type {trigger_type} found")
    else:
        for trigger in workflow.triggers.filter(type=trigger_type):
            if trigger_type == WorkflowTrigger.WorkflowTriggerType.CONSUMPTION:
                trigger_matched, reason = consumable_document_matches_workflow(
                    document,
                    trigger,
                )
            elif (
                trigger_type == WorkflowTrigger.WorkflowTriggerType.DOCUMENT_ADDED
                or trigger_type == WorkflowTrigger.WorkflowTriggerType.DOCUMENT_UPDATED
            ):
                trigger_matched, reason = existing_document_matches_workflow(
                    document,
                    trigger,
                )
            else:
                # New trigger types need to be explicitly checked above
                raise Exception(f"Trigger type {trigger_type} not yet supported")

            if trigger_matched:
                logger.info(f"Document matched {trigger} from {workflow}")
                # matched, bail early
                return True
            else:
                logger.info(f"Document did not match {workflow}")
                logger.debug(reason)

    return trigger_matched


def approval_matches_workflow(
    approval: Union[Approval],
    workflow: Workflow,
    trigger_type: WorkflowTrigger.WorkflowTriggerType,
) -> bool:
    """
    Returns True if the ConsumableApproval or Approval matches all filters and
    settings from the workflow trigger, False otherwise
    """

    trigger_matched = True
    if workflow.triggers.filter(type=trigger_type).count() == 0:
        trigger_matched = False
        logger.info(f"Approval did not match {workflow}")
        logger.debug(f"No matching triggers with type {trigger_type} found")
    else:
        for trigger in workflow.triggers.filter(type=trigger_type):
            if (
                trigger_type == WorkflowTrigger.WorkflowTriggerType.APPROVAL_ADDED
                or trigger_type == WorkflowTrigger.WorkflowTriggerType.APPROVAL_UPDATED
            ):
                trigger_matched, reason = existing_approval_matches_workflow(
                    approval,   
                    trigger,
                )
            else:
                # New trigger types need to be explicitly checked above
                raise Exception(f"Trigger type {trigger_type} not yet supported")

            if trigger_matched:
                logger.info(f"Approval matched {trigger} from {workflow}")
                # matched, bail early
                return True
            else:
                logger.info(f"Approval did not match {workflow}")
                logger.debug(reason)

    return trigger_matched


def existing_approval_matches_workflow(
    approval: Approval,
    trigger: WorkflowTrigger,
) -> tuple[bool, str]:
    """
    Returns True if the Approval matches all filters from the workflow trigger,
    False otherwise. Includes a reason if doesn't match
    """
# 
    trigger_matched = True
    reason = ""

    # Approval ctype vs trigger has_content_type 
    if(
        trigger.filter_has_content_type is not None
        and approval.ctype != trigger.filter_has_content_type
    ):
        reason = (
            f"Approval ctype {approval.ctype} does not match {trigger.filter_has_content_type}",
        )
        trigger_matched = False

    if(
        trigger.filter_has_status is not None
        and approval.status != trigger.filter_has_status
    ):
        reason = (
            f"Approval status {approval.status} does not match {trigger.filter_has_status}",
        )
        trigger_matched = False
<<<<<<< HEAD
    if(
        trigger.filter_has_access_type is not None
        and approval.access_type != trigger.filter_has_access_type
    ):
        reason = (
            f"Approval status {approval.access_type} does not match {trigger.filter_has_access_type}",
        )
        trigger_matched = False
=======
>>>>>>> 01b389fc


    return (trigger_matched, reason)<|MERGE_RESOLUTION|>--- conflicted
+++ resolved
@@ -569,7 +569,6 @@
             f"Approval status {approval.status} does not match {trigger.filter_has_status}",
         )
         trigger_matched = False
-<<<<<<< HEAD
     if(
         trigger.filter_has_access_type is not None
         and approval.access_type != trigger.filter_has_access_type
@@ -578,8 +577,6 @@
             f"Approval status {approval.access_type} does not match {trigger.filter_has_access_type}",
         )
         trigger_matched = False
-=======
->>>>>>> 01b389fc
 
 
     return (trigger_matched, reason)