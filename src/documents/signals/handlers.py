from __future__ import annotations

import logging
import shutil
from pathlib import Path
from typing import TYPE_CHECKING

import httpx
from celery import shared_task
from celery import states
from celery.signals import before_task_publish
from celery.signals import task_failure
from celery.signals import task_postrun
from celery.signals import task_prerun
from celery.signals import worker_process_init
from django.conf import settings
from django.contrib.auth.models import Group
from django.contrib.auth.models import User
from django.db import DatabaseError
from django.db import close_old_connections
from django.db import connections
from django.db import models
from django.db.models import Q
from django.dispatch import receiver
from django.utils import timezone
from filelock import FileLock
from guardian.shortcuts import remove_perm

from documents import matching
from documents.caching import clear_document_caches
from documents.caching import invalidate_llm_suggestions_cache
from documents.file_handling import create_source_path_directory
from documents.file_handling import delete_empty_directories
from documents.file_handling import generate_unique_filename
from documents.mail import send_email
from documents.models import Correspondent
from documents.models import CustomField
from documents.models import CustomFieldInstance
from documents.models import Document
from documents.models import DocumentType
from documents.models import MatchingModel
from documents.models import PaperlessTask
from documents.models import SavedView
from documents.models import Tag
from documents.models import UiSettings
from documents.models import Workflow
from documents.models import WorkflowAction
from documents.models import WorkflowRun
from documents.models import WorkflowTrigger
from documents.permissions import get_objects_for_user_owner_aware
from documents.permissions import set_permissions_for_object
from documents.templating.workflows import parse_w_workflow_placeholders
from paperless.config import AIConfig

if TYPE_CHECKING:
    from documents.classifier import DocumentClassifier
    from documents.data_models import ConsumableDocument
    from documents.data_models import DocumentMetadataOverrides

logger = logging.getLogger("paperless.handlers")


def add_inbox_tags(sender, document: Document, logging_group=None, **kwargs):
    if document.owner is not None:
        tags = get_objects_for_user_owner_aware(
            document.owner,
            "documents.view_tag",
            Tag,
        )
    else:
        tags = Tag.objects.all()
    inbox_tags = tags.filter(is_inbox_tag=True)
    document.tags.add(*inbox_tags)


def _suggestion_printer(
    stdout,
    style_func,
    suggestion_type: str,
    document: Document,
    selected: MatchingModel,
    base_url: str | None = None,
):
    """
    Smaller helper to reduce duplication when just outputting suggestions to the console
    """
    doc_str = str(document)
    if base_url is not None:
        stdout.write(style_func.SUCCESS(doc_str))
        stdout.write(style_func.SUCCESS(f"{base_url}/documents/{document.pk}"))
    else:
        stdout.write(style_func.SUCCESS(f"{doc_str} [{document.pk}]"))
    stdout.write(f"Suggest {suggestion_type}: {selected}")


def set_correspondent(
    sender,
    document: Document,
    *,
    logging_group=None,
    classifier: DocumentClassifier | None = None,
    replace=False,
    use_first=True,
    suggest=False,
    base_url=None,
    stdout=None,
    style_func=None,
    **kwargs,
):
    if document.correspondent and not replace:
        return

    potential_correspondents = matching.match_correspondents(document, classifier)

    potential_count = len(potential_correspondents)
    selected = potential_correspondents[0] if potential_correspondents else None
    if potential_count > 1:
        if use_first:
            logger.debug(
                f"Detected {potential_count} potential correspondents, "
                f"so we've opted for {selected}",
                extra={"group": logging_group},
            )
        else:
            logger.debug(
                f"Detected {potential_count} potential correspondents, "
                f"not assigning any correspondent",
                extra={"group": logging_group},
            )
            return

    if selected or replace:
        if suggest:
            _suggestion_printer(
                stdout,
                style_func,
                "correspondent",
                document,
                selected,
                base_url,
            )
        else:
            logger.info(
                f"Assigning correspondent {selected} to {document}",
                extra={"group": logging_group},
            )

            document.correspondent = selected
            document.save(update_fields=("correspondent",))


def set_document_type(
    sender,
    document: Document,
    *,
    logging_group=None,
    classifier: DocumentClassifier | None = None,
    replace=False,
    use_first=True,
    suggest=False,
    base_url=None,
    stdout=None,
    style_func=None,
    **kwargs,
):
    if document.document_type and not replace:
        return

    potential_document_type = matching.match_document_types(document, classifier)

    potential_count = len(potential_document_type)
    selected = potential_document_type[0] if potential_document_type else None

    if potential_count > 1:
        if use_first:
            logger.info(
                f"Detected {potential_count} potential document types, "
                f"so we've opted for {selected}",
                extra={"group": logging_group},
            )
        else:
            logger.info(
                f"Detected {potential_count} potential document types, "
                f"not assigning any document type",
                extra={"group": logging_group},
            )
            return

    if selected or replace:
        if suggest:
            _suggestion_printer(
                stdout,
                style_func,
                "document type",
                document,
                selected,
                base_url,
            )
        else:
            logger.info(
                f"Assigning document type {selected} to {document}",
                extra={"group": logging_group},
            )

            document.document_type = selected
            document.save(update_fields=("document_type",))


def set_tags(
    sender,
    document: Document,
    *,
    logging_group=None,
    classifier: DocumentClassifier | None = None,
    replace=False,
    suggest=False,
    base_url=None,
    stdout=None,
    style_func=None,
    **kwargs,
):
    if replace:
        Document.tags.through.objects.filter(document=document).exclude(
            Q(tag__is_inbox_tag=True),
        ).exclude(
            Q(tag__match="") & ~Q(tag__matching_algorithm=Tag.MATCH_AUTO),
        ).delete()

    current_tags = set(document.tags.all())

    matched_tags = matching.match_tags(document, classifier)

    relevant_tags = set(matched_tags) - current_tags

    if suggest:
        extra_tags = current_tags - set(matched_tags)
        extra_tags = [
            t for t in extra_tags if t.matching_algorithm == MatchingModel.MATCH_AUTO
        ]
        if not relevant_tags and not extra_tags:
            return
        doc_str = style_func.SUCCESS(str(document))
        if base_url:
            stdout.write(doc_str)
            stdout.write(f"{base_url}/documents/{document.pk}")
        else:
            stdout.write(doc_str + style_func.SUCCESS(f" [{document.pk}]"))
        if relevant_tags:
            stdout.write("Suggest tags: " + ", ".join([t.name for t in relevant_tags]))
        if extra_tags:
            stdout.write("Extra tags: " + ", ".join([t.name for t in extra_tags]))
    else:
        if not relevant_tags:
            return

        message = 'Tagging "{}" with "{}"'
        logger.info(
            message.format(document, ", ".join([t.name for t in relevant_tags])),
            extra={"group": logging_group},
        )

        document.tags.add(*relevant_tags)


def set_storage_path(
    sender,
    document: Document,
    *,
    logging_group=None,
    classifier: DocumentClassifier | None = None,
    replace=False,
    use_first=True,
    suggest=False,
    base_url=None,
    stdout=None,
    style_func=None,
    **kwargs,
):
    if document.storage_path and not replace:
        return

    potential_storage_path = matching.match_storage_paths(
        document,
        classifier,
    )

    potential_count = len(potential_storage_path)
    selected = potential_storage_path[0] if potential_storage_path else None

    if potential_count > 1:
        if use_first:
            logger.info(
                f"Detected {potential_count} potential storage paths, "
                f"so we've opted for {selected}",
                extra={"group": logging_group},
            )
        else:
            logger.info(
                f"Detected {potential_count} potential storage paths, "
                f"not assigning any storage directory",
                extra={"group": logging_group},
            )
            return

    if selected or replace:
        if suggest:
            _suggestion_printer(
                stdout,
                style_func,
                "storage directory",
                document,
                selected,
                base_url,
            )
        else:
            logger.info(
                f"Assigning storage path {selected} to {document}",
                extra={"group": logging_group},
            )

            document.storage_path = selected
            document.save(update_fields=("storage_path",))


# see empty_trash in documents/tasks.py for signal handling
def cleanup_document_deletion(sender, instance, **kwargs):
    with FileLock(settings.MEDIA_LOCK):
        if settings.EMPTY_TRASH_DIR:
            # Find a non-conflicting filename in case a document with the same
            # name was moved to trash earlier
            counter = 0
            old_filename = Path(instance.source_path).name
            old_filebase = Path(old_filename).stem
            old_fileext = Path(old_filename).suffix

            while True:
                new_file_path = settings.EMPTY_TRASH_DIR / (
                    old_filebase + (f"_{counter:02}" if counter else "") + old_fileext
                )

                if new_file_path.exists():
                    counter += 1
                else:
                    break

            logger.debug(f"Moving {instance.source_path} to trash at {new_file_path}")
            try:
                shutil.move(instance.source_path, new_file_path)
            except OSError as e:
                logger.error(
                    f"Failed to move {instance.source_path} to trash at "
                    f"{new_file_path}: {e}. Skipping cleanup!",
                )
                return

        files = (
            instance.archive_path,
            instance.thumbnail_path,
        )
        if not settings.EMPTY_TRASH_DIR:
            # Only delete the original file if we are not moving it to trash dir
            files += (instance.source_path,)

        for filename in files:
            if filename and filename.is_file():
                try:
                    filename.unlink()
                    logger.debug(f"Deleted file {filename}.")
                except OSError as e:
                    logger.warning(
                        f"While deleting document {instance!s}, the file "
                        f"{filename} could not be deleted: {e}",
                    )
            elif filename and not filename.is_file():
                logger.warning(f"Expected {filename} to exist, but it did not")

        delete_empty_directories(
            Path(instance.source_path).parent,
            root=settings.ORIGINALS_DIR,
        )

        if instance.has_archive_version:
            delete_empty_directories(
                Path(instance.archive_path).parent,
                root=settings.ARCHIVE_DIR,
            )


class CannotMoveFilesException(Exception):
    pass


# should be disabled in /src/documents/management/commands/document_importer.py handle
@receiver(models.signals.post_save, sender=CustomFieldInstance)
@receiver(models.signals.m2m_changed, sender=Document.tags.through)
@receiver(models.signals.post_save, sender=Document)
def update_filename_and_move_files(
    sender,
    instance: Document | CustomFieldInstance,
    **kwargs,
):
    if isinstance(instance, CustomFieldInstance):
        instance = instance.document

    def validate_move(instance, old_path: Path, new_path: Path):
        if not old_path.is_file():
            # Can't do anything if the old file does not exist anymore.
            msg = f"Document {instance!s}: File {old_path} doesn't exist."
            logger.fatal(msg)
            raise CannotMoveFilesException(msg)

        if new_path.is_file():
            # Can't do anything if the new file already exists. Skip updating file.
            msg = f"Document {instance!s}: Cannot rename file since target path {new_path} already exists."
            logger.warning(msg)
            raise CannotMoveFilesException(msg)

    if not instance.filename:
        # Can't update the filename if there is no filename to begin with
        # This happens when the consumer creates a new document.
        # The document is modified and saved multiple times, and only after
        # everything is done (i.e., the generated filename is final),
        # filename will be set to the location where the consumer has put
        # the file.
        #
        # This will in turn cause this logic to move the file where it belongs.
        return

    with FileLock(settings.MEDIA_LOCK):
        try:
            # If this was waiting for the lock, the filename or archive_filename
            # of this document may have been updated.  This happens if multiple updates
            # get queued from the UI for the same document
            # So freshen up the data before doing anything
            instance.refresh_from_db()

            old_filename = instance.filename
            old_source_path = instance.source_path

            # Need to convert to string to be able to save it to the db
            instance.filename = str(generate_unique_filename(instance))
            move_original = old_filename != instance.filename

            old_archive_filename = instance.archive_filename
            old_archive_path = instance.archive_path

            if instance.has_archive_version:
                # Need to convert to string to be able to save it to the db
                instance.archive_filename = str(
                    generate_unique_filename(
                        instance,
                        archive_filename=True,
                    ),
                )

                move_archive = old_archive_filename != instance.archive_filename
            else:
                move_archive = False

            if not move_original and not move_archive:
                # Just update modified. Also, don't save() here to prevent infinite recursion.
                Document.objects.filter(pk=instance.pk).update(
                    modified=timezone.now(),
                )
                return

            if move_original:
                validate_move(instance, old_source_path, instance.source_path)
                create_source_path_directory(instance.source_path)
                shutil.move(old_source_path, instance.source_path)

            if move_archive:
                validate_move(instance, old_archive_path, instance.archive_path)
                create_source_path_directory(instance.archive_path)
                shutil.move(old_archive_path, instance.archive_path)

            # Don't save() here to prevent infinite recursion.
            Document.global_objects.filter(pk=instance.pk).update(
                filename=instance.filename,
                archive_filename=instance.archive_filename,
                modified=timezone.now(),
            )
            # Clear any caching for this document.  Slightly overkill, but not terrible
            clear_document_caches(instance.pk)

        except (OSError, DatabaseError, CannotMoveFilesException) as e:
            logger.warning(f"Exception during file handling: {e}")
            # This happens when either:
            #  - moving the files failed due to file system errors
            #  - saving to the database failed due to database errors
            # In both cases, we need to revert to the original state.

            # Try to move files to their original location.
            try:
                if move_original and instance.source_path.is_file():
                    logger.info("Restoring previous original path")
                    shutil.move(instance.source_path, old_source_path)

                if move_archive and instance.archive_path.is_file():
                    logger.info("Restoring previous archive path")
                    shutil.move(instance.archive_path, old_archive_path)

            except Exception:
                # This is fine, since:
                # A: if we managed to move source from A to B, we will also
                #  manage to move it from B to A. If not, we have a serious
                #  issue that's going to get caught by the santiy checker.
                #  All files remain in place and will never be overwritten,
                #  so this is not the end of the world.
                # B: if moving the original file failed, nothing has changed
                #  anyway.
                pass

            # restore old values on the instance
            instance.filename = old_filename
            instance.archive_filename = old_archive_filename

        # finally, remove any empty sub folders. This will do nothing if
        # something has failed above.
        if not old_source_path.is_file():
            delete_empty_directories(
                Path(old_source_path).parent,
                root=settings.ORIGINALS_DIR,
            )

        if instance.has_archive_version and not old_archive_path.is_file():
            delete_empty_directories(
                Path(old_archive_path).parent,
                root=settings.ARCHIVE_DIR,
            )


@receiver(models.signals.post_save, sender=Document)
def update_llm_suggestions_cache(sender, instance, **kwargs):
    """
    Invalidate the LLM suggestions cache when a document is saved.
    """
    # Invalidate the cache for the document
    invalidate_llm_suggestions_cache(instance.pk)


# should be disabled in /src/documents/management/commands/document_importer.py handle
@receiver(models.signals.post_save, sender=CustomField)
def check_paths_and_prune_custom_fields(sender, instance: CustomField, **kwargs):
    """
    When a custom field is updated:
    1. 'Select' custom field instances get their end-user value (e.g. in file names) from the select_options in extra_data,
    which is contained in the custom field itself. So when the field is changed, we (may) need to update the file names
    of all documents that have this custom field.
    2. If a 'Select' field option was removed, we need to nullify the custom field instances that have the option.
    """
    if (
        instance.data_type == CustomField.FieldDataType.SELECT
        and instance.fields.count() > 0
        and instance.extra_data
    ):  # Only select fields, for now
        select_options = {
            option["id"]: option["label"]
            for option in instance.extra_data.get("select_options", [])
        }

        for cf_instance in instance.fields.all():
            # Check if the current value is still a valid option
            if cf_instance.value not in select_options:
                cf_instance.value_select = None
                cf_instance.save(update_fields=["value_select"])

            # Update the filename and move files if necessary
            update_filename_and_move_files(sender, cf_instance)


@receiver(models.signals.post_delete, sender=CustomField)
def cleanup_custom_field_deletion(sender, instance: CustomField, **kwargs):
    """
    When a custom field is deleted, ensure no saved views reference it.
    """
    field_identifier = SavedView.DisplayFields.CUSTOM_FIELD % instance.pk
    # remove field from display_fields of all saved views
    for view in SavedView.objects.filter(display_fields__isnull=False).distinct():
        if field_identifier in view.display_fields:
            logger.debug(
                f"Removing custom field {instance} from view {view}",
            )
            view.display_fields.remove(field_identifier)
            view.save()

    # remove from sort_field of all saved views
    views_with_sort_updated = SavedView.objects.filter(
        sort_field=field_identifier,
    ).update(
        sort_field=SavedView.DisplayFields.CREATED,
    )
    if views_with_sort_updated > 0:
        logger.debug(
            f"Removing custom field {instance} from sort field of {views_with_sort_updated} views",
        )


@receiver(models.signals.post_delete, sender=User)
@receiver(models.signals.post_delete, sender=Group)
def cleanup_user_deletion(sender, instance: User | Group, **kwargs):
    """
    When a user or group is deleted, remove non-cascading references.
    At the moment, just the default permission settings in UiSettings.
    """
    # Remove the user permission settings e.g.
    #   DEFAULT_PERMS_OWNER: 'general-settings:permissions:default-owner',
    #   DEFAULT_PERMS_VIEW_USERS: 'general-settings:permissions:default-view-users',
    #   DEFAULT_PERMS_VIEW_GROUPS: 'general-settings:permissions:default-view-groups',
    #   DEFAULT_PERMS_EDIT_USERS: 'general-settings:permissions:default-edit-users',
    #   DEFAULT_PERMS_EDIT_GROUPS: 'general-settings:permissions:default-edit-groups',
    for ui_settings in UiSettings.objects.all():
        try:
            permissions = ui_settings.settings.get("permissions", {})
            updated = False
            if isinstance(instance, User):
                if permissions.get("default_owner") == instance.pk:
                    permissions["default_owner"] = None
                    updated = True
                if instance.pk in permissions.get("default_view_users", []):
                    permissions["default_view_users"].remove(instance.pk)
                    updated = True
                if instance.pk in permissions.get("default_change_users", []):
                    permissions["default_change_users"].remove(instance.pk)
                    updated = True
            elif isinstance(instance, Group):
                if instance.pk in permissions.get("default_view_groups", []):
                    permissions["default_view_groups"].remove(instance.pk)
                    updated = True
                if instance.pk in permissions.get("default_change_groups", []):
                    permissions["default_change_groups"].remove(instance.pk)
                    updated = True
            if updated:
                ui_settings.settings["permissions"] = permissions
                ui_settings.save(update_fields=["settings"])
        except Exception as e:
            logger.error(
                f"Error while cleaning up user {instance.pk} ({instance.username}) from ui_settings: {e}"
                if isinstance(instance, User)
                else f"Error while cleaning up group {instance.pk} ({instance.name}) from ui_settings: {e}",
            )


def add_to_index(sender, document, **kwargs):
    from documents import index

    index.add_or_update_document(document)


def run_workflows_added(
    sender,
    document: Document,
    logging_group=None,
    original_file=None,
    **kwargs,
):
    run_workflows(
        trigger_type=WorkflowTrigger.WorkflowTriggerType.DOCUMENT_ADDED,
        document=document,
        logging_group=logging_group,
        overrides=None,
        original_file=original_file,
    )


def run_workflows_updated(sender, document: Document, logging_group=None, **kwargs):
    run_workflows(
        trigger_type=WorkflowTrigger.WorkflowTriggerType.DOCUMENT_UPDATED,
        document=document,
        logging_group=logging_group,
    )


@shared_task(
    retry_backoff=True,
    autoretry_for=(httpx.HTTPStatusError,),
    max_retries=3,
    throws=(httpx.HTTPError,),
)
def send_webhook(
    url: str,
    data: str | dict,
    headers: dict,
    files: dict,
    *,
    as_json: bool = False,
):
    try:
        post_args = {
            "url": url,
            "headers": headers,
            "files": files,
        }
        if as_json:
            post_args["json"] = data
        elif isinstance(data, dict):
            post_args["data"] = data
        else:
            post_args["content"] = data

        httpx.post(
            **post_args,
        ).raise_for_status()
        logger.info(
            f"Webhook sent to {url}",
        )
    except Exception as e:
        logger.error(
            f"Failed attempt sending webhook to {url}: {e}",
        )
        raise e

        logger.info(
            f"Webhook sent to {url}",
        )
    except Exception as e:
        logger.error(
            f"Failed attempt sending webhook to {url}: {e}",
        )
        raise e


def run_workflows(
    trigger_type: WorkflowTrigger.WorkflowTriggerType,
    document: Document | ConsumableDocument,
    workflow_to_run: Workflow | None = None,
    logging_group=None,
    overrides: DocumentMetadataOverrides | None = None,
    original_file: Path | None = None,
) -> tuple[DocumentMetadataOverrides, str] | None:
    """Run workflows which match a Document (or ConsumableDocument) for a specific trigger type or a single workflow if given.

    Assignment or removal actions are either applied directly to the document or an overrides object. If an overrides
    object is provided, the function returns the object with the applied changes or None if no actions were applied and a string
    of messages for each action. If no overrides object is provided, the changes are applied directly to the document and the
    function returns None.
    """

    def assignment_action():
        if action.assign_tags.exists():
            if not use_overrides:
                doc_tag_ids.extend(action.assign_tags.values_list("pk", flat=True))
            else:
                if overrides.tag_ids is None:
                    overrides.tag_ids = []
                overrides.tag_ids.extend(
                    action.assign_tags.values_list("pk", flat=True),
                )

        if action.assign_correspondent:
            if not use_overrides:
                document.correspondent = action.assign_correspondent
            else:
                overrides.correspondent_id = action.assign_correspondent.pk

        if action.assign_document_type:
            if not use_overrides:
                document.document_type = action.assign_document_type
            else:
                overrides.document_type_id = action.assign_document_type.pk

        if action.assign_storage_path:
            if not use_overrides:
                document.storage_path = action.assign_storage_path
            else:
                overrides.storage_path_id = action.assign_storage_path.pk

        if action.assign_owner:
            if not use_overrides:
                document.owner = action.assign_owner
            else:
                overrides.owner_id = action.assign_owner.pk

        if action.assign_title:
            if not use_overrides:
                try:
                    document.title = parse_w_workflow_placeholders(
                        action.assign_title,
                        document.correspondent.name if document.correspondent else "",
                        document.document_type.name if document.document_type else "",
                        document.owner.username if document.owner else "",
                        timezone.localtime(document.added),
                        document.original_filename or "",
                        document.filename or "",
                        document.created,
                    )
                except Exception:
                    logger.exception(
                        f"Error occurred parsing title assignment '{action.assign_title}', falling back to original",
                        extra={"group": logging_group},
                    )
            else:
                overrides.title = action.assign_title

        if any(
            [
                action.assign_view_users.exists(),
                action.assign_view_groups.exists(),
                action.assign_change_users.exists(),
                action.assign_change_groups.exists(),
            ],
        ):
            permissions = {
                "view": {
                    "users": action.assign_view_users.values_list("id", flat=True),
                    "groups": action.assign_view_groups.values_list("id", flat=True),
                },
                "change": {
                    "users": action.assign_change_users.values_list("id", flat=True),
                    "groups": action.assign_change_groups.values_list("id", flat=True),
                },
            }
            if not use_overrides:
                set_permissions_for_object(
                    permissions=permissions,
                    object=document,
                    merge=True,
                )
            else:
                overrides.view_users = list(
                    set(
                        (overrides.view_users or [])
                        + list(permissions["view"]["users"]),
                    ),
                )
                overrides.view_groups = list(
                    set(
                        (overrides.view_groups or [])
                        + list(permissions["view"]["groups"]),
                    ),
                )
                overrides.change_users = list(
                    set(
                        (overrides.change_users or [])
                        + list(permissions["change"]["users"]),
                    ),
                )
                overrides.change_groups = list(
                    set(
                        (overrides.change_groups or [])
                        + list(permissions["change"]["groups"]),
                    ),
                )

        if action.assign_custom_fields.exists():
            if not use_overrides:
                for field in action.assign_custom_fields.all():
                    value_field_name = CustomFieldInstance.get_value_field_name(
                        data_type=field.data_type,
                    )
                    args = {
                        value_field_name: action.assign_custom_fields_values.get(
                            str(field.pk),
                            None,
                        ),
                    }
                    # for some reason update_or_create doesn't work here
                    instance = CustomFieldInstance.objects.filter(
                        field=field,
                        document=document,
                    ).first()
                    if instance and args[value_field_name] is not None:
                        setattr(instance, value_field_name, args[value_field_name])
                        instance.save()
                    elif not instance:
                        CustomFieldInstance.objects.create(
                            **args,
                            field=field,
                            document=document,
                        )
            else:
                if overrides.custom_fields is None:
                    overrides.custom_fields = {}
                overrides.custom_fields.update(
                    {
                        field.pk: action.assign_custom_fields_values.get(
                            str(field.pk),
                            None,
                        )
                        for field in action.assign_custom_fields.all()
                    },
                )

    def removal_action():
        if action.remove_all_tags:
            if not use_overrides:
                doc_tag_ids.clear()
            else:
                overrides.tag_ids = None
        else:
            if not use_overrides:
                for tag in action.remove_tags.filter(
                    pk__in=document.tags.values_list("pk", flat=True),
                ):
                    doc_tag_ids.remove(tag.pk)
            elif overrides.tag_ids:
                for tag in action.remove_tags.filter(pk__in=overrides.tag_ids):
                    overrides.tag_ids.remove(tag.pk)

        if not use_overrides and (
            action.remove_all_correspondents
            or (
                document.correspondent
                and action.remove_correspondents.filter(
                    pk=document.correspondent.pk,
                ).exists()
            )
        ):
            document.correspondent = None
        elif use_overrides and (
            action.remove_all_correspondents
            or (
                overrides.correspondent_id
                and action.remove_correspondents.filter(
                    pk=overrides.correspondent_id,
                ).exists()
            )
        ):
            overrides.correspondent_id = None

        if not use_overrides and (
            action.remove_all_document_types
            or (
                document.document_type
                and action.remove_document_types.filter(
                    pk=document.document_type.pk,
                ).exists()
            )
        ):
            document.document_type = None
        elif use_overrides and (
            action.remove_all_document_types
            or (
                overrides.document_type_id
                and action.remove_document_types.filter(
                    pk=overrides.document_type_id,
                ).exists()
            )
        ):
            overrides.document_type_id = None

        if not use_overrides and (
            action.remove_all_storage_paths
            or (
                document.storage_path
                and action.remove_storage_paths.filter(
                    pk=document.storage_path.pk,
                ).exists()
            )
        ):
            document.storage_path = None
        elif use_overrides and (
            action.remove_all_storage_paths
            or (
                overrides.storage_path_id
                and action.remove_storage_paths.filter(
                    pk=overrides.storage_path_id,
                ).exists()
            )
        ):
            overrides.storage_path_id = None

        if not use_overrides and (
            action.remove_all_owners
            or (
                document.owner
                and action.remove_owners.filter(pk=document.owner.pk).exists()
            )
        ):
            document.owner = None
        elif use_overrides and (
            action.remove_all_owners
            or (
                overrides.owner_id
                and action.remove_owners.filter(pk=overrides.owner_id).exists()
            )
        ):
            overrides.owner_id = None

        if action.remove_all_permissions:
            if not use_overrides:
                permissions = {
                    "view": {"users": [], "groups": []},
                    "change": {"users": [], "groups": []},
                }
                set_permissions_for_object(
                    permissions=permissions,
                    object=document,
                    merge=False,
                )
            else:
                overrides.view_users = None
                overrides.view_groups = None
                overrides.change_users = None
                overrides.change_groups = None
        elif any(
            [
                action.remove_view_users.exists(),
                action.remove_view_groups.exists(),
                action.remove_change_users.exists(),
                action.remove_change_groups.exists(),
            ],
        ):
            if not use_overrides:
                for user in action.remove_view_users.all():
                    remove_perm("view_document", user, document)
                for user in action.remove_change_users.all():
                    remove_perm("change_document", user, document)
                for group in action.remove_view_groups.all():
                    remove_perm("view_document", group, document)
                for group in action.remove_change_groups.all():
                    remove_perm("change_document", group, document)
            else:
                if overrides.view_users:
                    for user in action.remove_view_users.filter(
                        pk__in=overrides.view_users,
                    ):
                        overrides.view_users.remove(user.pk)
                if overrides.change_users:
                    for user in action.remove_change_users.filter(
                        pk__in=overrides.change_users,
                    ):
                        overrides.change_users.remove(user.pk)
                if overrides.view_groups:
                    for group in action.remove_view_groups.filter(
                        pk__in=overrides.view_groups,
                    ):
                        overrides.view_groups.remove(group.pk)
                if overrides.change_groups:
                    for group in action.remove_change_groups.filter(
                        pk__in=overrides.change_groups,
                    ):
                        overrides.change_groups.remove(group.pk)

        if action.remove_all_custom_fields:
            if not use_overrides:
                CustomFieldInstance.objects.filter(document=document).hard_delete()
            else:
                overrides.custom_fields = None
        elif action.remove_custom_fields.exists():
            if not use_overrides:
                CustomFieldInstance.objects.filter(
                    field__in=action.remove_custom_fields.all(),
                    document=document,
                ).hard_delete()
            elif overrides.custom_fields:
                for field in action.remove_custom_fields.filter(
                    pk__in=overrides.custom_fields.keys(),
                ):
                    overrides.custom_fields.pop(field.pk, None)

    def email_action():
        if not settings.EMAIL_ENABLED:
            logger.error(
                "Email backend has not been configured, cannot send email notifications",
                extra={"group": logging_group},
            )
            return

        if not use_overrides:
            title = document.title
            doc_url = f"{settings.PAPERLESS_URL}/documents/{document.pk}/"
            correspondent = (
                document.correspondent.name if document.correspondent else ""
            )
            document_type = (
                document.document_type.name if document.document_type else ""
            )
            owner_username = document.owner.username if document.owner else ""
            filename = document.original_filename or ""
            current_filename = document.filename or ""
            added = timezone.localtime(document.added)
            created = document.created
        else:
            title = overrides.title if overrides.title else str(document.original_file)
            doc_url = ""
            correspondent = (
                Correspondent.objects.filter(pk=overrides.correspondent_id).first()
                if overrides.correspondent_id
                else ""
            )
            document_type = (
                DocumentType.objects.filter(pk=overrides.document_type_id).first().name
                if overrides.document_type_id
                else ""
            )
            owner_username = (
                User.objects.filter(pk=overrides.owner_id).first().username
                if overrides.owner_id
                else ""
            )
            filename = document.original_file if document.original_file else ""
            current_filename = filename
            added = timezone.localtime(timezone.now())
            created = overrides.created

        subject = (
            parse_w_workflow_placeholders(
                action.email.subject,
                correspondent,
                document_type,
                owner_username,
                added,
                filename,
                current_filename,
                created,
                title,
                doc_url,
            )
            if action.email.subject
            else ""
        )
        body = (
            parse_w_workflow_placeholders(
                action.email.body,
                correspondent,
                document_type,
                owner_username,
                added,
                filename,
                current_filename,
                created,
                title,
                doc_url,
            )
            if action.email.body
            else ""
        )
        try:
            n_messages = send_email(
                subject=subject,
                body=body,
                to=action.email.to.split(","),
                attachment=original_file if action.email.include_document else None,
                attachment_mime_type=document.mime_type,
            )
            logger.debug(
                f"Sent {n_messages} notification email(s) to {action.email.to}",
                extra={"group": logging_group},
            )
        except Exception as e:
            logger.exception(
                f"Error occurred sending notification email: {e}",
                extra={"group": logging_group},
            )

    def webhook_action():
        if not use_overrides:
            title = document.title
            doc_url = f"{settings.PAPERLESS_URL}/documents/{document.pk}/"
            correspondent = (
                document.correspondent.name if document.correspondent else ""
            )
            document_type = (
                document.document_type.name if document.document_type else ""
            )
            owner_username = document.owner.username if document.owner else ""
            filename = document.original_filename or ""
            current_filename = document.filename or ""
            added = timezone.localtime(document.added)
            created = document.created
        else:
            title = overrides.title if overrides.title else str(document.original_file)
            doc_url = ""
            correspondent = (
                Correspondent.objects.filter(pk=overrides.correspondent_id).first()
                if overrides.correspondent_id
                else ""
            )
            document_type = (
                DocumentType.objects.filter(pk=overrides.document_type_id).first().name
                if overrides.document_type_id
                else ""
            )
            owner_username = (
                User.objects.filter(pk=overrides.owner_id).first().username
                if overrides.owner_id
                else ""
            )
            filename = document.original_file if document.original_file else ""
            current_filename = filename
            added = timezone.localtime(timezone.now())
            created = overrides.created

        try:
            data = {}
            if action.webhook.use_params:
                if action.webhook.params:
                    try:
                        for key, value in action.webhook.params.items():
                            data[key] = parse_w_workflow_placeholders(
                                value,
                                correspondent,
                                document_type,
                                owner_username,
                                added,
                                filename,
                                current_filename,
                                created,
                                title,
                                doc_url,
                            )
                    except Exception as e:
                        logger.error(
                            f"Error occurred parsing webhook params: {e}",
                            extra={"group": logging_group},
                        )
            elif action.webhook.body:
                data = parse_w_workflow_placeholders(
                    action.webhook.body,
                    correspondent,
                    document_type,
                    owner_username,
                    added,
                    filename,
                    current_filename,
                    created,
                    title,
                    doc_url,
                )
            headers = {}
            if action.webhook.headers:
                try:
                    headers = {
                        str(k): str(v) for k, v in action.webhook.headers.items()
                    }
                except Exception as e:
                    logger.error(
                        f"Error occurred parsing webhook headers: {e}",
                        extra={"group": logging_group},
                    )
            files = None
            if action.webhook.include_document:
                with original_file.open("rb") as f:
                    files = {
                        "file": (
                            filename,
                            f.read(),
                            document.mime_type,
                        ),
                    }
            send_webhook.delay(
                url=action.webhook.url,
                data=data,
                headers=headers,
                files=files,
                as_json=action.webhook.as_json,
            )
            logger.debug(
                f"Webhook to {action.webhook.url} queued",
                extra={"group": logging_group},
            )
        except Exception as e:
            logger.exception(
                f"Error occurred sending webhook: {e}",
                extra={"group": logging_group},
            )

    use_overrides = overrides is not None
    if original_file is None:
        original_file = (
            document.source_path if not use_overrides else document.original_file
        )
    messages = []

    workflows = (
        (
            Workflow.objects.filter(enabled=True, triggers__type=trigger_type)
            .prefetch_related(
                "actions",
                "actions__assign_view_users",
                "actions__assign_view_groups",
                "actions__assign_change_users",
                "actions__assign_change_groups",
                "actions__assign_custom_fields",
                "actions__remove_tags",
                "actions__remove_correspondents",
                "actions__remove_document_types",
                "actions__remove_storage_paths",
                "actions__remove_custom_fields",
                "actions__remove_owners",
                "triggers",
            )
            .order_by("order")
            .distinct()
        )
        if workflow_to_run is None
        else [workflow_to_run]
    )

    for workflow in workflows:
        if not use_overrides:
            # This can be called from bulk_update_documents, which may be running multiple times
            # Refresh this so the matching data is fresh and instance fields are re-freshed
            # Otherwise, this instance might be behind and overwrite the work another process did
            document.refresh_from_db()
            doc_tag_ids = list(document.tags.values_list("pk", flat=True))

        if matching.document_matches_workflow(document, workflow, trigger_type):
            action: WorkflowAction
            for action in workflow.actions.all():
                message = f"Applying {action} from {workflow}"
                if not use_overrides:
                    logger.info(message, extra={"group": logging_group})
                else:
                    messages.append(message)

                if action.type == WorkflowAction.WorkflowActionType.ASSIGNMENT:
                    assignment_action()
                elif action.type == WorkflowAction.WorkflowActionType.REMOVAL:
                    removal_action()
                elif action.type == WorkflowAction.WorkflowActionType.EMAIL:
                    email_action()
                elif action.type == WorkflowAction.WorkflowActionType.WEBHOOK:
                    webhook_action()

            if not use_overrides:
                # limit title to 128 characters
                document.title = document.title[:128]
                # save first before setting tags
                document.save()
                document.tags.set(doc_tag_ids)

            WorkflowRun.objects.create(
                workflow=workflow,
                type=trigger_type,
                document=document if not use_overrides else None,
            )

    if use_overrides:
        return overrides, "\n".join(messages)


@before_task_publish.connect
def before_task_publish_handler(sender=None, headers=None, body=None, **kwargs):
    """
    Creates the PaperlessTask object in a pending state.  This is sent before
    the task reaches the broker, but before it begins executing on a worker.

    https://docs.celeryq.dev/en/stable/userguide/signals.html#before-task-publish

    https://docs.celeryq.dev/en/stable/internals/protocol.html#version-2

    """
    if "task" not in headers or headers["task"] != "documents.tasks.consume_file":
        # Assumption: this is only ever a v2 message
        return

    try:
        close_old_connections()

        task_args = body[0]
        input_doc, overrides = task_args

        task_file_name = input_doc.original_file.name
        user_id = overrides.owner_id if overrides else None

        PaperlessTask.objects.create(
            type=PaperlessTask.TaskType.AUTO,
            task_id=headers["id"],
            status=states.PENDING,
            task_file_name=task_file_name,
            task_name=PaperlessTask.TaskName.CONSUME_FILE,
            result=None,
            date_created=timezone.now(),
            date_started=None,
            date_done=None,
            owner_id=user_id,
        )
    except Exception:  # pragma: no cover
        # Don't let an exception in the signal handlers prevent
        # a document from being consumed.
        logger.exception("Creating PaperlessTask failed")


@task_prerun.connect
def task_prerun_handler(sender=None, task_id=None, task=None, **kwargs):
    """

    Updates the PaperlessTask to be started.  Sent before the task begins execution
    on a worker.

    https://docs.celeryq.dev/en/stable/userguide/signals.html#task-prerun
    """
    try:
        close_old_connections()
        task_instance = PaperlessTask.objects.filter(task_id=task_id).first()

        if task_instance is not None:
            task_instance.status = states.STARTED
            task_instance.date_started = timezone.now()
            task_instance.save()
    except Exception:  # pragma: no cover
        # Don't let an exception in the signal handlers prevent
        # a document from being consumed.
        logger.exception("Setting PaperlessTask started failed")


@task_postrun.connect
def task_postrun_handler(
    sender=None,
    task_id=None,
    task=None,
    retval=None,
    state=None,
    **kwargs,
):
    """
    Updates the result of the PaperlessTask.

    https://docs.celeryq.dev/en/stable/userguide/signals.html#task-postrun
    """
    try:
        close_old_connections()
        task_instance = PaperlessTask.objects.filter(task_id=task_id).first()

        if task_instance is not None:
            task_instance.status = state
            task_instance.result = retval
            task_instance.date_done = timezone.now()
            task_instance.save()
    except Exception:  # pragma: no cover
        # Don't let an exception in the signal handlers prevent
        # a document from being consumed.
        logger.exception("Updating PaperlessTask failed")


@task_failure.connect
def task_failure_handler(
    sender=None,
    task_id=None,
    exception=None,
    args=None,
    traceback=None,
    **kwargs,
):
    """
    Updates the result of a failed PaperlessTask.

    https://docs.celeryq.dev/en/stable/userguide/signals.html#task-failure
    """
    try:
        close_old_connections()
        task_instance = PaperlessTask.objects.filter(task_id=task_id).first()

        if task_instance is not None and task_instance.result is None:
            task_instance.status = states.FAILURE
            task_instance.result = traceback
            task_instance.date_done = timezone.now()
            task_instance.save()
    except Exception:  # pragma: no cover
        logger.exception("Updating PaperlessTask failed")


<<<<<<< HEAD
def add_or_update_document_in_llm_index(sender, document, **kwargs):
    """
    Add or update a document in the LLM index when it is created or updated.
    """
    ai_config = AIConfig()
    if ai_config.llm_index_enabled():
        from documents.tasks import update_document_in_llm_index

        update_document_in_llm_index.delay(document)


@receiver(models.signals.post_delete, sender=Document)
def delete_document_from_llm_index(sender, instance: Document, **kwargs):
    """
    Delete a document from the LLM index when it is deleted.
    """
    ai_config = AIConfig()
    if ai_config.llm_index_enabled():
        from documents.tasks import remove_document_from_llm_index

        remove_document_from_llm_index.delay(instance)
=======
@worker_process_init.connect
def close_connection_pool_on_worker_init(**kwargs):
    """
    Close the DB connection pool for each Celery child process after it starts.

    This is necessary because the parent process parse the Django configuration,
    initializes connection pools then forks.

    Closing these pools after forking ensures child processes have a valid connection.
    """
    for conn in connections.all(initialized_only=True):
        if conn.alias == "default" and hasattr(conn, "pool") and conn.pool:
            conn.close_pool()
>>>>>>> 6dca4dae
<|MERGE_RESOLUTION|>--- conflicted
+++ resolved
@@ -1452,7 +1452,21 @@
         logger.exception("Updating PaperlessTask failed")
 
 
-<<<<<<< HEAD
+@worker_process_init.connect
+def close_connection_pool_on_worker_init(**kwargs):
+    """
+    Close the DB connection pool for each Celery child process after it starts.
+
+    This is necessary because the parent process parse the Django configuration,
+    initializes connection pools then forks.
+
+    Closing these pools after forking ensures child processes have a valid connection.
+    """
+    for conn in connections.all(initialized_only=True):
+        if conn.alias == "default" and hasattr(conn, "pool") and conn.pool:
+            conn.close_pool()
+
+
 def add_or_update_document_in_llm_index(sender, document, **kwargs):
     """
     Add or update a document in the LLM index when it is created or updated.
@@ -1473,19 +1487,4 @@
     if ai_config.llm_index_enabled():
         from documents.tasks import remove_document_from_llm_index
 
-        remove_document_from_llm_index.delay(instance)
-=======
-@worker_process_init.connect
-def close_connection_pool_on_worker_init(**kwargs):
-    """
-    Close the DB connection pool for each Celery child process after it starts.
-
-    This is necessary because the parent process parse the Django configuration,
-    initializes connection pools then forks.
-
-    Closing these pools after forking ensures child processes have a valid connection.
-    """
-    for conn in connections.all(initialized_only=True):
-        if conn.alias == "default" and hasattr(conn, "pool") and conn.pool:
-            conn.close_pool()
->>>>>>> 6dca4dae
+        remove_document_from_llm_index.delay(instance)