--- conflicted
+++ resolved
@@ -535,23 +535,8 @@
             )
 
 
-<<<<<<< HEAD
-@receiver(models.signals.post_save, sender=Document)
-def update_llm_suggestions_cache(sender, instance, **kwargs):
-    """
-    Invalidate the LLM suggestions cache when a document is saved.
-    """
-    # Invalidate the cache for the document
-    invalidate_llm_suggestions_cache(instance.pk)
-
-
-# should be disabled in /src/documents/management/commands/document_importer.py handle
-@receiver(models.signals.post_save, sender=CustomField)
-def check_paths_and_prune_custom_fields(sender, instance: CustomField, **kwargs):
-=======
 @shared_task
 def process_cf_select_update(custom_field: CustomField):
->>>>>>> 0c43b50f
     """
     Update documents tied to a select custom field:
 
@@ -614,6 +599,15 @@
         logger.debug(
             f"Removing custom field {instance} from sort field of {views_with_sort_updated} views",
         )
+
+
+@receiver(models.signals.post_save, sender=Document)
+def update_llm_suggestions_cache(sender, instance, **kwargs):
+    """
+    Invalidate the LLM suggestions cache when a document is saved.
+    """
+    # Invalidate the cache for the document
+    invalidate_llm_suggestions_cache(instance.pk)
 
 
 @receiver(models.signals.post_delete, sender=User)
