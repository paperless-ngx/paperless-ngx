--- conflicted
+++ resolved
@@ -34,12 +34,9 @@
 
 from documents import bulk_edit
 from documents.data_models import DocumentSource
-<<<<<<< HEAD
 from documents.models import ArchiveFont, MovedHistory, ManageDepartment, \
     CreatedDepartment, ContainerMoveHistory, WarehouseMoveRequest
-=======
 from documents.models import ArchiveFont, FolderPermission
->>>>>>> bb7d4647
 from documents.models import BackupRecord
 from documents.models import Correspondent
 from documents.models import CustomField
@@ -1338,7 +1335,6 @@
             "page_count",
             "warehouse_s",
             "warehouse_w",
-            "moved_history"
         )
 
 class DocumentFolderSerializer(
@@ -3248,156 +3244,4 @@
             raise serializers.ValidationError(
                 "Some documents in the list have not yet been deleted.",
             )
-        return documents
-class MovedHistorySerializer(serializers.ModelSerializer):
-    """
-    Serializer for the MovedHistory model.
-    Provides a read-only, human-readable representation of a document's
-    location change history.
-    """
-    # Use StringRelatedField for readable representations of foreign keys
-    document = serializers.StringRelatedField(read_only=True)
-    old_location = serializers.StringRelatedField(read_only=True)
-    new_location = serializers.StringRelatedField(read_only=True)
-    moved_by = serializers.StringRelatedField(read_only=True)
-
-    class Meta:
-        model = MovedHistory
-        # List all fields you want to expose in the API
-        fields = [
-            'id',
-            'document',
-            'old_location',
-            'new_location',
-            'moved_by',
-            'move_timestamp',
-            'move_reason',
-        ]
-        # Make all fields read-only as this is a log
-        read_only_fields = fields
-class ManageDepartmentSerializer(MatchingModelSerializer, OwnedObjectSerializer):
-    """
-    Serializer for the ManageDepartment model.
-    """
-    class Meta:
-        model = ManageDepartment
-        fields = [
-            "id",
-            "slug",
-            "name",
-            "email",
-            "phone_number",
-            "location",
-            "match",
-            "matching_algorithm",
-            "is_insensitive",
-            "document_count",
-            "owner",
-            "permissions",
-            "user_can_change",
-            "set_permissions",
-        ]
-
-class CreatedDepartmentSerializer(MatchingModelSerializer, OwnedObjectSerializer):
-    """
-    Serializer for the CreatedDepartment model.
-    """
-    class Meta:
-        model = CreatedDepartment
-        fields = [
-            "id",
-            "slug",
-            "name",
-            "department_type",
-            "main_pos",
-            "phone_number",
-            "match",
-            "matching_algorithm",
-            "is_insensitive",
-            "document_count",
-            "owner",
-            "permissions",
-            "user_can_change",
-            "set_permissions",
-        ]
-class ContainerMoveHistorySerializer(serializers.ModelSerializer):
-    container_id = serializers.PrimaryKeyRelatedField(source="container", read_only=True)
-    old_parent_id = serializers.PrimaryKeyRelatedField(source="old_parent", read_only=True)
-    new_parent_id = serializers.PrimaryKeyRelatedField(source="new_parent", read_only=True)
-    moved_by_username = serializers.StringRelatedField(source="moved_by", read_only=True)
-
-    class Meta:
-        model = ContainerMoveHistory
-        fields = [
-            'id',
-            'container_id',
-            'old_parent_id',
-            'new_parent_id',
-            'moved_by_username',
-            'move_timestamp',
-            'move_reason',
-        ]
-
-class WarehouseMoveRequestSerializer(serializers.ModelSerializer):
-    requester = serializers.StringRelatedField(read_only=True)
-    container_to_move = serializers.StringRelatedField(read_only=True)
-    source_location = serializers.StringRelatedField(read_only=True)
-    destination_location = serializers.StringRelatedField(read_only=True)
-    approver = serializers.StringRelatedField(read_only=True)
-    confirmed_by_sender = serializers.StringRelatedField(read_only=True)
-    confirmed_by_receiver = serializers.StringRelatedField(read_only=True)
-    container_to_move_id = serializers.PrimaryKeyRelatedField(
-        queryset=Warehouse.objects.all(),
-        source='container_to_move',
-        write_only=True
-    )
-    destination_location_id = serializers.PrimaryKeyRelatedField(
-        queryset=Warehouse.objects.all(),
-        source='destination_location',
-        write_only=True
-    )
-    def validate(self, data):
-        container = data.get("container_to_move")
-        destination = data.get("destination_location")
-
-        if not container or not destination:
-            return data
-        source = container.parent_warehouse
-        source_root = source.get_root_warehouse() if source else None
-        destination_root = destination.get_root_warehouse()
-        if source_root == destination_root:
-            raise serializers.ValidationError(
-                "Di chuyển trong cùng 1 kho không cần tạo yêu cầu."
-            )
-        return data
-
-    def update(self, instance, validated_data):
-        """
-        Ghi đè hàm update để kiểm tra trạng thái của yêu cầu trước khi cho phép sửa.
-        """
-        # `instance` ở đây là đối tượng Yêu cầu Di chuyển đang được sửa.
-
-        # Quy tắc: Chỉ cho phép sửa khi trạng thái là 'pending'.
-        if instance.status != WarehouseMoveRequest.Status.PENDING:
-            raise serializers.ValidationError(
-                f"Không thể sửa yêu cầu này vì nó đang ở trạng thái '{instance.status}'. "
-                "Bạn cần hủy yêu cầu này và tạo một yêu cầu mới nếu muốn thay đổi."
-            )
-        return super().update(instance, validated_data)
-
-
-    class Meta:
-        model = WarehouseMoveRequest
-        fields = '__all__'
-        read_only_fields = (
-            'request_code',
-            'status',
-            'requester',
-            'source_location',
-            'approved_at',
-            'approver',
-            'actual_shipping_date',
-            'confirmed_by_sender',
-            'actual_receive_date',
-            'confirmed_by_receiver'
-        )+        return documents