--- conflicted
+++ resolved
@@ -1858,15 +1858,6 @@
 
 
 class WarehouseSerializer(MatchingModelSerializer, OwnedObjectSerializer):
-<<<<<<< HEAD
-   
-    
-    class Meta:
-        model = Warehouse
-        fields = '__all__'
-        
-   
-=======
     document_count = serializers.SerializerMethodField()
     name = AdjustedNameField()
     class Meta:
@@ -1894,7 +1885,6 @@
         else:
             return 0
     
->>>>>>> 5822cc0b
     
 class FolderSerializer(MatchingModelSerializer, OwnedObjectSerializer):
     name = AdjustedNameField()
