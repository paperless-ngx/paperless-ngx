--- conflicted
+++ resolved
@@ -1890,21 +1890,6 @@
     name = AdjustedNameField()
     
     def validate(self, data):
-<<<<<<< HEAD
-        # owner = (
-        #     data["owner"]
-        #     if "owner" in data
-        #     else self.user if hasattr(self, "user") else None
-        # )
-        # pk = self.instance.pk if hasattr(self.instance, "pk") else None
-        # if ("owner" in data) and self.Meta.model.objects.filter(
-        #     owner=owner,
-        # ).exclude(pk=pk).exists():
-        #     raise serializers.ValidationError(
-        #         {"error": "Object violates owner "},
-        #     )
-=======
->>>>>>> e93505c9
         return data
     
     def update(self, instance, validated_data):
