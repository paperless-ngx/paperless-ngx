import datetime
import math
import re
import zoneinfo
<<<<<<< HEAD
from typing import Any
=======
from decimal import Decimal
>>>>>>> 061f33fb

import magic
from celery import states
from django.conf import settings
from django.contrib.auth.models import Group
from django.contrib.auth.models import User
from django.contrib.contenttypes.models import ContentType
from django.core.validators import DecimalValidator
from django.core.validators import MaxLengthValidator
from django.core.validators import integer_validator
from django.utils.crypto import get_random_string
from django.utils.text import slugify
from django.utils.translation import gettext as _
from drf_writable_nested.serializers import NestedUpdateMixin
from guardian.core import ObjectPermissionChecker
from guardian.shortcuts import get_users_with_perms
from guardian.utils import get_group_obj_perms_model
from guardian.utils import get_user_obj_perms_model
from rest_framework import fields
from rest_framework import serializers
from rest_framework.fields import SerializerMethodField

from documents import bulk_edit
from documents.data_models import DocumentSource
from documents.models import Correspondent
from documents.models import CustomField
from documents.models import CustomFieldInstance
from documents.models import Document
from documents.models import DocumentType
from documents.models import MatchingModel
from documents.models import PaperlessTask
from documents.models import SavedView
from documents.models import SavedViewFilterRule
from documents.models import ShareLink
from documents.models import StoragePath
from documents.models import Tag
from documents.models import UiSettings
from documents.models import Workflow
from documents.models import WorkflowAction
from documents.models import WorkflowTrigger
from documents.parsers import is_mime_type_supported
from documents.permissions import get_groups_with_only_permission
from documents.permissions import set_permissions_for_object
from documents.validators import uri_validator


# https://www.django-rest-framework.org/api-guide/serializers/#example
class DynamicFieldsModelSerializer(serializers.ModelSerializer):
    """
    A ModelSerializer that takes an additional `fields` argument that
    controls which fields should be displayed.
    """

    def __init__(self, *args, **kwargs):
        # Don't pass the 'fields' arg up to the superclass
        fields = kwargs.pop("fields", None)

        # Instantiate the superclass normally
        super().__init__(*args, **kwargs)

        if fields is not None:
            # Drop any fields that are not specified in the `fields` argument.
            allowed = set(fields)
            existing = set(self.fields)
            for field_name in existing - allowed:
                self.fields.pop(field_name)


class MatchingModelSerializer(serializers.ModelSerializer):
    document_count = serializers.IntegerField(read_only=True)

    def get_slug(self, obj):
        return slugify(obj.name)

    slug = SerializerMethodField()

    def validate(self, data):
        # see https://github.com/encode/django-rest-framework/issues/7173
        name = data["name"] if "name" in data else self.instance.name
        owner = (
            data["owner"]
            if "owner" in data
            else self.user
            if hasattr(self, "user")
            else None
        )
        pk = self.instance.pk if hasattr(self.instance, "pk") else None
        if ("name" in data or "owner" in data) and self.Meta.model.objects.filter(
            name=name,
            owner=owner,
        ).exclude(pk=pk).exists():
            raise serializers.ValidationError(
                {"error": "Object violates owner / name unique constraint"},
            )
        return data

    def validate_match(self, match):
        if (
            "matching_algorithm" in self.initial_data
            and self.initial_data["matching_algorithm"] == MatchingModel.MATCH_REGEX
        ):
            try:
                re.compile(match)
            except re.error as e:
                raise serializers.ValidationError(
                    _("Invalid regular expression: %(error)s") % {"error": str(e.msg)},
                )
        return match


class SetPermissionsMixin:
    def _validate_user_ids(self, user_ids):
        users = User.objects.none()
        if user_ids is not None:
            users = User.objects.filter(id__in=user_ids)
            if not users.count() == len(user_ids):
                raise serializers.ValidationError(
                    "Some users in don't exist or were specified twice.",
                )
        return users

    def _validate_group_ids(self, group_ids):
        groups = Group.objects.none()
        if group_ids is not None:
            groups = Group.objects.filter(id__in=group_ids)
            if not groups.count() == len(group_ids):
                raise serializers.ValidationError(
                    "Some groups in don't exist or were specified twice.",
                )
        return groups

    def validate_set_permissions(self, set_permissions=None):
        permissions_dict = {
            "view": {
                "users": User.objects.none(),
                "groups": Group.objects.none(),
            },
            "change": {
                "users": User.objects.none(),
                "groups": Group.objects.none(),
            },
        }
        if set_permissions is not None:
            for action in permissions_dict:
                if action in set_permissions:
                    users = set_permissions[action]["users"]
                    permissions_dict[action]["users"] = self._validate_user_ids(users)
                    groups = set_permissions[action]["groups"]
                    permissions_dict[action]["groups"] = self._validate_group_ids(
                        groups,
                    )
        return permissions_dict

    def _set_permissions(self, permissions, object):
        set_permissions_for_object(permissions, object)


class OwnedObjectSerializer(serializers.ModelSerializer, SetPermissionsMixin):
    def __init__(self, *args, **kwargs):
        self.user = kwargs.pop("user", None)
        full_perms = kwargs.pop("full_perms", False)
        super().__init__(*args, **kwargs)

        try:
            if full_perms:
                self.fields.pop("user_can_change")
                self.fields.pop("is_shared_by_requester")
            else:
                self.fields.pop("permissions")
        except KeyError:
            pass

    def get_permissions(self, obj):
        view_codename = f"view_{obj.__class__.__name__.lower()}"
        change_codename = f"change_{obj.__class__.__name__.lower()}"

        return {
            "view": {
                "users": get_users_with_perms(
                    obj,
                    only_with_perms_in=[view_codename],
                    with_group_users=False,
                ).values_list("id", flat=True),
                "groups": get_groups_with_only_permission(
                    obj,
                    codename=view_codename,
                ).values_list("id", flat=True),
            },
            "change": {
                "users": get_users_with_perms(
                    obj,
                    only_with_perms_in=[change_codename],
                    with_group_users=False,
                ).values_list("id", flat=True),
                "groups": get_groups_with_only_permission(
                    obj,
                    codename=change_codename,
                ).values_list("id", flat=True),
            },
        }

    def get_user_can_change(self, obj):
        checker = ObjectPermissionChecker(self.user) if self.user is not None else None
        return (
            obj.owner is None
            or obj.owner == self.user
            or (
                self.user is not None
                and checker.has_perm(f"change_{obj.__class__.__name__.lower()}", obj)
            )
        )

    def get_is_shared_by_requester(self, obj: Document):
        ctype = ContentType.objects.get_for_model(obj)
        UserObjectPermission = get_user_obj_perms_model()
        GroupObjectPermission = get_group_obj_perms_model()
        return obj.owner == self.user and (
            UserObjectPermission.objects.filter(
                content_type=ctype,
                object_pk=obj.pk,
            ).count()
            > 0
            or GroupObjectPermission.objects.filter(
                content_type=ctype,
                object_pk=obj.pk,
            ).count()
            > 0
        )

    permissions = SerializerMethodField(read_only=True)
    user_can_change = SerializerMethodField(read_only=True)
    is_shared_by_requester = SerializerMethodField(read_only=True)

    set_permissions = serializers.DictField(
        label="Set permissions",
        allow_empty=True,
        required=False,
        write_only=True,
    )
    # other methods in mixin

    def create(self, validated_data):
        # default to current user if not set
        if "owner" not in validated_data and self.user:
            validated_data["owner"] = self.user
        permissions = None
        if "set_permissions" in validated_data:
            permissions = validated_data.pop("set_permissions")
        instance = super().create(validated_data)
        if permissions is not None:
            self._set_permissions(permissions, instance)
        return instance

    def update(self, instance, validated_data):
        if "set_permissions" in validated_data:
            self._set_permissions(validated_data["set_permissions"], instance)
        if "owner" in validated_data and "name" in self.Meta.fields:
            name = validated_data["name"] if "name" in validated_data else instance.name
            not_unique = (
                self.Meta.model.objects.exclude(pk=instance.pk)
                .filter(owner=validated_data["owner"], name=name)
                .exists()
            )
            if not_unique:
                raise serializers.ValidationError(
                    {"error": "Object violates owner / name unique constraint"},
                )
        return super().update(instance, validated_data)


class CorrespondentSerializer(MatchingModelSerializer, OwnedObjectSerializer):
    last_correspondence = serializers.DateTimeField(read_only=True)

    class Meta:
        model = Correspondent
        fields = (
            "id",
            "slug",
            "name",
            "match",
            "matching_algorithm",
            "is_insensitive",
            "document_count",
            "last_correspondence",
            "owner",
            "permissions",
            "user_can_change",
            "set_permissions",
        )


class DocumentTypeSerializer(MatchingModelSerializer, OwnedObjectSerializer):
    class Meta:
        model = DocumentType
        fields = (
            "id",
            "slug",
            "name",
            "match",
            "matching_algorithm",
            "is_insensitive",
            "document_count",
            "owner",
            "permissions",
            "user_can_change",
            "set_permissions",
        )


class ColorField(serializers.Field):
    COLOURS = (
        (1, "#a6cee3"),
        (2, "#1f78b4"),
        (3, "#b2df8a"),
        (4, "#33a02c"),
        (5, "#fb9a99"),
        (6, "#e31a1c"),
        (7, "#fdbf6f"),
        (8, "#ff7f00"),
        (9, "#cab2d6"),
        (10, "#6a3d9a"),
        (11, "#b15928"),
        (12, "#000000"),
        (13, "#cccccc"),
    )

    def to_internal_value(self, data):
        for id, color in self.COLOURS:
            if id == data:
                return color
        raise serializers.ValidationError

    def to_representation(self, value):
        for id, color in self.COLOURS:
            if color == value:
                return id
        return 1


class TagSerializerVersion1(MatchingModelSerializer, OwnedObjectSerializer):
    colour = ColorField(source="color", default="#a6cee3")

    class Meta:
        model = Tag
        fields = (
            "id",
            "slug",
            "name",
            "colour",
            "match",
            "matching_algorithm",
            "is_insensitive",
            "is_inbox_tag",
            "document_count",
            "owner",
            "permissions",
            "user_can_change",
            "set_permissions",
        )


class TagSerializer(MatchingModelSerializer, OwnedObjectSerializer):
    def get_text_color(self, obj):
        try:
            h = obj.color.lstrip("#")
            rgb = tuple(int(h[i : i + 2], 16) / 256 for i in (0, 2, 4))
            luminance = math.sqrt(
                0.299 * math.pow(rgb[0], 2)
                + 0.587 * math.pow(rgb[1], 2)
                + 0.114 * math.pow(rgb[2], 2),
            )
            return "#ffffff" if luminance < 0.53 else "#000000"
        except ValueError:
            return "#000000"

    text_color = serializers.SerializerMethodField()

    class Meta:
        model = Tag
        fields = (
            "id",
            "slug",
            "name",
            "color",
            "text_color",
            "match",
            "matching_algorithm",
            "is_insensitive",
            "is_inbox_tag",
            "document_count",
            "owner",
            "permissions",
            "user_can_change",
            "set_permissions",
        )

    def validate_color(self, color):
        regex = r"#[0-9a-fA-F]{6}"
        if not re.match(regex, color):
            raise serializers.ValidationError(_("Invalid color."))
        return color


class CorrespondentField(serializers.PrimaryKeyRelatedField):
    def get_queryset(self):
        return Correspondent.objects.all()


class TagsField(serializers.PrimaryKeyRelatedField):
    def get_queryset(self):
        return Tag.objects.all()


class DocumentTypeField(serializers.PrimaryKeyRelatedField):
    def get_queryset(self):
        return DocumentType.objects.all()


class StoragePathField(serializers.PrimaryKeyRelatedField):
    def get_queryset(self):
        return StoragePath.objects.all()


class CustomFieldSerializer(serializers.ModelSerializer):
    data_type = serializers.ChoiceField(
        choices=CustomField.FieldDataType,
        read_only=False,
    )

    class Meta:
        model = CustomField
        fields = [
            "id",
            "name",
            "data_type",
        ]


class ReadWriteSerializerMethodField(serializers.SerializerMethodField):
    """
    Based on https://stackoverflow.com/a/62579804
    """

    def __init__(self, method_name=None, *args, **kwargs):
        self.method_name = method_name
        kwargs["source"] = "*"
        super(serializers.SerializerMethodField, self).__init__(*args, **kwargs)

    def to_internal_value(self, data):
        return {self.field_name: data}


class CustomFieldInstanceSerializer(serializers.ModelSerializer):
    field = serializers.PrimaryKeyRelatedField(queryset=CustomField.objects.all())
    value = ReadWriteSerializerMethodField(allow_null=True)

    def create(self, validated_data):
        type_to_data_store_name_map = {
            CustomField.FieldDataType.STRING: "value_text",
            CustomField.FieldDataType.URL: "value_url",
            CustomField.FieldDataType.DATE: "value_date",
            CustomField.FieldDataType.BOOL: "value_bool",
            CustomField.FieldDataType.INT: "value_int",
            CustomField.FieldDataType.FLOAT: "value_float",
            CustomField.FieldDataType.MONETARY: "value_monetary",
            CustomField.FieldDataType.DOCUMENTLINK: "value_document_ids",
        }
        # An instance is attached to a document
        document: Document = validated_data["document"]
        # And to a CustomField
        custom_field: CustomField = validated_data["field"]
        # This key must exist, as it is validated
        data_store_name = type_to_data_store_name_map[custom_field.data_type]

        if custom_field.data_type == CustomField.FieldDataType.DOCUMENTLINK:
            # prior to update so we can look for any docs that are going to be removed
            self.reflect_doclinks(document, custom_field, validated_data["value"])

        # Actually update or create the instance, providing the value
        # to fill in the correct attribute based on the type
        instance, _ = CustomFieldInstance.objects.update_or_create(
            document=document,
            field=custom_field,
            defaults={data_store_name: validated_data["value"]},
        )
        return instance

    def get_value(self, obj: CustomFieldInstance):
        return obj.value

    def validate(self, data):
        """
        Probably because we're kind of doing it odd, validation from the model
        doesn't run against the field "value", so we have to re-create it here.

        Don't like it, but it is better than returning an HTTP 500 when the database
        hates the value
        """
        data = super().validate(data)
        field: CustomField = data["field"]
        if "value" in data and data["value"] is not None:
            if (
                field.data_type == CustomField.FieldDataType.URL
                and len(data["value"]) > 0
            ):
                uri_validator(data["value"])
            elif field.data_type == CustomField.FieldDataType.INT:
                integer_validator(data["value"])
            elif field.data_type == CustomField.FieldDataType.MONETARY:
                DecimalValidator(max_digits=12, decimal_places=2)(
                    Decimal(str(data["value"])),
                )
            elif field.data_type == CustomField.FieldDataType.STRING:
                MaxLengthValidator(limit_value=128)(data["value"])

        return data

    def reflect_doclinks(
        self,
        document: Document,
        field: CustomField,
        target_doc_ids: list[int],
    ):
        """
        Add or remove 'symmetrical' links to `document` on all `target_doc_ids`
        """
        # Check if any documents are going to be removed from the current list of links and remove the symmetrical links
        current_field_instance = CustomFieldInstance.objects.filter(
            field=field,
            document=document,
        ).first()
        if (
            current_field_instance is not None
            and current_field_instance.value is not None
        ):
            for doc_id in current_field_instance.value:
                if doc_id not in target_doc_ids:
                    self.remove_doclink(document, field, doc_id)

        if target_doc_ids is None:
            target_doc_ids = []

        # Create an instance if target doc doesnt have this field or append it to an existing one
        existing_custom_field_instances = {
            custom_field.document_id: custom_field
            for custom_field in CustomFieldInstance.objects.filter(
                field=field,
                document_id__in=target_doc_ids,
            )
        }
        custom_field_instances_to_create = []
        custom_field_instances_to_update = []
        for target_doc_id in target_doc_ids:
            target_doc_field_instance = existing_custom_field_instances.get(
                target_doc_id,
            )
            if target_doc_field_instance is None:
                custom_field_instances_to_create.append(
                    CustomFieldInstance(
                        document_id=target_doc_id,
                        field=field,
                        value_document_ids=[document.id],
                    ),
                )
            elif document.id not in target_doc_field_instance.value:
                target_doc_field_instance.value_document_ids.append(document.id)
                custom_field_instances_to_update.append(target_doc_field_instance)

        CustomFieldInstance.objects.bulk_create(custom_field_instances_to_create)
        CustomFieldInstance.objects.bulk_update(
            custom_field_instances_to_update,
            ["value_document_ids"],
        )

    @staticmethod
    def remove_doclink(
        document: Document,
        field: CustomField,
        target_doc_id: int,
    ):
        """
        Removes a 'symmetrical' link to `document` from the target document's existing custom field instance
        """
        target_doc_field_instance = CustomFieldInstance.objects.filter(
            document_id=target_doc_id,
            field=field,
        ).first()
        if (
            target_doc_field_instance is not None
            and document.id in target_doc_field_instance.value
        ):
            target_doc_field_instance.value.remove(document.id)
            target_doc_field_instance.save()

    class Meta:
        model = CustomFieldInstance
        fields = [
            "value",
            "field",
        ]


class DocumentSerializer(
    OwnedObjectSerializer,
    NestedUpdateMixin,
    DynamicFieldsModelSerializer,
):
    correspondent = CorrespondentField(allow_null=True)
    tags = TagsField(many=True)
    document_type = DocumentTypeField(allow_null=True)
    storage_path = StoragePathField(allow_null=True)

    original_file_name = SerializerMethodField()
    archived_file_name = SerializerMethodField()
    created_date = serializers.DateField(required=False)

    custom_fields = CustomFieldInstanceSerializer(
        many=True,
        allow_null=False,
        required=False,
    )

    owner = serializers.PrimaryKeyRelatedField(
        queryset=User.objects.all(),
        required=False,
        allow_null=True,
    )

    def get_original_file_name(self, obj):
        return obj.original_filename

    def get_archived_file_name(self, obj):
        if obj.has_archive_version:
            return obj.get_public_filename(archive=True)
        else:
            return None

    def to_representation(self, instance):
        doc = super().to_representation(instance)
        if self.truncate_content and "content" in self.fields:
            doc["content"] = doc.get("content")[0:550]
        return doc

    def update(self, instance: Document, validated_data):
        if "created_date" in validated_data and "created" not in validated_data:
            new_datetime = datetime.datetime.combine(
                validated_data.get("created_date"),
                datetime.time(0, 0, 0, 0, zoneinfo.ZoneInfo(settings.TIME_ZONE)),
            )
            instance.created = new_datetime
            instance.save()
        if "created_date" in validated_data:
            validated_data.pop("created_date")
        if instance.custom_fields.count() > 0 and "custom_fields" in validated_data:
            incoming_custom_fields = [
                field["field"] for field in validated_data["custom_fields"]
            ]
            for custom_field_instance in instance.custom_fields.filter(
                field__data_type=CustomField.FieldDataType.DOCUMENTLINK,
            ):
                if custom_field_instance.field not in incoming_custom_fields:
                    # Doc link field is being removed entirely
                    for doc_id in custom_field_instance.value:
                        CustomFieldInstanceSerializer.remove_doclink(
                            instance,
                            custom_field_instance.field,
                            doc_id,
                        )
        super().update(instance, validated_data)
        return instance

    def __init__(self, *args, **kwargs):
        self.truncate_content = kwargs.pop("truncate_content", False)

        super().__init__(*args, **kwargs)

    class Meta:
        model = Document
        depth = 1
        fields = (
            "id",
            "correspondent",
            "document_type",
            "storage_path",
            "title",
            "content",
            "tags",
            "created",
            "created_date",
            "modified",
            "added",
            "archive_serial_number",
            "original_file_name",
            "archived_file_name",
            "owner",
            "permissions",
            "user_can_change",
            "is_shared_by_requester",
            "set_permissions",
            "notes",
            "custom_fields",
        )


class SavedViewFilterRuleSerializer(serializers.ModelSerializer):
    class Meta:
        model = SavedViewFilterRule
        fields = ["rule_type", "value"]


class SavedViewSerializer(OwnedObjectSerializer):
    filter_rules = SavedViewFilterRuleSerializer(many=True)

    class Meta:
        model = SavedView
        fields = [
            "id",
            "name",
            "show_on_dashboard",
            "show_in_sidebar",
            "sort_field",
            "sort_reverse",
            "filter_rules",
            "owner",
            "permissions",
            "user_can_change",
            "set_permissions",
        ]

    def update(self, instance, validated_data):
        if "filter_rules" in validated_data:
            rules_data = validated_data.pop("filter_rules")
        else:
            rules_data = None
        if "user" in validated_data:
            # backwards compatibility
            validated_data["owner"] = validated_data.pop("user")
        super().update(instance, validated_data)
        if rules_data is not None:
            SavedViewFilterRule.objects.filter(saved_view=instance).delete()
            for rule_data in rules_data:
                SavedViewFilterRule.objects.create(saved_view=instance, **rule_data)
        return instance

    def create(self, validated_data):
        rules_data = validated_data.pop("filter_rules")
        if "user" in validated_data:
            # backwards compatibility
            validated_data["owner"] = validated_data.pop("user")
        saved_view = SavedView.objects.create(**validated_data)
        for rule_data in rules_data:
            SavedViewFilterRule.objects.create(saved_view=saved_view, **rule_data)
        return saved_view


class DocumentListSerializer(serializers.Serializer):
    documents = serializers.ListField(
        required=True,
        label="Documents",
        write_only=True,
        child=serializers.IntegerField(),
    )

    def _validate_document_id_list(self, documents, name="documents"):
        if not isinstance(documents, list):
            raise serializers.ValidationError(f"{name} must be a list")
        if not all(isinstance(i, int) for i in documents):
            raise serializers.ValidationError(f"{name} must be a list of integers")
        count = Document.objects.filter(id__in=documents).count()
        if not count == len(documents):
            raise serializers.ValidationError(
                f"Some documents in {name} don't exist or were specified twice.",
            )

    def validate_documents(self, documents):
        self._validate_document_id_list(documents)
        return documents


class BulkEditSerializer(DocumentListSerializer, SetPermissionsMixin):
    method = serializers.ChoiceField(
        choices=[
            "set_correspondent",
            "set_document_type",
            "set_storage_path",
            "add_tag",
            "remove_tag",
            "modify_tags",
            "delete",
            "redo_ocr",
            "set_permissions",
        ],
        label="Method",
        write_only=True,
    )

    parameters = serializers.DictField(allow_empty=True)

    def _validate_tag_id_list(self, tags, name="tags"):
        if not isinstance(tags, list):
            raise serializers.ValidationError(f"{name} must be a list")
        if not all(isinstance(i, int) for i in tags):
            raise serializers.ValidationError(f"{name} must be a list of integers")
        count = Tag.objects.filter(id__in=tags).count()
        if not count == len(tags):
            raise serializers.ValidationError(
                f"Some tags in {name} don't exist or were specified twice.",
            )

    def validate_method(self, method):
        if method == "set_correspondent":
            return bulk_edit.set_correspondent
        elif method == "set_document_type":
            return bulk_edit.set_document_type
        elif method == "set_storage_path":
            return bulk_edit.set_storage_path
        elif method == "add_tag":
            return bulk_edit.add_tag
        elif method == "remove_tag":
            return bulk_edit.remove_tag
        elif method == "modify_tags":
            return bulk_edit.modify_tags
        elif method == "delete":
            return bulk_edit.delete
        elif method == "redo_ocr":
            return bulk_edit.redo_ocr
        elif method == "set_permissions":
            return bulk_edit.set_permissions
        else:
            raise serializers.ValidationError("Unsupported method.")

    def _validate_parameters_tags(self, parameters):
        if "tag" in parameters:
            tag_id = parameters["tag"]
            try:
                Tag.objects.get(id=tag_id)
            except Tag.DoesNotExist:
                raise serializers.ValidationError("Tag does not exist")
        else:
            raise serializers.ValidationError("tag not specified")

    def _validate_parameters_document_type(self, parameters):
        if "document_type" in parameters:
            document_type_id = parameters["document_type"]
            if document_type_id is None:
                # None is ok
                return
            try:
                DocumentType.objects.get(id=document_type_id)
            except DocumentType.DoesNotExist:
                raise serializers.ValidationError("Document type does not exist")
        else:
            raise serializers.ValidationError("document_type not specified")

    def _validate_parameters_correspondent(self, parameters):
        if "correspondent" in parameters:
            correspondent_id = parameters["correspondent"]
            if correspondent_id is None:
                return
            try:
                Correspondent.objects.get(id=correspondent_id)
            except Correspondent.DoesNotExist:
                raise serializers.ValidationError("Correspondent does not exist")
        else:
            raise serializers.ValidationError("correspondent not specified")

    def _validate_storage_path(self, parameters):
        if "storage_path" in parameters:
            storage_path_id = parameters["storage_path"]
            if storage_path_id is None:
                return
            try:
                StoragePath.objects.get(id=storage_path_id)
            except StoragePath.DoesNotExist:
                raise serializers.ValidationError(
                    "Storage path does not exist",
                )
        else:
            raise serializers.ValidationError("storage path not specified")

    def _validate_parameters_modify_tags(self, parameters):
        if "add_tags" in parameters:
            self._validate_tag_id_list(parameters["add_tags"], "add_tags")
        else:
            raise serializers.ValidationError("add_tags not specified")

        if "remove_tags" in parameters:
            self._validate_tag_id_list(parameters["remove_tags"], "remove_tags")
        else:
            raise serializers.ValidationError("remove_tags not specified")

    def _validate_owner(self, owner):
        ownerUser = User.objects.get(pk=owner)
        if ownerUser is None:
            raise serializers.ValidationError("Specified owner cannot be found")
        return ownerUser

    def _validate_parameters_set_permissions(self, parameters):
        parameters["set_permissions"] = self.validate_set_permissions(
            parameters["set_permissions"],
        )
        if "owner" in parameters and parameters["owner"] is not None:
            self._validate_owner(parameters["owner"])

    def validate(self, attrs):
        method = attrs["method"]
        parameters = attrs["parameters"]

        if method == bulk_edit.set_correspondent:
            self._validate_parameters_correspondent(parameters)
        elif method == bulk_edit.set_document_type:
            self._validate_parameters_document_type(parameters)
        elif method == bulk_edit.add_tag or method == bulk_edit.remove_tag:
            self._validate_parameters_tags(parameters)
        elif method == bulk_edit.modify_tags:
            self._validate_parameters_modify_tags(parameters)
        elif method == bulk_edit.set_storage_path:
            self._validate_storage_path(parameters)
        elif method == bulk_edit.set_permissions:
            self._validate_parameters_set_permissions(parameters)

        return attrs


class PostDocumentSerializer(serializers.Serializer):
    created = serializers.DateTimeField(
        label="Created",
        allow_null=True,
        write_only=True,
        required=False,
    )

    document = serializers.FileField(
        label="Document",
        write_only=True,
    )

    title = serializers.CharField(
        label="Title",
        write_only=True,
        required=False,
    )

    correspondent = serializers.PrimaryKeyRelatedField(
        queryset=Correspondent.objects.all(),
        label="Correspondent",
        allow_null=True,
        write_only=True,
        required=False,
    )

    document_type = serializers.PrimaryKeyRelatedField(
        queryset=DocumentType.objects.all(),
        label="Document type",
        allow_null=True,
        write_only=True,
        required=False,
    )

    tags = serializers.PrimaryKeyRelatedField(
        many=True,
        queryset=Tag.objects.all(),
        label="Tags",
        write_only=True,
        required=False,
    )

    archive_serial_number = serializers.IntegerField(
        label="ASN",
        write_only=True,
        required=False,
        min_value=Document.ARCHIVE_SERIAL_NUMBER_MIN,
        max_value=Document.ARCHIVE_SERIAL_NUMBER_MAX,
    )

    def validate_document(self, document):
        document_data = document.file.read()
        mime_type = magic.from_buffer(document_data, mime=True)

        if not is_mime_type_supported(mime_type):
            raise serializers.ValidationError(
                _("File type %(type)s not supported") % {"type": mime_type},
            )

        return document.name, document_data

    def validate_correspondent(self, correspondent):
        if correspondent:
            return correspondent.id
        else:
            return None

    def validate_document_type(self, document_type):
        if document_type:
            return document_type.id
        else:
            return None

    def validate_tags(self, tags):
        if tags:
            return [tag.id for tag in tags]
        else:
            return None


class BulkDownloadSerializer(DocumentListSerializer):
    content = serializers.ChoiceField(
        choices=["archive", "originals", "both"],
        default="archive",
    )

    compression = serializers.ChoiceField(
        choices=["none", "deflated", "bzip2", "lzma"],
        default="none",
    )

    follow_formatting = serializers.BooleanField(
        default=False,
    )

    def validate_compression(self, compression):
        import zipfile

        return {
            "none": zipfile.ZIP_STORED,
            "deflated": zipfile.ZIP_DEFLATED,
            "bzip2": zipfile.ZIP_BZIP2,
            "lzma": zipfile.ZIP_LZMA,
        }[compression]


class StoragePathSerializer(MatchingModelSerializer, OwnedObjectSerializer):
    class Meta:
        model = StoragePath
        fields = (
            "id",
            "slug",
            "name",
            "path",
            "match",
            "matching_algorithm",
            "is_insensitive",
            "document_count",
            "owner",
            "permissions",
            "user_can_change",
            "set_permissions",
        )

    def validate_path(self, path):
        try:
            path.format(
                title="title",
                correspondent="correspondent",
                document_type="document_type",
                created="created",
                created_year="created_year",
                created_year_short="created_year_short",
                created_month="created_month",
                created_month_name="created_month_name",
                created_month_name_short="created_month_name_short",
                created_day="created_day",
                added="added",
                added_year="added_year",
                added_year_short="added_year_short",
                added_month="added_month",
                added_month_name="added_month_name",
                added_month_name_short="added_month_name_short",
                added_day="added_day",
                asn="asn",
                tags="tags",
                tag_list="tag_list",
                owner_username="someone",
                original_name="testfile",
                doc_pk="doc_pk",
            )

        except KeyError as err:
            raise serializers.ValidationError(_("Invalid variable detected.")) from err

        return path

    def update(self, instance, validated_data):
        """
        When a storage path is updated, see if documents
        using it require a rename/move
        """
        doc_ids = [doc.id for doc in instance.documents.all()]
        if len(doc_ids):
            bulk_edit.bulk_update_documents.delay(doc_ids)

        return super().update(instance, validated_data)


class UiSettingsViewSerializer(serializers.ModelSerializer):
    class Meta:
        model = UiSettings
        depth = 1
        fields = [
            "id",
            "settings",
        ]

    def validate_settings(self, settings):
        # we never save update checking backend setting
        if "update_checking" in settings:
            try:
                settings["update_checking"].pop("backend_setting")
            except KeyError:
                pass
        return settings

    def create(self, validated_data):
        ui_settings = UiSettings.objects.update_or_create(
            user=validated_data.get("user"),
            defaults={"settings": validated_data.get("settings", None)},
        )
        return ui_settings


class TasksViewSerializer(serializers.ModelSerializer):
    class Meta:
        model = PaperlessTask
        depth = 1
        fields = (
            "id",
            "task_id",
            "task_file_name",
            "date_created",
            "date_done",
            "type",
            "status",
            "result",
            "acknowledged",
            "related_document",
        )

    type = serializers.SerializerMethodField()

    def get_type(self, obj):
        # just file tasks, for now
        return "file"

    related_document = serializers.SerializerMethodField()
    related_doc_re = re.compile(r"New document id (\d+) created")

    def get_related_document(self, obj):
        result = None
        if obj.status is not None and obj.status == states.SUCCESS:
            try:
                result = self.related_doc_re.search(obj.result).group(1)
            except Exception:
                pass

        return result


class AcknowledgeTasksViewSerializer(serializers.Serializer):
    tasks = serializers.ListField(
        required=True,
        label="Tasks",
        write_only=True,
        child=serializers.IntegerField(),
    )

    def _validate_task_id_list(self, tasks, name="tasks"):
        if not isinstance(tasks, list):
            raise serializers.ValidationError(f"{name} must be a list")
        if not all(isinstance(i, int) for i in tasks):
            raise serializers.ValidationError(f"{name} must be a list of integers")
        count = PaperlessTask.objects.filter(id__in=tasks).count()
        if not count == len(tasks):
            raise serializers.ValidationError(
                f"Some tasks in {name} don't exist or were specified twice.",
            )

    def validate_tasks(self, tasks):
        self._validate_task_id_list(tasks)
        return tasks


class ShareLinkSerializer(OwnedObjectSerializer):
    class Meta:
        model = ShareLink
        fields = (
            "id",
            "created",
            "expiration",
            "slug",
            "document",
            "file_version",
        )

    def create(self, validated_data):
        validated_data["slug"] = get_random_string(50)
        return super().create(validated_data)


class BulkEditObjectPermissionsSerializer(serializers.Serializer, SetPermissionsMixin):
    objects = serializers.ListField(
        required=True,
        allow_empty=False,
        label="Objects",
        write_only=True,
        child=serializers.IntegerField(),
    )

    object_type = serializers.ChoiceField(
        choices=[
            "tags",
            "correspondents",
            "document_types",
            "storage_paths",
        ],
        label="Object Type",
        write_only=True,
    )

    owner = serializers.PrimaryKeyRelatedField(
        queryset=User.objects.all(),
        required=False,
        allow_null=True,
    )

    permissions = serializers.DictField(
        label="Set permissions",
        allow_empty=False,
        required=False,
        write_only=True,
    )

    def get_object_class(self, object_type):
        object_class = None
        if object_type == "tags":
            object_class = Tag
        elif object_type == "correspondents":
            object_class = Correspondent
        elif object_type == "document_types":
            object_class = DocumentType
        elif object_type == "storage_paths":
            object_class = StoragePath
        return object_class

    def _validate_objects(self, objects, object_type):
        if not isinstance(objects, list):
            raise serializers.ValidationError("objects must be a list")
        if not all(isinstance(i, int) for i in objects):
            raise serializers.ValidationError("objects must be a list of integers")
        object_class = self.get_object_class(object_type)
        count = object_class.objects.filter(id__in=objects).count()
        if not count == len(objects):
            raise serializers.ValidationError(
                "Some ids in objects don't exist or were specified twice.",
            )
        return objects

    def _validate_permissions(self, permissions):
        self.validate_set_permissions(
            permissions,
        )

    def validate(self, attrs):
        object_type = attrs["object_type"]
        objects = attrs["objects"]
        permissions = attrs["permissions"] if "permissions" in attrs else None

        self._validate_objects(objects, object_type)
        if permissions is not None:
            self._validate_permissions(permissions)

        return attrs


class WorkflowTriggerSerializer(serializers.ModelSerializer):
    id = serializers.IntegerField(required=False, allow_null=True)
    sources = fields.MultipleChoiceField(
        choices=WorkflowTrigger.DocumentSourceChoices.choices,
        allow_empty=True,
        default={
            DocumentSource.ConsumeFolder,
            DocumentSource.ApiUpload,
            DocumentSource.MailFetch,
        },
    )

    type = serializers.ChoiceField(
        choices=WorkflowTrigger.WorkflowTriggerType.choices,
        label="Trigger Type",
    )

    class Meta:
        model = WorkflowTrigger
        fields = [
            "id",
            "sources",
            "type",
            "filter_path",
            "filter_filename",
            "filter_mailrule",
            "filter_has_tags",
            "filter_has_correspondent",
            "filter_has_document_type",
        ]

    def validate(self, attrs):
        if ("filter_mailrule") in attrs and attrs["filter_mailrule"] is not None:
            attrs["sources"] = {DocumentSource.MailFetch.value}

        # Empty strings treated as None to avoid unexpected behavior
        if (
            "filter_filename" in attrs
            and attrs["filter_filename"] is not None
            and len(attrs["filter_filename"]) == 0
        ):
            attrs["filter_filename"] = None
        if (
            "filter_path" in attrs
            and attrs["filter_path"] is not None
            and len(attrs["filter_path"]) == 0
        ):
            attrs["filter_path"] = None

        if (
            attrs["type"] == WorkflowTrigger.WorkflowTriggerType.CONSUMPTION
            and "filter_mailrule" not in attrs
            and ("filter_filename" not in attrs or attrs["filter_filename"] is None)
            and ("filter_path" not in attrs or attrs["filter_path"] is None)
        ):
            raise serializers.ValidationError(
                "File name, path or mail rule filter are required",
            )

        return attrs


class WorkflowActionSerializer(serializers.ModelSerializer):
    id = serializers.IntegerField(required=False, allow_null=True)
    assign_correspondent = CorrespondentField(allow_null=True, required=False)
    assign_tags = TagsField(many=True, allow_null=True, required=False)
    assign_document_type = DocumentTypeField(allow_null=True, required=False)
    assign_storage_path = StoragePathField(allow_null=True, required=False)

    class Meta:
        model = WorkflowAction
        fields = [
            "id",
            "type",
            "assign_title",
            "assign_tags",
            "assign_correspondent",
            "assign_document_type",
            "assign_storage_path",
            "assign_owner",
            "assign_view_users",
            "assign_view_groups",
            "assign_change_users",
            "assign_change_groups",
            "assign_custom_fields",
        ]

    def validate(self, attrs):
        # Empty strings treated as None to avoid unexpected behavior
        if (
            "assign_title" in attrs
            and attrs["assign_title"] is not None
            and len(attrs["assign_title"]) == 0
        ):
            attrs["assign_title"] = None

        return attrs


class WorkflowSerializer(serializers.ModelSerializer):
    order = serializers.IntegerField(required=False)

    triggers = WorkflowTriggerSerializer(many=True)
    actions = WorkflowActionSerializer(many=True)

    class Meta:
        model = Workflow
        fields = [
            "id",
            "name",
            "order",
            "enabled",
            "triggers",
            "actions",
        ]

    def update_triggers_and_actions(self, instance: Workflow, triggers, actions):
        set_triggers = []
        set_actions = []

        if triggers is not None:
            for trigger in triggers:
                filter_has_tags = trigger.pop("filter_has_tags", None)
                trigger_instance, _ = WorkflowTrigger.objects.update_or_create(
                    id=trigger["id"] if "id" in trigger else None,
                    defaults=trigger,
                )
                if filter_has_tags is not None:
                    trigger_instance.filter_has_tags.set(filter_has_tags)
                set_triggers.append(trigger_instance)

        if actions is not None:
            for action in actions:
                assign_tags = action.pop("assign_tags", None)
                assign_view_users = action.pop("assign_view_users", None)
                assign_view_groups = action.pop("assign_view_groups", None)
                assign_change_users = action.pop("assign_change_users", None)
                assign_change_groups = action.pop("assign_change_groups", None)
                assign_custom_fields = action.pop("assign_custom_fields", None)
                action_instance, _ = WorkflowAction.objects.update_or_create(
                    id=action["id"] if "id" in action else None,
                    defaults=action,
                )
                if assign_tags is not None:
                    action_instance.assign_tags.set(assign_tags)
                if assign_view_users is not None:
                    action_instance.assign_view_users.set(assign_view_users)
                if assign_view_groups is not None:
                    action_instance.assign_view_groups.set(assign_view_groups)
                if assign_change_users is not None:
                    action_instance.assign_change_users.set(assign_change_users)
                if assign_change_groups is not None:
                    action_instance.assign_change_groups.set(assign_change_groups)
                if assign_custom_fields is not None:
                    action_instance.assign_custom_fields.set(assign_custom_fields)
                set_actions.append(action_instance)

        instance.triggers.set(set_triggers)
        instance.actions.set(set_actions)
        instance.save()

    def prune_triggers_and_actions(self):
        """
        ManyToMany fields dont support e.g. on_delete so we need to discard unattached
        triggers and actionas manually
        """
        for trigger in WorkflowTrigger.objects.all():
            if trigger.workflows.all().count() == 0:
                trigger.delete()

        for action in WorkflowAction.objects.all():
            if action.workflows.all().count() == 0:
                action.delete()

    def create(self, validated_data: Any) -> Workflow:
        if "triggers" in validated_data:
            triggers = validated_data.pop("triggers")

        if "actions" in validated_data:
            actions = validated_data.pop("actions")

        instance = super().create(validated_data)

        self.update_triggers_and_actions(instance, triggers, actions)

        return instance

    def update(self, instance: Any, validated_data: Any) -> Workflow:
        if "triggers" in validated_data:
            triggers = validated_data.pop("triggers")

        if "actions" in validated_data:
            actions = validated_data.pop("actions")

        instance = super().update(instance, validated_data)

        self.update_triggers_and_actions(instance, triggers, actions)

        self.prune_triggers_and_actions()

        return instance<|MERGE_RESOLUTION|>--- conflicted
+++ resolved
@@ -2,11 +2,8 @@
 import math
 import re
 import zoneinfo
-<<<<<<< HEAD
+from decimal import Decimal
 from typing import Any
-=======
-from decimal import Decimal
->>>>>>> 061f33fb
 
 import magic
 from celery import states
