from __future__ import annotations

import logging
import math
import re
from datetime import datetime
from decimal import Decimal
from typing import TYPE_CHECKING
from typing import Literal

import magic
from celery import states
from django.conf import settings
from django.contrib.auth.models import Group
from django.contrib.auth.models import User
from django.contrib.contenttypes.models import ContentType
from django.core.exceptions import ValidationError
from django.core.validators import DecimalValidator
from django.core.validators import EmailValidator
from django.core.validators import MaxLengthValidator
from django.core.validators import RegexValidator
from django.core.validators import integer_validator
from django.db.models import Count
from django.utils.crypto import get_random_string
from django.utils.dateparse import parse_datetime
from django.utils.text import slugify
from django.utils.timezone import get_current_timezone
from django.utils.timezone import is_naive
from django.utils.timezone import make_aware
from django.utils.translation import gettext as _
from drf_spectacular.utils import extend_schema_field
from drf_spectacular.utils import extend_schema_serializer
from drf_writable_nested.serializers import NestedUpdateMixin
from guardian.core import ObjectPermissionChecker
from guardian.shortcuts import get_users_with_perms
from guardian.utils import get_group_obj_perms_model
from guardian.utils import get_user_obj_perms_model
from rest_framework import fields
from rest_framework import serializers
from rest_framework.fields import SerializerMethodField

if settings.AUDIT_LOG_ENABLED:
    from auditlog.context import set_actor


from documents import bulk_edit
from documents.data_models import DocumentSource
from documents.filters import CustomFieldQueryParser
from documents.models import Correspondent
from documents.models import CustomField
from documents.models import CustomFieldInstance
from documents.models import Document
from documents.models import DocumentType
from documents.models import MatchingModel
from documents.models import Note
from documents.models import PaperlessTask
from documents.models import SavedView
from documents.models import SavedViewFilterRule
from documents.models import ShareLink
from documents.models import StoragePath
from documents.models import Tag
from documents.models import UiSettings
from documents.models import Workflow
from documents.models import WorkflowAction
from documents.models import WorkflowActionEmail
from documents.models import WorkflowActionWebhook
from documents.models import WorkflowTrigger
from documents.parsers import is_mime_type_supported
from documents.permissions import get_document_count_filter_for_user
from documents.permissions import get_groups_with_only_permission
from documents.permissions import set_permissions_for_object
from documents.templating.filepath import validate_filepath_template_and_render
from documents.templating.utils import convert_format_str_to_template_format
from documents.validators import uri_validator
from documents.validators import url_validator

if TYPE_CHECKING:
    from collections.abc import Iterable

logger = logging.getLogger("paperless.serializers")


# https://www.django-rest-framework.org/api-guide/serializers/#example
class DynamicFieldsModelSerializer(serializers.ModelSerializer):
    """
    A ModelSerializer that takes an additional `fields` argument that
    controls which fields should be displayed.
    """

    def __init__(self, *args, **kwargs):
        # Don't pass the 'fields' arg up to the superclass
        fields = kwargs.pop("fields", None)

        # Instantiate the superclass normally
        super().__init__(*args, **kwargs)

        if fields is not None:
            # Drop any fields that are not specified in the `fields` argument.
            allowed = set(fields)
            existing = set(self.fields)
            for field_name in existing - allowed:
                self.fields.pop(field_name)


class MatchingModelSerializer(serializers.ModelSerializer):
    document_count = serializers.IntegerField(read_only=True)

    def get_slug(self, obj) -> str:
        return slugify(obj.name)

    slug = SerializerMethodField()

    def validate(self, data):
        # TODO: remove pending https://github.com/encode/django-rest-framework/issues/7173
        name = data.get(
            "name",
            self.instance.name if hasattr(self.instance, "name") else None,
        )
        owner = (
            data["owner"]
            if "owner" in data
            else self.user
            if hasattr(self, "user")
            else None
        )
        pk = self.instance.pk if hasattr(self.instance, "pk") else None
        if ("name" in data or "owner" in data) and self.Meta.model.objects.filter(
            name=name,
            owner=owner,
        ).exclude(pk=pk).exists():
            raise serializers.ValidationError(
                {"error": "Object violates owner / name unique constraint"},
            )
        return data

    def validate_match(self, match):
        if (
            "matching_algorithm" in self.initial_data
            and self.initial_data["matching_algorithm"] == MatchingModel.MATCH_REGEX
        ):
            try:
                re.compile(match)
            except re.error as e:
                raise serializers.ValidationError(
                    _("Invalid regular expression: %(error)s") % {"error": str(e.msg)},
                )
        return match


class SetPermissionsMixin:
    def _validate_user_ids(self, user_ids):
        users = User.objects.none()
        if user_ids is not None:
            users = User.objects.filter(id__in=user_ids)
            if not users.count() == len(user_ids):
                raise serializers.ValidationError(
                    "Some users in don't exist or were specified twice.",
                )
        return users

    def _validate_group_ids(self, group_ids):
        groups = Group.objects.none()
        if group_ids is not None:
            groups = Group.objects.filter(id__in=group_ids)
            if not groups.count() == len(group_ids):
                raise serializers.ValidationError(
                    "Some groups in don't exist or were specified twice.",
                )
        return groups

    def validate_set_permissions(self, set_permissions=None):
        permissions_dict = {
            "view": {},
            "change": {},
        }
        if set_permissions is not None:
            for action in ["view", "change"]:
                if action in set_permissions:
                    if "users" in set_permissions[action]:
                        users = set_permissions[action]["users"]
                        permissions_dict[action]["users"] = self._validate_user_ids(
                            users,
                        )
                    if "groups" in set_permissions[action]:
                        groups = set_permissions[action]["groups"]
                        permissions_dict[action]["groups"] = self._validate_group_ids(
                            groups,
                        )
                else:
                    del permissions_dict[action]
        return permissions_dict

    def _set_permissions(self, permissions, object):
        set_permissions_for_object(permissions, object)


class SerializerWithPerms(serializers.Serializer):
    def __init__(self, *args, **kwargs):
        self.user = kwargs.pop("user", None)
        self.full_perms = kwargs.pop("full_perms", False)
        self.all_fields = kwargs.pop("all_fields", False)
        super().__init__(*args, **kwargs)


@extend_schema_field(
    field={
        "type": "object",
        "properties": {
            "view": {
                "type": "object",
                "properties": {
                    "users": {
                        "type": "array",
                        "items": {"type": "integer"},
                    },
                    "groups": {
                        "type": "array",
                        "items": {"type": "integer"},
                    },
                },
            },
            "change": {
                "type": "object",
                "properties": {
                    "users": {
                        "type": "array",
                        "items": {"type": "integer"},
                    },
                    "groups": {
                        "type": "array",
                        "items": {"type": "integer"},
                    },
                },
            },
        },
    },
)
class SetPermissionsSerializer(serializers.DictField):
    pass


class OwnedObjectSerializer(
    SerializerWithPerms,
    serializers.ModelSerializer,
    SetPermissionsMixin,
):
    def __init__(self, *args, **kwargs):
        super().__init__(*args, **kwargs)

        if not self.all_fields:
            try:
                if self.full_perms:
                    self.fields.pop("user_can_change")
                    self.fields.pop("is_shared_by_requester")
                else:
                    self.fields.pop("permissions")
            except KeyError:
                pass

    def _get_perms(self, obj, codename: str, target: Literal["users", "groups"]):
        """
        Get the given permissions from context or from django-guardian.

        :param codename: The permission codename, e.g. 'view' or 'change'
        :param target: 'users' or 'groups'
        """
        key = f"{target}_{codename}_perms"
        cached = self.context.get(key, {}).get(obj.pk)
        if cached is not None:
            return list(cached)

        # Permission not found in the context, get it from guardian
        if target == "users":
            return list(
                get_users_with_perms(
                    obj,
                    only_with_perms_in=[f"{codename}_{obj.__class__.__name__.lower()}"],
                    with_group_users=False,
                ).values_list("id", flat=True),
            )
        else:  # groups
            return list(
                get_groups_with_only_permission(
                    obj,
                    codename=f"{codename}_{obj.__class__.__name__.lower()}",
                ).values_list("id", flat=True),
            )

    @extend_schema_field(
        field={
            "type": "object",
            "properties": {
                "view": {
                    "type": "object",
                    "properties": {
                        "users": {
                            "type": "array",
                            "items": {"type": "integer"},
                        },
                        "groups": {
                            "type": "array",
                            "items": {"type": "integer"},
                        },
                    },
                },
                "change": {
                    "type": "object",
                    "properties": {
                        "users": {
                            "type": "array",
                            "items": {"type": "integer"},
                        },
                        "groups": {
                            "type": "array",
                            "items": {"type": "integer"},
                        },
                    },
                },
            },
        },
    )
    def get_permissions(self, obj) -> dict:
        return {
            "view": {
                "users": self._get_perms(obj, "view", "users"),
                "groups": self._get_perms(obj, "view", "groups"),
            },
            "change": {
                "users": self._get_perms(obj, "change", "users"),
                "groups": self._get_perms(obj, "change", "groups"),
            },
        }

    def get_user_can_change(self, obj) -> bool:
        checker = ObjectPermissionChecker(self.user) if self.user is not None else None
        return (
            obj.owner is None
            or obj.owner == self.user
            or (
                self.user is not None
                and checker.has_perm(f"change_{obj.__class__.__name__.lower()}", obj)
            )
        )

    @staticmethod
    def get_shared_object_pks(objects: Iterable):
        """
        Return the primary keys of the subset of objects that are shared.
        """
        try:
            first_obj = next(iter(objects))
        except StopIteration:
            return set()

        ctype = ContentType.objects.get_for_model(first_obj)
        object_pks = list(obj.pk for obj in objects)
        pk_type = type(first_obj.pk)

        def get_pks_for_permission_type(model):
            return map(
                pk_type,  # coerce the pk to be the same type of the provided objects
                model.objects.filter(
                    content_type=ctype,
                    object_pk__in=object_pks,
                )
                .values_list("object_pk", flat=True)
                .distinct(),
            )

        UserObjectPermission = get_user_obj_perms_model()
        GroupObjectPermission = get_group_obj_perms_model()
        user_permission_pks = get_pks_for_permission_type(UserObjectPermission)
        group_permission_pks = get_pks_for_permission_type(GroupObjectPermission)

        return set(user_permission_pks) | set(group_permission_pks)

    def get_is_shared_by_requester(self, obj: Document) -> bool:
        # First check the context to see if `shared_object_pks` is set by the parent.
        shared_object_pks = self.context.get("shared_object_pks")
        # If not just check if the current object is shared.
        if shared_object_pks is None:
            shared_object_pks = self.get_shared_object_pks([obj])
        return obj.owner == self.user and obj.id in shared_object_pks

    permissions = SerializerMethodField(read_only=True, required=False)
    user_can_change = SerializerMethodField(read_only=True, required=False)
    is_shared_by_requester = SerializerMethodField(read_only=True, required=False)

    set_permissions = SetPermissionsSerializer(
        label="Set permissions",
        allow_empty=True,
        required=False,
        write_only=True,
    )
    # other methods in mixin

    def validate_unique_together(self, validated_data, instance=None):
        # workaround for https://github.com/encode/django-rest-framework/issues/9358
        if "owner" in validated_data and "name" in self.Meta.fields:
            name = validated_data.get("name", instance.name if instance else None)
            objects = (
                self.Meta.model.objects.exclude(pk=instance.pk)
                if instance
                else self.Meta.model.objects.all()
            )
            not_unique = objects.filter(
                owner=validated_data["owner"],
                name=name,
            ).exists()
            if not_unique:
                raise serializers.ValidationError(
                    {"error": "Object violates owner / name unique constraint"},
                )

    def create(self, validated_data):
        # default to current user if not set
        request = self.context.get("request")
        if (
            "owner" not in validated_data
            or (request is not None and "owner" not in request.data)
        ) and self.user:
            validated_data["owner"] = self.user
        permissions = None
        if "set_permissions" in validated_data:
            permissions = validated_data.pop("set_permissions")
        self.validate_unique_together(validated_data)
        instance = super().create(validated_data)
        if permissions is not None:
            self._set_permissions(permissions, instance)
        return instance

    def update(self, instance, validated_data):
        if "set_permissions" in validated_data:
            self._set_permissions(validated_data["set_permissions"], instance)
        self.validate_unique_together(validated_data, instance)
        return super().update(instance, validated_data)


class OwnedObjectListSerializer(serializers.ListSerializer):
    def to_representation(self, documents):
        self.child.context["shared_object_pks"] = self.child.get_shared_object_pks(
            documents,
        )
        return super().to_representation(documents)


class CorrespondentSerializer(MatchingModelSerializer, OwnedObjectSerializer):
    last_correspondence = serializers.DateField(read_only=True, required=False)

    class Meta:
        model = Correspondent
        fields = (
            "id",
            "slug",
            "name",
            "match",
            "matching_algorithm",
            "is_insensitive",
            "document_count",
            "last_correspondence",
            "owner",
            "permissions",
            "user_can_change",
            "set_permissions",
        )


class DocumentTypeSerializer(MatchingModelSerializer, OwnedObjectSerializer):
    class Meta:
        model = DocumentType
        fields = (
            "id",
            "slug",
            "name",
            "match",
            "matching_algorithm",
            "is_insensitive",
            "document_count",
            "owner",
            "permissions",
            "user_can_change",
            "set_permissions",
        )


class DeprecatedColors:
    COLOURS = (
        (1, "#a6cee3"),
        (2, "#1f78b4"),
        (3, "#b2df8a"),
        (4, "#33a02c"),
        (5, "#fb9a99"),
        (6, "#e31a1c"),
        (7, "#fdbf6f"),
        (8, "#ff7f00"),
        (9, "#cab2d6"),
        (10, "#6a3d9a"),
        (11, "#b15928"),
        (12, "#000000"),
        (13, "#cccccc"),
    )


@extend_schema_field(
    serializers.ChoiceField(
        choices=DeprecatedColors.COLOURS,
    ),
)
class ColorField(serializers.Field):
    def to_internal_value(self, data):
        for id, color in DeprecatedColors.COLOURS:
            if id == data:
                return color
        raise serializers.ValidationError

    def to_representation(self, value):
        for id, color in DeprecatedColors.COLOURS:
            if color == value:
                return id
        return 1


class TagSerializerVersion1(MatchingModelSerializer, OwnedObjectSerializer):
    colour = ColorField(source="color", default="#a6cee3")

    class Meta:
        model = Tag
        fields = (
            "id",
            "slug",
            "name",
            "colour",
            "match",
            "matching_algorithm",
            "is_insensitive",
            "is_inbox_tag",
            "document_count",
            "owner",
            "permissions",
            "user_can_change",
            "set_permissions",
        )


class TagSerializer(MatchingModelSerializer, OwnedObjectSerializer):
    def get_text_color(self, obj) -> str:
        try:
            h = obj.color.lstrip("#")
            rgb = tuple(int(h[i : i + 2], 16) / 256 for i in (0, 2, 4))
            luminance = math.sqrt(
                0.299 * math.pow(rgb[0], 2)
                + 0.587 * math.pow(rgb[1], 2)
                + 0.114 * math.pow(rgb[2], 2),
            )
            return "#ffffff" if luminance < 0.53 else "#000000"
        except ValueError:
            return "#000000"

    text_color = serializers.SerializerMethodField()

    # map to treenode's tn_parent
    parent = serializers.PrimaryKeyRelatedField(
        queryset=Tag.objects.all(),
        allow_null=True,
        required=False,
        source="tn_parent",
    )

    @extend_schema_field(
        field=serializers.ListSerializer(
            child=serializers.PrimaryKeyRelatedField(
                queryset=Tag.objects.all(),
            ),
        ),
    )
    def get_children(self, obj):
        filter_q = self.context.get("document_count_filter")
        if filter_q is None:
            request = self.context.get("request")
            user = getattr(request, "user", None) if request else None
            filter_q = get_document_count_filter_for_user(user)
            self.context["document_count_filter"] = filter_q
        serializer = TagSerializer(
            obj.get_children_queryset()
            .select_related("owner")
            .annotate(document_count=Count("documents", filter=filter_q)),
            many=True,
            context=self.context,
        )
        return serializer.data

    # children as nested Tag objects
    children = serializers.SerializerMethodField()

    class Meta:
        model = Tag
        fields = (
            "id",
            "slug",
            "name",
            "color",
            "text_color",
            "match",
            "matching_algorithm",
            "is_insensitive",
            "is_inbox_tag",
            "document_count",
            "owner",
            "permissions",
            "user_can_change",
            "set_permissions",
            "parent",
            "children",
        )

    def validate_color(self, color):
        regex = r"#[0-9a-fA-F]{6}"
        if not re.match(regex, color):
            raise serializers.ValidationError(_("Invalid color."))
        return color

    def validate(self, attrs):
        # Validate when changing parent
        parent = attrs.get(
            "tn_parent",
            self.instance.get_parent() if self.instance else None,
        )

        if self.instance:
            # Temporarily set parent on the instance if updating and use model clean()
            original_parent = self.instance.get_parent()
            try:
                # Temporarily set tn_parent in-memory to validate clean()
                self.instance.tn_parent = parent
                self.instance.clean()
            except ValidationError as e:
                logger.debug("Tag parent validation failed: %s", e)
                raise e
            finally:
                self.instance.tn_parent = original_parent
        else:
            # For new instances, create a transient Tag and validate
            temp = Tag(tn_parent=parent)
            try:
                temp.clean()
            except ValidationError as e:
                logger.debug("Tag parent validation failed: %s", e)
                raise e

        return super().validate(attrs)


class CorrespondentField(serializers.PrimaryKeyRelatedField):
    def get_queryset(self):
        return Correspondent.objects.all()


class TagsField(serializers.PrimaryKeyRelatedField):
    def get_queryset(self):
        return Tag.objects.all()


class DocumentTypeField(serializers.PrimaryKeyRelatedField):
    def get_queryset(self):
        return DocumentType.objects.all()


class StoragePathField(serializers.PrimaryKeyRelatedField):
    def get_queryset(self):
        return StoragePath.objects.all()


class CustomFieldSerializer(serializers.ModelSerializer):
    def __init__(self, *args, **kwargs):
        context = kwargs.get("context")
        self.api_version = int(
            context.get("request").version
            if context and context.get("request")
            else settings.REST_FRAMEWORK["DEFAULT_VERSION"],
        )
        super().__init__(*args, **kwargs)

    data_type = serializers.ChoiceField(
        choices=CustomField.FieldDataType,
        read_only=False,
    )

    document_count = serializers.IntegerField(read_only=True)

    class Meta:
        model = CustomField
        fields = [
            "id",
            "name",
            "data_type",
            "extra_data",
            "document_count",
        ]

    def validate(self, attrs):
        # TODO: remove pending https://github.com/encode/django-rest-framework/issues/7173
        name = attrs.get(
            "name",
            self.instance.name if hasattr(self.instance, "name") else None,
        )
        objects = (
            self.Meta.model.objects.exclude(
                pk=self.instance.pk,
            )
            if self.instance is not None
            else self.Meta.model.objects.all()
        )
        if ("name" in attrs) and objects.filter(
            name=name,
        ).exists():
            raise serializers.ValidationError(
                {"error": "Object violates name unique constraint"},
            )
        if (
            "data_type" in attrs
            and attrs["data_type"] == CustomField.FieldDataType.SELECT
        ) or (
            self.instance
            and self.instance.data_type == CustomField.FieldDataType.SELECT
        ):
            if (
                "extra_data" not in attrs
                or "select_options" not in attrs["extra_data"]
                or not isinstance(attrs["extra_data"]["select_options"], list)
                or len(attrs["extra_data"]["select_options"]) == 0
                or not all(
                    len(option.get("label", "")) > 0
                    for option in attrs["extra_data"]["select_options"]
                )
            ):
                raise serializers.ValidationError(
                    {"error": "extra_data.select_options must be a valid list"},
                )
            # labels are valid, generate ids if not present
            for option in attrs["extra_data"]["select_options"]:
                if option.get("id") is None:
                    option["id"] = get_random_string(length=16)
        elif (
            "data_type" in attrs
            and attrs["data_type"] == CustomField.FieldDataType.MONETARY
            and "extra_data" in attrs
            and "default_currency" in attrs["extra_data"]
            and attrs["extra_data"]["default_currency"] is not None
            and (
                not isinstance(attrs["extra_data"]["default_currency"], str)
                or (
                    len(attrs["extra_data"]["default_currency"]) > 0
                    and len(attrs["extra_data"]["default_currency"]) != 3
                )
            )
        ):
            raise serializers.ValidationError(
                {"error": "extra_data.default_currency must be a 3-character string"},
            )
        return super().validate(attrs)

    def to_internal_value(self, data):
        ret = super().to_internal_value(data)

        if (
            self.api_version < 7
            and ret.get("data_type", "") == CustomField.FieldDataType.SELECT
            and isinstance(ret.get("extra_data", {}).get("select_options"), list)
        ):
            ret["extra_data"]["select_options"] = [
                {
                    "label": option,
                    "id": get_random_string(length=16),
                }
                for option in ret["extra_data"]["select_options"]
            ]

        return ret

    def to_representation(self, instance):
        ret = super().to_representation(instance)

        if (
            self.api_version < 7
            and instance.data_type == CustomField.FieldDataType.SELECT
        ):
            # Convert the select options with ids to a list of strings
            ret["extra_data"]["select_options"] = [
                option["label"] for option in ret["extra_data"]["select_options"]
            ]

        return ret


class ReadWriteSerializerMethodField(serializers.SerializerMethodField):
    """
    Based on https://stackoverflow.com/a/62579804
    """

    def __init__(self, method_name=None, *args, **kwargs):
        self.method_name = method_name
        kwargs["source"] = "*"
        super(serializers.SerializerMethodField, self).__init__(*args, **kwargs)

    def to_internal_value(self, data):
        return {self.field_name: data}


class CustomFieldInstanceSerializer(serializers.ModelSerializer):
    field = serializers.PrimaryKeyRelatedField(queryset=CustomField.objects.all())
    value = ReadWriteSerializerMethodField(allow_null=True)

    def create(self, validated_data):
        # An instance is attached to a document
        document: Document = validated_data["document"]
        # And to a CustomField
        custom_field: CustomField = validated_data["field"]
        # This key must exist, as it is validated
        data_store_name = CustomFieldInstance.get_value_field_name(
            custom_field.data_type,
        )

        if custom_field.data_type == CustomField.FieldDataType.DOCUMENTLINK:
            # prior to update so we can look for any docs that are going to be removed
            bulk_edit.reflect_doclinks(document, custom_field, validated_data["value"])

        # Actually update or create the instance, providing the value
        # to fill in the correct attribute based on the type
        instance, _ = CustomFieldInstance.objects.update_or_create(
            document=document,
            field=custom_field,
            defaults={data_store_name: validated_data["value"]},
        )
        return instance

    def get_value(self, obj: CustomFieldInstance) -> str | int | float | dict | None:
        return obj.value

    def validate(self, data):
        """
        Probably because we're kind of doing it odd, validation from the model
        doesn't run against the field "value", so we have to re-create it here.

        Don't like it, but it is better than returning an HTTP 500 when the database
        hates the value
        """
        data = super().validate(data)
        field: CustomField = data["field"]
        if "value" in data and data["value"] is not None:
            if (
                field.data_type == CustomField.FieldDataType.URL
                and len(data["value"]) > 0
            ):
                uri_validator(data["value"])
            elif field.data_type == CustomField.FieldDataType.INT:
                integer_validator(data["value"])
            elif (
                field.data_type == CustomField.FieldDataType.MONETARY
                and data["value"] != ""
            ):
                try:
                    # First try to validate as a number from legacy format
                    DecimalValidator(max_digits=12, decimal_places=2)(
                        Decimal(str(data["value"])),
                    )
                except Exception:
                    # If that fails, try to validate as a monetary string
                    RegexValidator(
                        regex=r"^[A-Z]{3}-?\d+(\.\d{1,2})$",
                        message="Must be a two-decimal number with optional currency code e.g. GBP123.45",
                    )(data["value"])
            elif field.data_type == CustomField.FieldDataType.STRING:
                MaxLengthValidator(limit_value=128)(data["value"])
            elif field.data_type == CustomField.FieldDataType.SELECT:
                select_options = field.extra_data["select_options"]
                try:
                    next(
                        option
                        for option in select_options
                        if option["id"] == data["value"]
                    )
                except Exception:
                    raise serializers.ValidationError(
                        f"Value must be an id of an element in {select_options}",
                    )
            elif field.data_type == CustomField.FieldDataType.DOCUMENTLINK:
                if not (isinstance(data["value"], list) or data["value"] is None):
                    raise serializers.ValidationError(
                        "Value must be a list",
                    )
                doc_ids = data["value"]
                if Document.objects.filter(id__in=doc_ids).count() != len(
                    data["value"],
                ):
                    raise serializers.ValidationError(
                        "Some documents in value don't exist or were specified twice.",
                    )

        return data

    def get_api_version(self):
        return int(
            self.context.get("request").version
            if self.context.get("request")
            else settings.REST_FRAMEWORK["DEFAULT_VERSION"],
        )

    def to_internal_value(self, data):
        ret = super().to_internal_value(data)

        if (
            self.get_api_version() < 7
            and ret.get("field").data_type == CustomField.FieldDataType.SELECT
            and ret.get("value") is not None
        ):
            # Convert the index of the option in the field.extra_data["select_options"]
            # list to the options unique id
            ret["value"] = ret.get("field").extra_data["select_options"][ret["value"]][
                "id"
            ]

        return ret

    def to_representation(self, instance):
        ret = super().to_representation(instance)

        if (
            self.get_api_version() < 7
            and instance.field.data_type == CustomField.FieldDataType.SELECT
        ):
            # return the index of the option in the field.extra_data["select_options"] list
            ret["value"] = next(
                (
                    idx
                    for idx, option in enumerate(
                        instance.field.extra_data["select_options"],
                    )
                    if option["id"] == instance.value
                ),
                None,
            )

        return ret

    class Meta:
        model = CustomFieldInstance
        fields = [
            "value",
            "field",
        ]


class BasicUserSerializer(serializers.ModelSerializer):
    # Different than paperless.serializers.UserSerializer
    class Meta:
        model = User
        fields = ["id", "username", "first_name", "last_name"]


class NotesSerializer(serializers.ModelSerializer):
    user = BasicUserSerializer(read_only=True)

    class Meta:
        model = Note
        fields = ["id", "note", "created", "user"]
        ordering = ["-created"]

    def to_representation(self, instance):
        ret = super().to_representation(instance)

        request = self.context.get("request")
        api_version = int(
            request.version if request else settings.REST_FRAMEWORK["DEFAULT_VERSION"],
        )

        if api_version < 8 and "user" in ret:
            user_id = ret["user"]["id"]
            ret["user"] = user_id

        return ret


@extend_schema_serializer(
    deprecate_fields=["created_date"],
)
class DocumentSerializer(
    OwnedObjectSerializer,
    NestedUpdateMixin,
    DynamicFieldsModelSerializer,
):
    correspondent = CorrespondentField(allow_null=True)
    tags = TagsField(many=True)
    document_type = DocumentTypeField(allow_null=True)
    storage_path = StoragePathField(allow_null=True)

    original_file_name = SerializerMethodField()
    archived_file_name = SerializerMethodField()
    created_date = serializers.DateField(required=False)
    page_count = SerializerMethodField()

    notes = NotesSerializer(many=True, required=False, read_only=True)

    custom_fields = CustomFieldInstanceSerializer(
        many=True,
        allow_null=False,
        required=False,
    )

    owner = serializers.PrimaryKeyRelatedField(
        queryset=User.objects.all(),
        required=False,
        allow_null=True,
    )

    remove_inbox_tags = serializers.BooleanField(
        default=False,
        write_only=True,
        allow_null=True,
        required=False,
    )

    def get_page_count(self, obj) -> int | None:
        return obj.page_count

    def get_original_file_name(self, obj) -> str | None:
        return obj.original_filename

    def get_archived_file_name(self, obj) -> str | None:
        if obj.has_archive_version:
            return obj.get_public_filename(archive=True)
        else:
            return None

    def to_representation(self, instance):
        doc = super().to_representation(instance)
        if self.truncate_content and "content" in self.fields:
            doc["content"] = doc.get("content")[0:550]

        request = self.context.get("request")
        api_version = int(
            request.version if request else settings.REST_FRAMEWORK["DEFAULT_VERSION"],
        )

        if api_version < 9 and "created" in self.fields:
            # provide created as a datetime for backwards compatibility
            from django.utils import timezone

            doc["created"] = timezone.make_aware(
                datetime.combine(
                    instance.created,
                    datetime.min.time(),
                ),
            ).isoformat()
        return doc

    def to_internal_value(self, data):
        if (
            "created" in data
            and isinstance(data["created"], str)
            and ":" in data["created"]
        ):
            # Handle old format of isoformat datetime string
            parsed = parse_datetime(data["created"])
            if parsed:
                if is_naive(parsed):
                    parsed = make_aware(parsed, get_current_timezone())
                data["created"] = parsed.astimezone().date()
        return super().to_internal_value(data)

    def validate(self, attrs):
        if (
            "archive_serial_number" in attrs
            and attrs["archive_serial_number"] is not None
            and len(str(attrs["archive_serial_number"])) > 0
            and Document.deleted_objects.filter(
                archive_serial_number=attrs["archive_serial_number"],
            ).exists()
        ):
            raise serializers.ValidationError(
                {
                    "archive_serial_number": [
                        "Document with this Archive Serial Number already exists in the trash.",
                    ],
                },
            )
        return super().validate(attrs)

    def update(self, instance: Document, validated_data):
        if "created_date" in validated_data and "created" not in validated_data:
            instance.created = validated_data.get("created_date")
            instance.save()
        if "created_date" in validated_data:
            logger.warning(
                "created_date is deprecated, use created instead",
            )
            validated_data.pop("created_date")
        if instance.custom_fields.count() > 0 and "custom_fields" in validated_data:
            incoming_custom_fields = [
                field["field"] for field in validated_data["custom_fields"]
            ]
            for custom_field_instance in instance.custom_fields.filter(
                field__data_type=CustomField.FieldDataType.DOCUMENTLINK,
            ):
                if (
                    custom_field_instance.field not in incoming_custom_fields
                    and custom_field_instance.value is not None
                ):
                    # Doc link field is being removed entirely
                    for doc_id in custom_field_instance.value:
                        bulk_edit.remove_doclink(
                            instance,
                            custom_field_instance.field,
                            doc_id,
                        )
        if "tags" in validated_data:
            # Respect tag hierarchy on updates:
            # - Adding a child adds its ancestors
            # - Removing a parent removes all its descendants
            prev_tags = set(instance.tags.all())
            requested_tags = set(validated_data["tags"])

            # Tags being removed in this update and all descendants
            removed_tags = prev_tags - requested_tags
            blocked_tags = set(removed_tags)
            for t in removed_tags:
                blocked_tags.update(t.get_descendants())

            # Add all parent tags
            final_tags = set(requested_tags)
            for t in requested_tags:
                final_tags.update(t.get_ancestors())

            # Drop removed parents and their descendants
            final_tags.difference_update(blocked_tags)

            validated_data["tags"] = list(final_tags)
        if validated_data.get("remove_inbox_tags"):
            tag_ids_being_added = (
                [
                    tag.id
                    for tag in validated_data["tags"]
                    if tag not in instance.tags.all()
                ]
                if "tags" in validated_data
                else []
            )
            inbox_tags_not_being_added = Tag.objects.filter(is_inbox_tag=True).exclude(
                id__in=tag_ids_being_added,
            )
            if "tags" in validated_data:
                validated_data["tags"] = [
                    tag
                    for tag in validated_data["tags"]
                    if tag not in inbox_tags_not_being_added
                ]
            else:
                validated_data["tags"] = [
                    tag
                    for tag in instance.tags.all()
                    if tag not in inbox_tags_not_being_added
                ]
        if settings.AUDIT_LOG_ENABLED:
            with set_actor(self.user):
                super().update(instance, validated_data)
        else:
            super().update(instance, validated_data)
        # hard delete custom field instances that were soft deleted
        CustomFieldInstance.deleted_objects.filter(document=instance).delete()
        return instance

    def __init__(self, *args, **kwargs):
        self.truncate_content = kwargs.pop("truncate_content", False)

        # return full permissions if we're doing a PATCH or PUT
        context = kwargs.get("context")
        if context is not None and (
            context.get("request").method == "PATCH"
            or context.get("request").method == "PUT"
        ):
            kwargs["full_perms"] = True

        super().__init__(*args, **kwargs)

    class Meta:
        model = Document
        fields = (
            "id",
            "correspondent",
            "document_type",
            "storage_path",
            "title",
            "content",
            "tags",
            "created",
            "created_date",
            "modified",
            "added",
            "deleted_at",
            "archive_serial_number",
            "original_file_name",
            "archived_file_name",
            "owner",
            "permissions",
            "user_can_change",
            "is_shared_by_requester",
            "set_permissions",
            "notes",
            "custom_fields",
            "remove_inbox_tags",
            "page_count",
            "mime_type",
        )
        list_serializer_class = OwnedObjectListSerializer


class SearchResultListSerializer(serializers.ListSerializer):
    def to_representation(self, hits):
        document_ids = [hit["id"] for hit in hits]
        # Fetch all Document objects in the list in one SQL query.
        documents = self.child.fetch_documents(document_ids)
        self.child.context["documents"] = documents
        # Also check if they are shared with other users / groups.
        self.child.context["shared_object_pks"] = self.child.get_shared_object_pks(
            documents.values(),
        )

        return super().to_representation(hits)


class SearchResultSerializer(DocumentSerializer):
    @staticmethod
    def fetch_documents(ids):
        """
        Return a dict that maps given document IDs to Document objects.
        """
        return {
            document.id: document
            for document in Document.objects.select_related(
                "correspondent",
                "storage_path",
                "document_type",
                "owner",
            )
            .prefetch_related("tags", "custom_fields", "notes")
            .filter(id__in=ids)
        }

    def to_representation(self, hit):
        # Again we first check if the parent has already fetched the documents.
        documents = self.context.get("documents")
        # Otherwise we fetch this document.
        if documents is None:  # pragma: no cover
            # In practice we only serialize **lists** of whoosh.searching.Hit.
            # I'm keeping this check for completeness but marking it no cover for now.
            documents = self.fetch_documents([hit["id"]])
        document = documents[hit["id"]]

        notes = ",".join(
            [str(c.note) for c in document.notes.all()],
        )
        r = super().to_representation(document)
        r["__search_hit__"] = {
            "score": hit.score,
            "highlights": hit.highlights("content", text=document.content),
            "note_highlights": (
                hit.highlights("notes", text=notes) if document else None
            ),
            "rank": hit.rank,
        }

        return r

    class Meta(DocumentSerializer.Meta):
        list_serializer_class = SearchResultListSerializer


class SavedViewFilterRuleSerializer(serializers.ModelSerializer):
    class Meta:
        model = SavedViewFilterRule
        fields = ["rule_type", "value"]


class SavedViewSerializer(OwnedObjectSerializer):
    filter_rules = SavedViewFilterRuleSerializer(many=True)

    class Meta:
        model = SavedView
        fields = [
            "id",
            "name",
            "show_on_dashboard",
            "show_in_sidebar",
            "sort_field",
            "sort_reverse",
            "filter_rules",
            "page_size",
            "display_mode",
            "display_fields",
            "owner",
            "permissions",
            "user_can_change",
        ]

    def validate(self, attrs):
        attrs = super().validate(attrs)
        if "display_fields" in attrs and attrs["display_fields"] is not None:
            for field in attrs["display_fields"]:
                if (
                    SavedView.DisplayFields.CUSTOM_FIELD[:-2] in field
                ):  # i.e. check for 'custom_field_' prefix
                    field_id = int(re.search(r"\d+", field)[0])
                    if not CustomField.objects.filter(id=field_id).exists():
                        raise serializers.ValidationError(
                            f"Invalid field: {field}",
                        )
                elif field not in SavedView.DisplayFields.values:
                    raise serializers.ValidationError(
                        f"Invalid field: {field}",
                    )
        return attrs

    def update(self, instance, validated_data):
        if "filter_rules" in validated_data:
            rules_data = validated_data.pop("filter_rules")
        else:
            rules_data = None
        if "user" in validated_data:
            # backwards compatibility
            validated_data["owner"] = validated_data.pop("user")
        if (
            "display_fields" in validated_data
            and isinstance(
                validated_data["display_fields"],
                list,
            )
            and len(validated_data["display_fields"]) == 0
        ):
            validated_data["display_fields"] = None
        super().update(instance, validated_data)
        if rules_data is not None:
            SavedViewFilterRule.objects.filter(saved_view=instance).delete()
            for rule_data in rules_data:
                SavedViewFilterRule.objects.create(saved_view=instance, **rule_data)
        return instance

    def create(self, validated_data):
        rules_data = validated_data.pop("filter_rules")
        if "user" in validated_data:
            # backwards compatibility
            validated_data["owner"] = validated_data.pop("user")
        saved_view = SavedView.objects.create(**validated_data)
        for rule_data in rules_data:
            SavedViewFilterRule.objects.create(saved_view=saved_view, **rule_data)
        return saved_view


class DocumentListSerializer(serializers.Serializer):
    documents = serializers.ListField(
        required=True,
        label="Documents",
        write_only=True,
        child=serializers.IntegerField(),
    )

    def _validate_document_id_list(self, documents, name="documents"):
        if not isinstance(documents, list):
            raise serializers.ValidationError(f"{name} must be a list")
        if not all(isinstance(i, int) for i in documents):
            raise serializers.ValidationError(f"{name} must be a list of integers")
        count = Document.objects.filter(id__in=documents).count()
        if not count == len(documents):
            raise serializers.ValidationError(
                f"Some documents in {name} don't exist or were specified twice.",
            )

    def validate_documents(self, documents):
        self._validate_document_id_list(documents)
        return documents


class BulkEditSerializer(
    SerializerWithPerms,
    DocumentListSerializer,
    SetPermissionsMixin,
):
    method = serializers.ChoiceField(
        choices=[
            "set_correspondent",
            "set_document_type",
            "set_storage_path",
            "add_tag",
            "remove_tag",
            "modify_tags",
            "modify_custom_fields",
            "delete",
            "reprocess",
            "set_permissions",
            "rotate",
            "merge",
            "split",
            "delete_pages",
            "edit_pdf",
        ],
        label="Method",
        write_only=True,
    )

    parameters = serializers.DictField(allow_empty=True, default={}, write_only=True)

    def _validate_tag_id_list(self, tags, name="tags"):
        if not isinstance(tags, list):
            raise serializers.ValidationError(f"{name} must be a list")
        if not all(isinstance(i, int) for i in tags):
            raise serializers.ValidationError(f"{name} must be a list of integers")
        count = Tag.objects.filter(id__in=tags).count()
        if not count == len(tags):
            raise serializers.ValidationError(
                f"Some tags in {name} don't exist or were specified twice.",
            )

    def _validate_custom_field_id_list_or_dict(
        self,
        custom_fields,
        name="custom_fields",
    ):
        ids = custom_fields
        if isinstance(custom_fields, dict):
            try:
                ids = [int(i[0]) for i in custom_fields.items()]
            except Exception as e:
                logger.exception(f"Error validating custom fields: {e}")
                raise serializers.ValidationError(
                    f"{name} must be a list of integers or a dict of id:value pairs, see the log for details",
                )
        elif not isinstance(custom_fields, list) or not all(
            isinstance(i, int) for i in ids
        ):
            raise serializers.ValidationError(
                f"{name} must be a list of integers or a dict of id:value pairs",
            )
        count = CustomField.objects.filter(id__in=ids).count()
        if not count == len(ids):
            raise serializers.ValidationError(
                f"Some custom fields in {name} don't exist or were specified twice.",
            )

    def validate_method(self, method):
        if method == "set_correspondent":
            return bulk_edit.set_correspondent
        elif method == "set_document_type":
            return bulk_edit.set_document_type
        elif method == "set_storage_path":
            return bulk_edit.set_storage_path
        elif method == "add_tag":
            return bulk_edit.add_tag
        elif method == "remove_tag":
            return bulk_edit.remove_tag
        elif method == "modify_tags":
            return bulk_edit.modify_tags
        elif method == "modify_custom_fields":
            return bulk_edit.modify_custom_fields
        elif method == "delete":
            return bulk_edit.delete
        elif method == "redo_ocr" or method == "reprocess":
            return bulk_edit.reprocess
        elif method == "set_permissions":
            return bulk_edit.set_permissions
        elif method == "rotate":
            return bulk_edit.rotate
        elif method == "merge":
            return bulk_edit.merge
        elif method == "split":
            return bulk_edit.split
        elif method == "delete_pages":
            return bulk_edit.delete_pages
        elif method == "edit_pdf":
            return bulk_edit.edit_pdf
        else:  # pragma: no cover
            # This will never happen as it is handled by the ChoiceField
            raise serializers.ValidationError("Unsupported method.")

    def _validate_parameters_tags(self, parameters):
        if "tag" in parameters:
            tag_id = parameters["tag"]
            try:
                Tag.objects.get(id=tag_id)
            except Tag.DoesNotExist:
                raise serializers.ValidationError("Tag does not exist")
        else:
            raise serializers.ValidationError("tag not specified")

    def _validate_parameters_document_type(self, parameters):
        if "document_type" in parameters:
            document_type_id = parameters["document_type"]
            if document_type_id is None:
                # None is ok
                return
            try:
                DocumentType.objects.get(id=document_type_id)
            except DocumentType.DoesNotExist:
                raise serializers.ValidationError("Document type does not exist")
        else:
            raise serializers.ValidationError("document_type not specified")

    def _validate_parameters_correspondent(self, parameters):
        if "correspondent" in parameters:
            correspondent_id = parameters["correspondent"]
            if correspondent_id is None:
                return
            try:
                Correspondent.objects.get(id=correspondent_id)
            except Correspondent.DoesNotExist:
                raise serializers.ValidationError("Correspondent does not exist")
        else:
            raise serializers.ValidationError("correspondent not specified")

    def _validate_storage_path(self, parameters):
        if "storage_path" in parameters:
            storage_path_id = parameters["storage_path"]
            if storage_path_id is None:
                return
            try:
                StoragePath.objects.get(id=storage_path_id)
            except StoragePath.DoesNotExist:
                raise serializers.ValidationError(
                    "Storage path does not exist",
                )
        else:
            raise serializers.ValidationError("storage path not specified")

    def _validate_parameters_modify_tags(self, parameters):
        if "add_tags" in parameters:
            self._validate_tag_id_list(parameters["add_tags"], "add_tags")
        else:
            raise serializers.ValidationError("add_tags not specified")

        if "remove_tags" in parameters:
            self._validate_tag_id_list(parameters["remove_tags"], "remove_tags")
        else:
            raise serializers.ValidationError("remove_tags not specified")

    def _validate_parameters_modify_custom_fields(self, parameters):
        if "add_custom_fields" in parameters:
            self._validate_custom_field_id_list_or_dict(
                parameters["add_custom_fields"],
                "add_custom_fields",
            )
        else:
            raise serializers.ValidationError("add_custom_fields not specified")

        if "remove_custom_fields" in parameters:
            self._validate_custom_field_id_list_or_dict(
                parameters["remove_custom_fields"],
                "remove_custom_fields",
            )
        else:
            raise serializers.ValidationError("remove_custom_fields not specified")

    def _validate_owner(self, owner):
        ownerUser = User.objects.get(pk=owner)
        if ownerUser is None:
            raise serializers.ValidationError("Specified owner cannot be found")
        return ownerUser

    def _validate_parameters_set_permissions(self, parameters):
        parameters["set_permissions"] = self.validate_set_permissions(
            parameters["set_permissions"],
        )
        if "owner" in parameters and parameters["owner"] is not None:
            self._validate_owner(parameters["owner"])
        if "merge" not in parameters:
            parameters["merge"] = False

    def _validate_parameters_rotate(self, parameters):
        try:
            if (
                "degrees" not in parameters
                or not float(parameters["degrees"]).is_integer()
            ):
                raise serializers.ValidationError("invalid rotation degrees")
        except ValueError:
            raise serializers.ValidationError("invalid rotation degrees")

    def _validate_parameters_split(self, parameters):
        if "pages" not in parameters:
            raise serializers.ValidationError("pages not specified")
        try:
            pages = []
            docs = parameters["pages"].split(",")
            for doc in docs:
                if "-" in doc:
                    pages.append(
                        [
                            x
                            for x in range(
                                int(doc.split("-")[0]),
                                int(doc.split("-")[1]) + 1,
                            )
                        ],
                    )
                else:
                    pages.append([int(doc)])
            parameters["pages"] = pages
        except ValueError:
            raise serializers.ValidationError("invalid pages specified")

        if "delete_originals" in parameters:
            if not isinstance(parameters["delete_originals"], bool):
                raise serializers.ValidationError("delete_originals must be a boolean")
        else:
            parameters["delete_originals"] = False

    def _validate_parameters_delete_pages(self, parameters):
        if "pages" not in parameters:
            raise serializers.ValidationError("pages not specified")
        if not isinstance(parameters["pages"], list):
            raise serializers.ValidationError("pages must be a list")
        if not all(isinstance(i, int) for i in parameters["pages"]):
            raise serializers.ValidationError("pages must be a list of integers")

    def _validate_parameters_merge(self, parameters):
        if "delete_originals" in parameters:
            if not isinstance(parameters["delete_originals"], bool):
                raise serializers.ValidationError("delete_originals must be a boolean")
        else:
            parameters["delete_originals"] = False
        if "archive_fallback" in parameters:
            if not isinstance(parameters["archive_fallback"], bool):
                raise serializers.ValidationError("archive_fallback must be a boolean")
        else:
            parameters["archive_fallback"] = False

    def _validate_parameters_edit_pdf(self, parameters, document_id):
        if "operations" not in parameters:
            raise serializers.ValidationError("operations not specified")
        if not isinstance(parameters["operations"], list):
            raise serializers.ValidationError("operations must be a list")
        for op in parameters["operations"]:
            if not isinstance(op, dict):
                raise serializers.ValidationError("invalid operation entry")
            if "page" not in op or not isinstance(op["page"], int):
                raise serializers.ValidationError("page must be an integer")
            if "rotate" in op and not isinstance(op["rotate"], int):
                raise serializers.ValidationError("rotate must be an integer")
            if "doc" in op and not isinstance(op["doc"], int):
                raise serializers.ValidationError("doc must be an integer")
        if "update_document" in parameters:
            if not isinstance(parameters["update_document"], bool):
                raise serializers.ValidationError("update_document must be a boolean")
        else:
            parameters["update_document"] = False
        if "include_metadata" in parameters:
            if not isinstance(parameters["include_metadata"], bool):
                raise serializers.ValidationError("include_metadata must be a boolean")
        else:
            parameters["include_metadata"] = True

        if parameters["update_document"]:
            max_idx = max(op.get("doc", 0) for op in parameters["operations"])
            if max_idx > 0:
                raise serializers.ValidationError(
                    "update_document only allowed with a single output document",
                )

        doc = Document.objects.get(id=document_id)
        # doc existence is already validated
        if doc.page_count:
            for op in parameters["operations"]:
                if op["page"] < 1 or op["page"] > doc.page_count:
                    raise serializers.ValidationError(
                        f"Page {op['page']} is out of bounds for document with {doc.page_count} pages.",
                    )

    def validate(self, attrs):
        method = attrs["method"]
        parameters = attrs["parameters"]

        if method == bulk_edit.set_correspondent:
            self._validate_parameters_correspondent(parameters)
        elif method == bulk_edit.set_document_type:
            self._validate_parameters_document_type(parameters)
        elif method == bulk_edit.add_tag or method == bulk_edit.remove_tag:
            self._validate_parameters_tags(parameters)
        elif method == bulk_edit.modify_tags:
            self._validate_parameters_modify_tags(parameters)
        elif method == bulk_edit.set_storage_path:
            self._validate_storage_path(parameters)
        elif method == bulk_edit.modify_custom_fields:
            self._validate_parameters_modify_custom_fields(parameters)
        elif method == bulk_edit.set_permissions:
            self._validate_parameters_set_permissions(parameters)
        elif method == bulk_edit.rotate:
            self._validate_parameters_rotate(parameters)
        elif method == bulk_edit.split:
            if len(attrs["documents"]) > 1:
                raise serializers.ValidationError(
                    "Split method only supports one document",
                )
            self._validate_parameters_split(parameters)
        elif method == bulk_edit.delete_pages:
            if len(attrs["documents"]) > 1:
                raise serializers.ValidationError(
                    "Delete pages method only supports one document",
                )
            self._validate_parameters_delete_pages(parameters)
        elif method == bulk_edit.merge:
            self._validate_parameters_merge(parameters)
        elif method == bulk_edit.edit_pdf:
            if len(attrs["documents"]) > 1:
                raise serializers.ValidationError(
                    "Edit PDF method only supports one document",
                )
            self._validate_parameters_edit_pdf(parameters, attrs["documents"][0])

        return attrs


class PostDocumentSerializer(serializers.Serializer):
    created = serializers.DateTimeField(
        label="Created",
        allow_null=True,
        write_only=True,
        required=False,
    )

    document = serializers.FileField(
        label="Document",
        write_only=True,
    )

    title = serializers.CharField(
        label="Title",
        write_only=True,
        required=False,
    )

    correspondent = serializers.PrimaryKeyRelatedField(
        queryset=Correspondent.objects.all(),
        label="Correspondent",
        allow_null=True,
        write_only=True,
        required=False,
    )

    document_type = serializers.PrimaryKeyRelatedField(
        queryset=DocumentType.objects.all(),
        label="Document type",
        allow_null=True,
        write_only=True,
        required=False,
    )

    storage_path = serializers.PrimaryKeyRelatedField(
        queryset=StoragePath.objects.all(),
        label="Storage path",
        allow_null=True,
        write_only=True,
        required=False,
    )

    tags = serializers.PrimaryKeyRelatedField(
        many=True,
        queryset=Tag.objects.all(),
        label="Tags",
        write_only=True,
        required=False,
    )

    archive_serial_number = serializers.IntegerField(
        label="ASN",
        write_only=True,
        required=False,
        min_value=Document.ARCHIVE_SERIAL_NUMBER_MIN,
        max_value=Document.ARCHIVE_SERIAL_NUMBER_MAX,
    )

    # Accept either a list of custom field ids or a dict mapping id -> value
    custom_fields = serializers.JSONField(
        label="Custom fields",
        write_only=True,
        required=False,
    )

    from_webui = serializers.BooleanField(
        label="Documents are from Paperless-ngx WebUI",
        write_only=True,
        required=False,
    )

    def validate_document(self, document):
        document_data = document.file.read()
        mime_type = magic.from_buffer(document_data, mime=True)

        if not is_mime_type_supported(mime_type):
            if (
                mime_type in settings.CONSUMER_PDF_RECOVERABLE_MIME_TYPES
                and document.name.endswith(
                    ".pdf",
                )
            ):
                # If the file is an invalid PDF, we can try to recover it later in the consumer
                mime_type = "application/pdf"
            else:
                raise serializers.ValidationError(
                    _("File type %(type)s not supported") % {"type": mime_type},
                )

        return document.name, document_data

    def validate_correspondent(self, correspondent):
        if correspondent:
            return correspondent.id
        else:
            return None

    def validate_document_type(self, document_type):
        if document_type:
            return document_type.id
        else:
            return None

    def validate_storage_path(self, storage_path):
        if storage_path:
            return storage_path.id
        else:
            return None

    def validate_tags(self, tags):
        if tags:
            return [tag.id for tag in tags]
        else:
            return None

    def validate_custom_fields(self, custom_fields):
        if not custom_fields:
            return None

        # Normalize single values to a list
        if isinstance(custom_fields, int):
            custom_fields = [custom_fields]
        if isinstance(custom_fields, dict):
            custom_field_serializer = CustomFieldInstanceSerializer()
            normalized = {}
            for field_id, value in custom_fields.items():
                try:
                    field_id_int = int(field_id)
                except (TypeError, ValueError):
                    raise serializers.ValidationError(
                        _("Custom field id must be an integer: %(id)s")
                        % {"id": field_id},
                    )
                try:
                    field = CustomField.objects.get(id=field_id_int)
                except CustomField.DoesNotExist:
                    raise serializers.ValidationError(
                        _("Custom field with id %(id)s does not exist")
                        % {"id": field_id_int},
                    )
                custom_field_serializer.validate(
                    {
                        "field": field,
                        "value": value,
                    },
                )
                normalized[field_id_int] = value
            return normalized
        elif isinstance(custom_fields, list):
            try:
                ids = [int(i) for i in custom_fields]
            except (TypeError, ValueError):
                raise serializers.ValidationError(
                    _(
                        "Custom fields must be a list of integers or an object mapping ids to values.",
                    ),
                )
            if CustomField.objects.filter(id__in=ids).count() != len(set(ids)):
                raise serializers.ValidationError(
                    _("Some custom fields don't exist or were specified twice."),
                )
            return ids
        raise serializers.ValidationError(
            _(
                "Custom fields must be a list of integers or an object mapping ids to values.",
            ),
        )

    # custom_fields_w_values handled via validate_custom_fields

    def validate_created(self, created):
        # support datetime format for created for backwards compatibility
        if isinstance(created, datetime):
            return created.date()


class BulkDownloadSerializer(DocumentListSerializer):
    content = serializers.ChoiceField(
        choices=["archive", "originals", "both"],
        default="archive",
    )

    compression = serializers.ChoiceField(
        choices=["none", "deflated", "bzip2", "lzma"],
        default="none",
    )

    follow_formatting = serializers.BooleanField(
        default=False,
    )

    def validate_compression(self, compression):
        import zipfile

        return {
            "none": zipfile.ZIP_STORED,
            "deflated": zipfile.ZIP_DEFLATED,
            "bzip2": zipfile.ZIP_BZIP2,
            "lzma": zipfile.ZIP_LZMA,
        }[compression]


class EmailSerializer(DocumentListSerializer):
    addresses = serializers.CharField(
        required=True,
        label="Email addresses",
        help_text="Comma-separated email addresses",
    )

    subject = serializers.CharField(
        required=True,
        label="Email subject",
    )

    message = serializers.CharField(
        required=True,
        label="Email message",
    )

    use_archive_version = serializers.BooleanField(
        default=True,
        label="Use archive version",
        help_text="Use archive version of documents if available",
    )

    def validate_addresses(self, addresses):
        address_list = [addr.strip() for addr in addresses.split(",")]
        if not address_list:
            raise serializers.ValidationError("At least one email address is required")

        email_validator = EmailValidator()
        try:
            for address in address_list:
                email_validator(address)
        except ValidationError:
            raise serializers.ValidationError(f"Invalid email address: {address}")

        return ",".join(address_list)

    def validate_documents(self, documents):
        super().validate_documents(documents)
        if not documents:
            raise serializers.ValidationError("At least one document is required")

        return documents


class StoragePathSerializer(MatchingModelSerializer, OwnedObjectSerializer):
    class Meta:
        model = StoragePath
        fields = (
            "id",
            "slug",
            "name",
            "path",
            "match",
            "matching_algorithm",
            "is_insensitive",
            "document_count",
            "owner",
            "permissions",
            "user_can_change",
            "set_permissions",
        )

    def validate_path(self, path: str):
        converted_path = convert_format_str_to_template_format(path)
        if converted_path != path:
            logger.warning(
                f"Storage path {path} is not using the new style format, consider updating",
            )
        result = validate_filepath_template_and_render(converted_path)

        if result is None:
            raise serializers.ValidationError(_("Invalid variable detected."))

        return converted_path

    def update(self, instance, validated_data):
        """
        When a storage path is updated, see if documents
        using it require a rename/move
        """
        doc_ids = [doc.id for doc in instance.documents.all()]
        if doc_ids:
            bulk_edit.bulk_update_documents.delay(doc_ids)

        return super().update(instance, validated_data)


class UiSettingsViewSerializer(serializers.ModelSerializer):
    settings = serializers.DictField(required=False, allow_null=True)

    class Meta:
        model = UiSettings
        depth = 1
        fields = [
            "id",
            "settings",
        ]

    def validate_settings(self, settings):
        # we never save update checking backend setting
        if "update_checking" in settings:
            try:
                settings["update_checking"].pop("backend_setting")
            except KeyError:
                pass
        return settings

    def create(self, validated_data):
        ui_settings = UiSettings.objects.update_or_create(
            user=validated_data.get("user"),
            defaults={"settings": validated_data.get("settings", None)},
        )
        return ui_settings


class TasksViewSerializer(OwnedObjectSerializer):
    class Meta:
        model = PaperlessTask
        fields = (
            "id",
            "task_id",
            "task_name",
            "task_file_name",
            "date_created",
            "date_done",
            "type",
            "status",
            "result",
            "acknowledged",
            "related_document",
            "owner",
        )

    related_document = serializers.SerializerMethodField()
    created_doc_re = re.compile(r"New document id (\d+) created")
    duplicate_doc_re = re.compile(r"It is a duplicate of .* \(#(\d+)\)")

    def get_related_document(self, obj) -> str | None:
        result = None
        re = None
        if obj.result:
            match obj.status:
                case states.SUCCESS:
                    re = self.created_doc_re
                case states.FAILURE:
                    re = (
                        self.duplicate_doc_re
                        if "existing document is in the trash" not in obj.result
                        else None
                    )
            if re is not None:
                try:
                    result = re.search(obj.result).group(1)
                except Exception:
                    pass

        return result


class RunTaskViewSerializer(serializers.Serializer):
    task_name = serializers.ChoiceField(
        choices=PaperlessTask.TaskName.choices,
        label="Task Name",
        write_only=True,
    )


class AcknowledgeTasksViewSerializer(serializers.Serializer):
    tasks = serializers.ListField(
        required=True,
        label="Tasks",
        write_only=True,
        child=serializers.IntegerField(),
    )

    def _validate_task_id_list(self, tasks, name="tasks"):
        if not isinstance(tasks, list):
            raise serializers.ValidationError(f"{name} must be a list")
        if not all(isinstance(i, int) for i in tasks):
            raise serializers.ValidationError(f"{name} must be a list of integers")
        count = PaperlessTask.objects.filter(id__in=tasks).count()
        if not count == len(tasks):
            raise serializers.ValidationError(
                f"Some tasks in {name} don't exist or were specified twice.",
            )

    def validate_tasks(self, tasks):
        self._validate_task_id_list(tasks)
        return tasks


class ShareLinkSerializer(OwnedObjectSerializer):
    class Meta:
        model = ShareLink
        fields = (
            "id",
            "created",
            "expiration",
            "slug",
            "document",
            "file_version",
        )

    def create(self, validated_data):
        validated_data["slug"] = get_random_string(50)
        return super().create(validated_data)


class BulkEditObjectsSerializer(SerializerWithPerms, SetPermissionsMixin):
    objects = serializers.ListField(
        required=True,
        allow_empty=False,
        label="Objects",
        write_only=True,
        child=serializers.IntegerField(),
    )

    object_type = serializers.ChoiceField(
        choices=[
            "tags",
            "correspondents",
            "document_types",
            "storage_paths",
        ],
        label="Object Type",
        write_only=True,
    )

    operation = serializers.ChoiceField(
        choices=[
            "set_permissions",
            "delete",
        ],
        label="Operation",
        required=True,
        write_only=True,
    )

    owner = serializers.PrimaryKeyRelatedField(
        queryset=User.objects.all(),
        required=False,
        allow_null=True,
    )

    permissions = serializers.DictField(
        label="Set permissions",
        allow_empty=False,
        required=False,
        write_only=True,
    )

    merge = serializers.BooleanField(
        default=False,
        write_only=True,
        required=False,
    )

    def get_object_class(self, object_type):
        object_class = None
        if object_type == "tags":
            object_class = Tag
        elif object_type == "correspondents":
            object_class = Correspondent
        elif object_type == "document_types":
            object_class = DocumentType
        elif object_type == "storage_paths":
            object_class = StoragePath
        return object_class

    def _validate_objects(self, objects, object_type):
        if not isinstance(objects, list):
            raise serializers.ValidationError("objects must be a list")
        if not all(isinstance(i, int) for i in objects):
            raise serializers.ValidationError("objects must be a list of integers")
        object_class = self.get_object_class(object_type)
        count = object_class.objects.filter(id__in=objects).count()
        if not count == len(objects):
            raise serializers.ValidationError(
                "Some ids in objects don't exist or were specified twice.",
            )
        return objects

    def _validate_permissions(self, permissions):
        self.validate_set_permissions(
            permissions,
        )

    def validate(self, attrs):
        object_type = attrs["object_type"]
        objects = attrs["objects"]
        operation = attrs.get("operation")

        self._validate_objects(objects, object_type)

        if operation == "set_permissions":
            permissions = attrs.get("permissions")
            if permissions is not None:
                self._validate_permissions(permissions)

        return attrs


class WorkflowTriggerSerializer(serializers.ModelSerializer):
    id = serializers.IntegerField(required=False, allow_null=True)
    sources = fields.MultipleChoiceField(
        choices=WorkflowTrigger.DocumentSourceChoices.choices,
        allow_empty=True,
        default={
            DocumentSource.ConsumeFolder,
            DocumentSource.ApiUpload,
            DocumentSource.MailFetch,
        },
    )

    type = serializers.ChoiceField(
        choices=WorkflowTrigger.WorkflowTriggerType.choices,
        label="Trigger Type",
    )

    class Meta:
        model = WorkflowTrigger
        fields = [
            "id",
            "sources",
            "type",
            "filter_path",
            "filter_filename",
            "filter_mailrule",
            "matching_algorithm",
            "match",
            "is_insensitive",
            "filter_has_tags",
            "filter_has_all_tags",
            "filter_has_not_tags",
            "filter_custom_field_query",
            "filter_has_not_correspondents",
            "filter_has_not_document_types",
            "filter_has_not_storage_paths",
            "filter_has_correspondent",
            "filter_has_document_type",
            "filter_has_storage_path",
            "schedule_offset_days",
            "schedule_is_recurring",
            "schedule_recurring_interval_days",
            "schedule_date_field",
            "schedule_date_custom_field",
        ]

    def validate(self, attrs):
        # Empty strings treated as None to avoid unexpected behavior
        if (
            "filter_filename" in attrs
            and attrs["filter_filename"] is not None
            and len(attrs["filter_filename"]) == 0
        ):
            attrs["filter_filename"] = None
        if (
            "filter_path" in attrs
            and attrs["filter_path"] is not None
            and len(attrs["filter_path"]) == 0
        ):
            attrs["filter_path"] = None

        if (
            "filter_custom_field_query" in attrs
            and attrs["filter_custom_field_query"] is not None
            and len(attrs["filter_custom_field_query"]) == 0
        ):
            attrs["filter_custom_field_query"] = None

        if (
            "filter_custom_field_query" in attrs
            and attrs["filter_custom_field_query"] is not None
        ):
            parser = CustomFieldQueryParser("filter_custom_field_query")
            parser.parse(attrs["filter_custom_field_query"])

        trigger_type = attrs.get("type", getattr(self.instance, "type", None))
        if (
            trigger_type == WorkflowTrigger.WorkflowTriggerType.CONSUMPTION
            and "filter_mailrule" not in attrs
            and ("filter_filename" not in attrs or attrs["filter_filename"] is None)
            and ("filter_path" not in attrs or attrs["filter_path"] is None)
        ):
            raise serializers.ValidationError(
                "File name, path or mail rule filter are required",
            )

        return attrs

    @staticmethod
    def normalize_workflow_trigger_sources(trigger):
        """
        Convert sources to strings to handle django-multiselectfield v1.0 changes
        """
        if trigger and "sources" in trigger:
            trigger["sources"] = [
                str(s.value if hasattr(s, "value") else s) for s in trigger["sources"]
            ]

    def create(self, validated_data):
        WorkflowTriggerSerializer.normalize_workflow_trigger_sources(validated_data)
        return super().create(validated_data)

    def update(self, instance, validated_data):
        WorkflowTriggerSerializer.normalize_workflow_trigger_sources(validated_data)
        return super().update(instance, validated_data)


class WorkflowActionEmailSerializer(serializers.ModelSerializer):
    id = serializers.IntegerField(allow_null=True, required=False)

    class Meta:
        model = WorkflowActionEmail
        fields = [
            "id",
            "subject",
            "body",
            "to",
            "include_document",
        ]


class WorkflowActionWebhookSerializer(serializers.ModelSerializer):
    id = serializers.IntegerField(allow_null=True, required=False)

    def validate_url(self, url):
        url_validator(url)
        return url

    class Meta:
        model = WorkflowActionWebhook
        fields = [
            "id",
            "url",
            "use_params",
            "as_json",
            "params",
            "body",
            "headers",
            "include_document",
        ]


class WorkflowActionSerializer(serializers.ModelSerializer):
    id = serializers.IntegerField(required=False, allow_null=True)
    assign_correspondent = CorrespondentField(allow_null=True, required=False)
    assign_tags = TagsField(many=True, allow_null=True, required=False)
    assign_document_type = DocumentTypeField(allow_null=True, required=False)
    assign_storage_path = StoragePathField(allow_null=True, required=False)
    email = WorkflowActionEmailSerializer(allow_null=True, required=False)
    webhook = WorkflowActionWebhookSerializer(allow_null=True, required=False)

    class Meta:
        model = WorkflowAction
        fields = [
            "id",
            "type",
            "assign_title",
            "assign_tags",
            "assign_correspondent",
            "assign_document_type",
            "assign_storage_path",
            "assign_owner",
            "assign_view_users",
            "assign_view_groups",
            "assign_change_users",
            "assign_change_groups",
            "assign_custom_fields",
            "assign_custom_fields_values",
            "remove_all_tags",
            "remove_tags",
            "remove_all_correspondents",
            "remove_correspondents",
            "remove_all_document_types",
            "remove_document_types",
            "remove_all_storage_paths",
            "remove_storage_paths",
            "remove_custom_fields",
            "remove_all_custom_fields",
            "remove_all_owners",
            "remove_owners",
            "remove_all_permissions",
            "remove_view_users",
            "remove_view_groups",
            "remove_change_users",
            "remove_change_groups",
            "email",
            "webhook",
        ]

    def validate(self, attrs):
        if "assign_title" in attrs and attrs["assign_title"] is not None:
            if len(attrs["assign_title"]) == 0:
                # Empty strings treated as None to avoid unexpected behavior
                attrs["assign_title"] = None
            else:
                try:
                    # test against all placeholders, see consumer.py `parse_doc_title_w_placeholders`
                    attrs["assign_title"].format(
                        correspondent="",
                        document_type="",
                        added="",
                        added_year="",
                        added_year_short="",
                        added_month="",
                        added_month_name="",
                        added_month_name_short="",
                        added_day="",
                        added_time="",
                        owner_username="",
                        original_filename="",
                        filename="",
                        created="",
                        created_year="",
                        created_year_short="",
                        created_month="",
                        created_month_name="",
                        created_month_name_short="",
                        created_day="",
                        created_time="",
                    )
                except (ValueError, KeyError) as e:
                    raise serializers.ValidationError(
                        {"assign_title": f'Invalid f-string detected: "{e.args[0]}"'},
                    )

        if (
            "type" in attrs
            and attrs["type"] == WorkflowAction.WorkflowActionType.EMAIL
            and "email" not in attrs
        ):
            raise serializers.ValidationError(
                "Email data is required for email actions",
            )

        if (
            "type" in attrs
            and attrs["type"] == WorkflowAction.WorkflowActionType.WEBHOOK
            and "webhook" not in attrs
        ):
            raise serializers.ValidationError(
                "Webhook data is required for webhook actions",
            )

        return attrs


class WorkflowSerializer(serializers.ModelSerializer):
    order = serializers.IntegerField(required=False)

    triggers = WorkflowTriggerSerializer(many=True)
    actions = WorkflowActionSerializer(many=True)

    class Meta:
        model = Workflow
        fields = [
            "id",
            "name",
            "order",
            "enabled",
            "triggers",
            "actions",
        ]

    def update_triggers_and_actions(self, instance: Workflow, triggers, actions):
        set_triggers = []
        set_actions = []

        if triggers is not None and triggers is not serializers.empty:
            for trigger in triggers:
                filter_has_tags = trigger.pop("filter_has_tags", None)
                filter_has_all_tags = trigger.pop("filter_has_all_tags", None)
                filter_has_not_tags = trigger.pop("filter_has_not_tags", None)
                filter_has_not_correspondents = trigger.pop(
                    "filter_has_not_correspondents",
                    None,
                )
                filter_has_not_document_types = trigger.pop(
                    "filter_has_not_document_types",
                    None,
                )
                filter_has_not_storage_paths = trigger.pop(
                    "filter_has_not_storage_paths",
                    None,
                )
                # Convert sources to strings to handle django-multiselectfield v1.0 changes
                WorkflowTriggerSerializer.normalize_workflow_trigger_sources(trigger)
                trigger_instance, _ = WorkflowTrigger.objects.update_or_create(
                    id=trigger.get("id"),
                    defaults=trigger,
                )
                if filter_has_tags is not None:
                    trigger_instance.filter_has_tags.set(filter_has_tags)
                if filter_has_all_tags is not None:
                    trigger_instance.filter_has_all_tags.set(filter_has_all_tags)
                if filter_has_not_tags is not None:
                    trigger_instance.filter_has_not_tags.set(filter_has_not_tags)
                if filter_has_not_correspondents is not None:
                    trigger_instance.filter_has_not_correspondents.set(
                        filter_has_not_correspondents,
                    )
                if filter_has_not_document_types is not None:
                    trigger_instance.filter_has_not_document_types.set(
                        filter_has_not_document_types,
                    )
                if filter_has_not_storage_paths is not None:
                    trigger_instance.filter_has_not_storage_paths.set(
                        filter_has_not_storage_paths,
                    )
                set_triggers.append(trigger_instance)

        if actions is not None and actions is not serializers.empty:
            for action in actions:
                assign_tags = action.pop("assign_tags", None)
                assign_view_users = action.pop("assign_view_users", None)
                assign_view_groups = action.pop("assign_view_groups", None)
                assign_change_users = action.pop("assign_change_users", None)
                assign_change_groups = action.pop("assign_change_groups", None)
                assign_custom_fields = action.pop("assign_custom_fields", None)
                remove_tags = action.pop("remove_tags", None)
                remove_correspondents = action.pop("remove_correspondents", None)
                remove_document_types = action.pop("remove_document_types", None)
                remove_storage_paths = action.pop("remove_storage_paths", None)
                remove_custom_fields = action.pop("remove_custom_fields", None)
                remove_owners = action.pop("remove_owners", None)
                remove_view_users = action.pop("remove_view_users", None)
                remove_view_groups = action.pop("remove_view_groups", None)
                remove_change_users = action.pop("remove_change_users", None)
                remove_change_groups = action.pop("remove_change_groups", None)

                email_data = action.pop("email", None)
                webhook_data = action.pop("webhook", None)

                action_instance, _ = WorkflowAction.objects.update_or_create(
                    id=action.get("id"),
                    defaults=action,
                )

                if email_data is not None:
                    serializer = WorkflowActionEmailSerializer(data=email_data)
                    serializer.is_valid(raise_exception=True)
                    email, _ = WorkflowActionEmail.objects.update_or_create(
                        id=email_data.get("id"),
                        defaults=serializer.validated_data,
                    )
                    action_instance.email = email
                    action_instance.save()

                if webhook_data is not None:
                    serializer = WorkflowActionWebhookSerializer(data=webhook_data)
                    serializer.is_valid(raise_exception=True)
                    webhook, _ = WorkflowActionWebhook.objects.update_or_create(
                        id=webhook_data.get("id"),
                        defaults=serializer.validated_data,
                    )
                    action_instance.webhook = webhook
                    action_instance.save()

                if assign_tags is not None:
                    action_instance.assign_tags.set(assign_tags)
                if assign_view_users is not None:
                    action_instance.assign_view_users.set(assign_view_users)
                if assign_view_groups is not None:
                    action_instance.assign_view_groups.set(assign_view_groups)
                if assign_change_users is not None:
                    action_instance.assign_change_users.set(assign_change_users)
                if assign_change_groups is not None:
                    action_instance.assign_change_groups.set(assign_change_groups)
                if assign_custom_fields is not None:
                    action_instance.assign_custom_fields.set(assign_custom_fields)
                if remove_tags is not None:
                    action_instance.remove_tags.set(remove_tags)
                if remove_correspondents is not None:
                    action_instance.remove_correspondents.set(remove_correspondents)
                if remove_document_types is not None:
                    action_instance.remove_document_types.set(remove_document_types)
                if remove_storage_paths is not None:
                    action_instance.remove_storage_paths.set(remove_storage_paths)
                if remove_custom_fields is not None:
                    action_instance.remove_custom_fields.set(remove_custom_fields)
                if remove_owners is not None:
                    action_instance.remove_owners.set(remove_owners)
                if remove_view_users is not None:
                    action_instance.remove_view_users.set(remove_view_users)
                if remove_view_groups is not None:
                    action_instance.remove_view_groups.set(remove_view_groups)
                if remove_change_users is not None:
                    action_instance.remove_change_users.set(remove_change_users)
                if remove_change_groups is not None:
                    action_instance.remove_change_groups.set(remove_change_groups)

                set_actions.append(action_instance)

        if triggers is not serializers.empty:
            instance.triggers.set(set_triggers)
        if actions is not serializers.empty:
            instance.actions.set(set_actions)
        instance.save()

    def prune_triggers_and_actions(self):
        """
        ManyToMany fields dont support e.g. on_delete so we need to discard unattached
        triggers and actions manually
        """
        for trigger in WorkflowTrigger.objects.all():
            if trigger.workflows.all().count() == 0:
                trigger.delete()

        for action in WorkflowAction.objects.all():
            if action.workflows.all().count() == 0:
                action.delete()

        WorkflowActionEmail.objects.filter(action=None).delete()
        WorkflowActionWebhook.objects.filter(action=None).delete()

    def create(self, validated_data) -> Workflow:
        if "triggers" in validated_data:
            triggers = validated_data.pop("triggers")

        if "actions" in validated_data:
            actions = validated_data.pop("actions")

        instance = super().create(validated_data)

        self.update_triggers_and_actions(instance, triggers, actions)

        return instance

    def update(self, instance: Workflow, validated_data) -> Workflow:
        triggers = validated_data.pop("triggers", serializers.empty)
        actions = validated_data.pop("actions", serializers.empty)

        instance = super().update(instance, validated_data)

        self.update_triggers_and_actions(instance, triggers, actions)
        self.prune_triggers_and_actions()

        return instance


class TrashSerializer(SerializerWithPerms):
    documents = serializers.ListField(
        required=False,
        label="Documents",
        write_only=True,
        child=serializers.IntegerField(),
    )

    action = serializers.ChoiceField(
        choices=["restore", "empty"],
        label="Action",
        write_only=True,
    )

    def validate_documents(self, documents):
        count = Document.deleted_objects.filter(id__in=documents).count()
        if not count == len(documents):
            raise serializers.ValidationError(
                "Some documents in the list have not yet been deleted.",
            )
        return documents


class StoragePathTestSerializer(SerializerWithPerms):
    path = serializers.CharField(
        required=True,
        label="Path",
        write_only=True,
    )

    document = serializers.PrimaryKeyRelatedField(
        queryset=Document.objects.all(),
        required=True,
        label="Document",
        write_only=True,
    )


<<<<<<< HEAD
class DeletionRequestSerializer(serializers.ModelSerializer):
    """Serializer for DeletionRequest model with document details."""
    
    document_details = serializers.SerializerMethodField()
    user_username = serializers.CharField(source='user.username', read_only=True)
    reviewed_by_username = serializers.CharField(
        source='reviewed_by.username', 
        read_only=True,
        allow_null=True,
    )
    
    class Meta:
        from documents.models import DeletionRequest
        model = DeletionRequest
        fields = [
            'id',
            'created_at',
            'updated_at',
            'requested_by_ai',
            'ai_reason',
            'user',
            'user_username',
            'status',
            'impact_summary',
            'reviewed_at',
            'reviewed_by',
            'reviewed_by_username',
            'review_comment',
            'completed_at',
            'completion_details',
            'document_details',
        ]
        read_only_fields = [
            'id',
            'created_at',
            'updated_at',
            'reviewed_at',
            'reviewed_by',
            'completed_at',
            'completion_details',
        ]
    
    def get_document_details(self, obj):
        """Get details of documents in this deletion request."""
        documents = obj.documents.all()
        return [
            {
                'id': doc.id,
                'title': doc.title,
                'created': doc.created.isoformat() if doc.created else None,
                'correspondent': doc.correspondent.name if doc.correspondent else None,
                'document_type': doc.document_type.name if doc.document_type else None,
                'tags': [tag.name for tag in doc.tags.all()],
            }
            for doc in documents
        ]
=======
class AISuggestionsRequestSerializer(serializers.Serializer):
    """Serializer for requesting AI suggestions for a document."""

    document_id = serializers.IntegerField(
        required=True,
        label="Document ID",
        help_text="ID of the document to analyze",
    )


class AISuggestionSerializer(serializers.Serializer):
    """Serializer for a single AI suggestion."""

    id = serializers.IntegerField()
    name = serializers.CharField()
    confidence = serializers.FloatField()


class AISuggestionsResponseSerializer(serializers.Serializer):
    """Serializer for AI suggestions response."""

    document_id = serializers.IntegerField()
    tags = AISuggestionSerializer(many=True, required=False)
    correspondent = AISuggestionSerializer(required=False, allow_null=True)
    document_type = AISuggestionSerializer(required=False, allow_null=True)
    storage_path = AISuggestionSerializer(required=False, allow_null=True)
    title_suggestion = serializers.CharField(required=False, allow_null=True)
    custom_fields = serializers.DictField(required=False)


class ApplyAISuggestionsSerializer(serializers.Serializer):
    """Serializer for applying AI suggestions to a document."""

    document_id = serializers.IntegerField(
        required=True,
        label="Document ID",
        help_text="ID of the document to apply suggestions to",
    )
    apply_tags = serializers.BooleanField(
        default=False,
        label="Apply Tags",
        help_text="Whether to apply tag suggestions",
    )
    apply_correspondent = serializers.BooleanField(
        default=False,
        label="Apply Correspondent",
        help_text="Whether to apply correspondent suggestion",
    )
    apply_document_type = serializers.BooleanField(
        default=False,
        label="Apply Document Type",
        help_text="Whether to apply document type suggestion",
    )
    apply_storage_path = serializers.BooleanField(
        default=False,
        label="Apply Storage Path",
        help_text="Whether to apply storage path suggestion",
    )
    apply_title = serializers.BooleanField(
        default=False,
        label="Apply Title",
        help_text="Whether to apply title suggestion",
    )
    selected_tags = serializers.ListField(
        child=serializers.IntegerField(),
        required=False,
        label="Selected Tags",
        help_text="Specific tag IDs to apply (optional)",
    )


class AIConfigurationSerializer(serializers.Serializer):
    """Serializer for AI configuration settings."""

    auto_apply_threshold = serializers.FloatField(
        required=False,
        min_value=0.0,
        max_value=1.0,
        label="Auto Apply Threshold",
        help_text="Confidence threshold for automatic application (0.0-1.0)",
    )
    suggest_threshold = serializers.FloatField(
        required=False,
        min_value=0.0,
        max_value=1.0,
        label="Suggest Threshold",
        help_text="Confidence threshold for suggestions (0.0-1.0)",
    )
    ml_enabled = serializers.BooleanField(
        required=False,
        label="ML Features Enabled",
        help_text="Enable/disable ML features",
    )
    advanced_ocr_enabled = serializers.BooleanField(
        required=False,
        label="Advanced OCR Enabled",
        help_text="Enable/disable advanced OCR features",
    )


class DeletionApprovalSerializer(serializers.Serializer):
    """Serializer for approving/rejecting deletion requests."""

    request_id = serializers.IntegerField(
        required=True,
        label="Request ID",
        help_text="ID of the deletion request",
    )
    action = serializers.ChoiceField(
        choices=["approve", "reject"],
        required=True,
        label="Action",
        help_text="Action to take on the deletion request",
    )
    reason = serializers.CharField(
        required=False,
        allow_blank=True,
        label="Reason",
        help_text="Reason for approval/rejection (optional)",
    )
>>>>>>> 86060730
<|MERGE_RESOLUTION|>--- conflicted
+++ resolved
@@ -2698,7 +2698,6 @@
     )
 
 
-<<<<<<< HEAD
 class DeletionRequestSerializer(serializers.ModelSerializer):
     """Serializer for DeletionRequest model with document details."""
     
@@ -2755,7 +2754,6 @@
             }
             for doc in documents
         ]
-=======
 class AISuggestionsRequestSerializer(serializers.Serializer):
     """Serializer for requesting AI suggestions for a document."""
 
@@ -2875,5 +2873,4 @@
         allow_blank=True,
         label="Reason",
         help_text="Reason for approval/rejection (optional)",
-    )
->>>>>>> 86060730
+    )