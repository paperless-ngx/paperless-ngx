import logging
import tempfile
from dataclasses import dataclass
from pathlib import Path
from typing import Dict
from typing import Final
from typing import List
from typing import Optional

from django.conf import settings
from pdf2image import convert_from_path
from pdf2image.exceptions import PDFPageCountError
from pikepdf import Page
from pikepdf import Pdf
from PIL import Image

from documents.converters import convert_from_tiff_to_pdf
from documents.data_models import DocumentSource
from documents.utils import copy_basic_file_stats
from documents.utils import copy_file_with_basic_stats

logger = logging.getLogger("paperless.barcodes")


@dataclass(frozen=True)
class Barcode:
    """
    Holds the information about a single barcode and its location
    """

    page: int
    value: str

    @property
    def is_separator(self) -> bool:
        """
        Returns True if the barcode value equals the configured separation value,
        False otherwise
        """
        return self.value == settings.CONSUMER_BARCODE_STRING

    @property
    def is_asn(self) -> bool:
        """
        Returns True if the barcode value matches the configured ASN prefix,
        False otherwise
        """
        return self.value.startswith(settings.CONSUMER_ASN_BARCODE_PREFIX)


class BarcodeReader:
    def __init__(self, filepath: Path, mime_type: str) -> None:
        self.file: Final[Path] = filepath
        self.mime: Final[str] = mime_type
        self.pdf_file: Path = self.file
        self.barcodes: List[Barcode] = []
        self.temp_dir: Optional[tempfile.TemporaryDirectory] = None

        if settings.CONSUMER_BARCODE_TIFF_SUPPORT:
            self.SUPPORTED_FILE_MIMES = {"application/pdf", "image/tiff"}
        else:
            self.SUPPORTED_FILE_MIMES = {"application/pdf"}

    def __enter__(self):
        if self.supported_mime_type:
            self.temp_dir = tempfile.TemporaryDirectory(prefix="paperless-barcodes")
        return self

    def __exit__(self, exc_type, exc_val, exc_tb):
        if self.temp_dir is not None:
            self.temp_dir.cleanup()
            self.temp_dir = None

    @property
    def supported_mime_type(self) -> bool:
        """
        Return True if the given mime type is supported for barcodes, false otherwise
        """
        return self.mime in self.SUPPORTED_FILE_MIMES

    @property
    def asn(self) -> Optional[int]:
        """
        Search the parsed barcodes for any ASNs.
        The first barcode that starts with CONSUMER_ASN_BARCODE_PREFIX
        is considered the ASN to be used.
        Returns the detected ASN (or None)
        """
        asn = None

        # Ensure the barcodes have been read
        self.detect()

        # get the first barcode that starts with CONSUMER_ASN_BARCODE_PREFIX
        asn_text = next(
            (x.value for x in self.barcodes if x.is_asn),
            None,
        )

        if asn_text:
            logger.debug(f"Found ASN Barcode: {asn_text}")
            # remove the prefix and remove whitespace
            asn_text = asn_text[len(settings.CONSUMER_ASN_BARCODE_PREFIX) :].strip()

            # now, try parsing the ASN number
            try:
                asn = int(asn_text)
            except ValueError as e:
                logger.warning(f"Failed to parse ASN number because: {e}")

        return asn

    @staticmethod
    def read_barcodes_zxing(image: Image) -> List[str]:
        barcodes = []

        import zxingcpp

        detected_barcodes = zxingcpp.read_barcodes(image)
        for barcode in detected_barcodes:
            if barcode.text:
                barcodes.append(barcode.text)
                logger.debug(
                    f"Barcode of type {barcode.format} found: {barcode.text}",
                )

        return barcodes

    @staticmethod
    def read_barcodes_pyzbar(image: Image) -> List[str]:
        barcodes = []

        from pyzbar import pyzbar

        # Decode the barcode image
        detected_barcodes = pyzbar.decode(image)

        # Traverse through all the detected barcodes in image
        for barcode in detected_barcodes:
            if barcode.data:
                decoded_barcode = barcode.data.decode("utf-8")
                barcodes.append(decoded_barcode)
                logger.debug(
                    f"Barcode of type {barcode.type} found: {decoded_barcode}",
                )

        return barcodes

    def convert_from_tiff_to_pdf(self):
        """
        May convert a TIFF image into a PDF, if the input is a TIFF
        """
        # Nothing to do, pdf_file is already assigned correctly
        if self.mime != "image/tiff":
            return

<<<<<<< HEAD
        self.pdf_file = convert_from_tiff_to_pdf(self.file, Path(self.temp_dir.name))
=======
        with Image.open(self.file) as im:
            has_alpha_layer = im.mode in ("RGBA", "LA")
        if has_alpha_layer:
            # Note the save into the temp folder, so as not to trigger a new
            # consume
            scratch_image = Path(self.temp_dir.name) / Path(self.file.name)
            run(
                [
                    settings.CONVERT_BINARY,
                    "-alpha",
                    "off",
                    self.file,
                    scratch_image,
                ],
            )
        else:
            # Not modifying the original, safe to use in place
            scratch_image = self.file

        self.pdf_file = Path(self.temp_dir.name) / Path(self.file.name).with_suffix(
            ".pdf",
        )

        with scratch_image.open("rb") as img_file, self.pdf_file.open("wb") as pdf_file:
            pdf_file.write(img2pdf.convert(img_file))

        # Copy what file stat is possible
        copy_basic_file_stats(self.file, self.pdf_file)
>>>>>>> 9f5d47c3

    def detect(self) -> None:
        """
        Scan all pages of the PDF as images, updating barcodes and the pages
        found on as we go
        """
        # Bail if barcodes already exist
        if self.barcodes:
            return

        # Choose the library for reading
        if settings.CONSUMER_BARCODE_SCANNER == "PYZBAR":
            reader = self.read_barcodes_pyzbar
            logger.debug("Scanning for barcodes using PYZBAR")
        else:
            reader = self.read_barcodes_zxing
            logger.debug("Scanning for barcodes using ZXING")

        try:
            pages_from_path = convert_from_path(
                self.pdf_file,
                dpi=settings.CONSUMER_BARCODE_DPI,
                output_folder=self.temp_dir.name,
            )

            for current_page_number, page in enumerate(pages_from_path):
                factor = settings.CONSUMER_BARCODE_UPSCALE
                if factor > 1.0:
                    logger.debug(
                        f"Upscaling image by {factor} for better barcode detection",
                    )
                    x, y = page.size
                    page = page.resize(
                        (int(round(x * factor)), (int(round(y * factor)))),
                    )

                for barcode_value in reader(page):
                    self.barcodes.append(
                        Barcode(current_page_number, barcode_value),
                    )

        # Password protected files can't be checked
        # This is the exception raised for those
        except PDFPageCountError as e:
            logger.warning(
                f"File is likely password protected, not checking for barcodes: {e}",
            )
        # This file is really borked, allow the consumption to continue
        # but it may fail further on
        except Exception as e:  # pragma: no cover
            logger.warning(
                f"Exception during barcode scanning: {e}",
            )

    def get_separation_pages(self) -> Dict[int, bool]:
        """
        Search the parsed barcodes for separators and returns a dict of page
        numbers, which separate the file into new files, together with the
        information whether to keep the page.
        """
        # filter all barcodes for the separator string
        # get the page numbers of the separating barcodes
        separator_pages = {bc.page: False for bc in self.barcodes if bc.is_separator}
        if not settings.CONSUMER_ENABLE_ASN_BARCODE:
            return separator_pages

        # add the page numbers of the ASN barcodes
        # (except for first page, that might lead to infinite loops).
        return {
            **separator_pages,
            **{bc.page: True for bc in self.barcodes if bc.is_asn and bc.page != 0},
        }

    def separate_pages(self, pages_to_split_on: Dict[int, bool]) -> List[Path]:
        """
        Separate the provided pdf file on the pages_to_split_on.
        The pages which are defined by the keys in page_numbers
        will be removed if the corresponding value is false.
        Returns a list of (temporary) filepaths to consume.
        These will need to be deleted later.
        """

        document_paths = []
        fname = self.file.with_suffix("").name
        with Pdf.open(self.pdf_file) as input_pdf:
            # Start with an empty document
            current_document: List[Page] = []
            # A list of documents, ie a list of lists of pages
            documents: List[List[Page]] = [current_document]

            for idx, page in enumerate(input_pdf.pages):
                # Keep building the new PDF as long as it is not a
                # separator index
                if idx not in pages_to_split_on:
                    current_document.append(page)
                    continue

                # This is a split index
                # Start a new destination page listing
                logger.debug(f"Starting new document at idx {idx}")
                current_document = []
                documents.append(current_document)
                keep_page = pages_to_split_on[idx]
                if keep_page:
                    # Keep the page
                    # (new document is started by asn barcode)
                    current_document.append(page)

            documents = [x for x in documents if len(x)]

            logger.debug(f"Split into {len(documents)} new documents")

            # Write the new documents out
            for doc_idx, document in enumerate(documents):
                dst = Pdf.new()
                dst.pages.extend(document)

                output_filename = f"{fname}_document_{doc_idx}.pdf"

                logger.debug(f"pdf no:{doc_idx} has {len(dst.pages)} pages")
                savepath = Path(self.temp_dir.name) / output_filename
                with open(savepath, "wb") as out:
                    dst.save(out)

                copy_basic_file_stats(self.file, savepath)

                document_paths.append(savepath)

            return document_paths

    def separate(
        self,
        source: DocumentSource,
        override_name: Optional[str] = None,
    ) -> bool:
        """
        Separates the document, based on barcodes and configuration, creating new
        documents as required in the appropriate location.

        Returns True if a split happened, False otherwise
        """
        # Do nothing
        if not self.supported_mime_type:
            logger.warning(f"Unsupported file format for barcode reader: {self.mime}")
            return False

        # Does nothing unless needed
        self.convert_from_tiff_to_pdf()

        # Actually read the codes, if any
        self.detect()

        separator_pages = self.get_separation_pages()

        # Also do nothing
        if not separator_pages:
            logger.warning("No pages to split on!")
            return False

        # Create the split documents
        doc_paths = self.separate_pages(separator_pages)

        # Save the new documents to correct folder
        if source != DocumentSource.ConsumeFolder:
            # The given file is somewhere in SCRATCH_DIR,
            # and new documents must be moved to the CONSUMPTION_DIR
            # for the consumer to notice them
            save_to_dir = settings.CONSUMPTION_DIR
        else:
            # The given file is somewhere in CONSUMPTION_DIR,
            # and may be some levels down for recursive tagging
            # so use the file's parent to preserve any metadata
            save_to_dir = self.file.parent

        for idx, document_path in enumerate(doc_paths):
            if override_name is not None:
                newname = f"{idx}_{override_name}"
                dest = save_to_dir / newname
            else:
                dest = save_to_dir
            logger.info(f"Saving {document_path} to {dest}")
            copy_file_with_basic_stats(document_path, dest)
        return True<|MERGE_RESOLUTION|>--- conflicted
+++ resolved
@@ -154,38 +154,7 @@
         if self.mime != "image/tiff":
             return
 
-<<<<<<< HEAD
         self.pdf_file = convert_from_tiff_to_pdf(self.file, Path(self.temp_dir.name))
-=======
-        with Image.open(self.file) as im:
-            has_alpha_layer = im.mode in ("RGBA", "LA")
-        if has_alpha_layer:
-            # Note the save into the temp folder, so as not to trigger a new
-            # consume
-            scratch_image = Path(self.temp_dir.name) / Path(self.file.name)
-            run(
-                [
-                    settings.CONVERT_BINARY,
-                    "-alpha",
-                    "off",
-                    self.file,
-                    scratch_image,
-                ],
-            )
-        else:
-            # Not modifying the original, safe to use in place
-            scratch_image = self.file
-
-        self.pdf_file = Path(self.temp_dir.name) / Path(self.file.name).with_suffix(
-            ".pdf",
-        )
-
-        with scratch_image.open("rb") as img_file, self.pdf_file.open("wb") as pdf_file:
-            pdf_file.write(img2pdf.convert(img_file))
-
-        # Copy what file stat is possible
-        copy_basic_file_stats(self.file, self.pdf_file)
->>>>>>> 9f5d47c3
 
     def detect(self) -> None:
         """
