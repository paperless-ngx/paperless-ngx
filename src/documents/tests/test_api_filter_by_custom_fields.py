--- conflicted
+++ resolved
@@ -1,9 +1,5 @@
 import json
-<<<<<<< HEAD
-=======
-import re
 from collections.abc import Callable
->>>>>>> e6f59472
 from datetime import date
 from unittest.mock import Mock
 from urllib.parse import quote
