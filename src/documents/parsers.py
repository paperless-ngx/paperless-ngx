import datetime
import logging
import mimetypes
import os
import re
import shutil
import subprocess
import tempfile
from collections.abc import Iterator
from functools import lru_cache
from pathlib import Path
from re import Match
from typing import Optional

from django.conf import settings
from django.utils import timezone
import requests

from documents.loggers import LoggingMixin
from documents.signals import document_consumer_declaration
from documents.utils import copy_file_with_basic_stats
from documents.utils import run_subprocess
from paperless.models import ApplicationConfiguration

# This regular expression will try to find dates in the document at
# hand and will match the following formats:
# - XX.YY.ZZZZ with XX + YY being 1 or 2 and ZZZZ being 2 or 4 digits
# - XX/YY/ZZZZ with XX + YY being 1 or 2 and ZZZZ being 2 or 4 digits
# - XX-YY-ZZZZ with XX + YY being 1 or 2 and ZZZZ being 2 or 4 digits
# - ZZZZ.XX.YY with XX + YY being 1 or 2 and ZZZZ being 2 or 4 digits
# - ZZZZ/XX/YY with XX + YY being 1 or 2 and ZZZZ being 2 or 4 digits
# - ZZZZ-XX-YY with XX + YY being 1 or 2 and ZZZZ being 2 or 4 digits
# - XX. MONTH ZZZZ with XX being 1 or 2 and ZZZZ being 2 or 4 digits
# - MONTH ZZZZ, with ZZZZ being 4 digits
# - MONTH XX, ZZZZ with XX being 1 or 2 and ZZZZ being 4 digits
# - XX MON ZZZZ with XX being 1 or 2 and ZZZZ being 4 digits. MONTH is 3 letters
# - XXPP MONTH ZZZZ with XX being 1 or 2 and PP being 2 letters and ZZZZ being 4 digits

# TODO: isn't there a date parsing library for this?

DATE_REGEX = re.compile(
    # r"(\b|(?!=([_-])))([0-9]{1,2})[\.\/-]([0-9]{1,2})[\.\/-]([0-9]{4}|[0-9]{2})(\b|(?=([_-])))|"
    # r"(\b|(?!=([_-])))([0-9]{4}|[0-9]{2})[\.\/-]([0-9]{1,2})[\.\/-]([0-9]{1,2})(\b|(?=([_-])))|"
    # r"(\b|(?!=([_-])))([0-9]{1,2}[\. ]+[a-zA-Z]{3,9} [0-9]{4}|[a-zA-Z]{3,9} [0-9]{1,2}, [0-9]{4})(\b|(?=([_-])))|"
    # r"(\b|(?!=([_-])))([^\W\d_]{3,9} [0-9]{1,2}, ([0-9]{4}))(\b|(?=([_-])))|"
    # r"(\b|(?!=([_-])))([^\W\d_]{3,9} [0-9]{4})(\b|(?=([_-])))|"
    # r"(\b|(?!=([_-])))([0-9]{1,2}[^ ]{2}[\. ]+[^ ]{3,9}[ \.\/-][0-9]{4})(\b|(?=([_-])))|"
    # r"(\b|(?!=([_-])))(\b[0-9]{1,2}[ \.\/-][a-zA-Z]{3}[ \.\/-][0-9]{4})(\b|(?=([_-])))",
    r"(?:ngày\s+(\d{1,2})\s+tháng\s+(\d{1,2})\s+năm\s+(\d{4}))|(\d{1,2})[/\-](\d{1,2})[/\-](\d{4})"
)


logger = logging.getLogger("paperless.parsing")


@lru_cache(maxsize=8)
def is_mime_type_supported(mime_type: str) -> bool:
    """
    Returns True if the mime type is supported, False otherwise
    """
    return custom_get_parser_class_for_mime_type(mime_type) is not None


@lru_cache(maxsize=8)
def get_default_file_extension(mime_type: str) -> str:
    """
    Returns the default file extension for a mimetype, or
    an empty string if it could not be determined
    """
    for response in document_consumer_declaration.send(None):
        parser_declaration = response[1]
        supported_mime_types = parser_declaration["mime_types"]

        if mime_type in supported_mime_types:
            return supported_mime_types[mime_type]

    ext = mimetypes.guess_extension(mime_type)
    if ext:
        return ext
    else:
        return ""


@lru_cache(maxsize=8)
def is_file_ext_supported(ext: str) -> bool:
    """
    Returns True if the file extension is supported, False otherwise
    TODO: Investigate why this really exists, why not use mimetype
    """
    if ext:
        return ext.lower() in get_supported_file_extensions()
    else:
        return False


def get_supported_file_extensions() -> set[str]:
    extensions = set()
    for response in document_consumer_declaration.send(None):
        parser_declaration = response[1]
        supported_mime_types = parser_declaration["mime_types"]

        for mime_type in supported_mime_types:
            extensions.update(mimetypes.guess_all_extensions(mime_type))
            # Python's stdlib might be behind, so also add what the parser
            # says is the default extension
            # This makes image/webp supported on Python < 3.11
            extensions.add(supported_mime_types[mime_type])

    return extensions


def get_parser_class_for_mime_type(mime_type: str) -> Optional[type["DocumentParser"]]:
    """
    Returns the best parser (by weight) for the given mimetype or
    None if no parser exists
    """

    options = []

    for response in document_consumer_declaration.send(None):
        parser_declaration = response[1]
        supported_mime_types = parser_declaration["mime_types"]

        if mime_type in supported_mime_types:
            options.append(parser_declaration)

    if not options:
        return None

    best_parser = sorted(options, key=lambda _: _["weight"], reverse=True)[0]

    # Return the parser with the highest weight.
    return best_parser["parser"]

def custom_get_parser_class_for_mime_type(mime_type: str) -> Optional[type["DocumentParser"]]:
    """
    Returns the best parser (by weight) for the given mimetype or
    None if no parser exists
    """

    options = []

    for response in document_consumer_declaration.send(None):
        parser_declaration = response[1]
        supported_mime_types = parser_declaration["mime_types"]

        if mime_type in supported_mime_types:
            options.append(parser_declaration)

    if not options:
        return None
    application_configuration = ApplicationConfiguration.objects.filter().first()
    best_parser = sorted(options, key=lambda _: _["weight"], reverse=True)[0]
<<<<<<< HEAD
    if len(options)>1:
        best_parser = sorted(options, key=lambda _: _["weight"], reverse=True)[1]
        if k.ocr_key!='':
            headers = {
                'Authorization': f'Bearer {k.ocr_key}'
            }
            url_ocr_pdf_by_fileid = settings.TCGROUP_OCR_CUSTOM["URL"]["URL_OCR_BY_FILEID"]
            response_ocr = requests.post(url_ocr_pdf_by_fileid, params={"file_id":0}, headers=headers)
            logger.debug(f'status code: {response_ocr.status_code}')
            if response_ocr.status_code == 404:
                best_parser = sorted(options, key=lambda _: _["weight"], reverse=True)[0]
                logger.debug('Successful key authentication ...')
        else:
            logger.debug('Fail key authentication ...', best_parser["parser"])
=======
    if len(best_parser)>1:
        if application_configuration.username_ocr==None or application_configuration.username_ocr==None or application_configuration.password_ocr==None:
            best_parser = sorted(options, key=lambda _: _["weight"], reverse=True)[1]
>>>>>>> 0a0670d5
    # Return the parser with the highest weight.
    return best_parser["parser"]

def run_convert(
    input_file,
    output_file,
    density=None,
    scale=None,
    alpha=None,
    strip=False,
    trim=False,
    type=None,
    depth=None,
    auto_orient=False,
    use_cropbox=False,
    extra=None,
    logging_group=None,
) -> None:
    environment = os.environ.copy()
    if settings.CONVERT_MEMORY_LIMIT:
        environment["MAGICK_MEMORY_LIMIT"] = settings.CONVERT_MEMORY_LIMIT
    if settings.CONVERT_TMPDIR:
        environment["MAGICK_TMPDIR"] = settings.CONVERT_TMPDIR

    args = [settings.CONVERT_BINARY]
    args += ["-density", str(density)] if density else []
    args += ["-scale", str(scale)] if scale else []
    args += ["-alpha", str(alpha)] if alpha else []
    args += ["-strip"] if strip else []
    args += ["-trim"] if trim else []
    args += ["-type", str(type)] if type else []
    args += ["-depth", str(depth)] if depth else []
    args += ["-auto-orient"] if auto_orient else []
    args += ["-define", "pdf:use-cropbox=true"] if use_cropbox else []
    args += [input_file, output_file]

    logger.debug("Execute: " + " ".join(args), extra={"group": logging_group})

    try:
        run_subprocess(args, environment, logger)
    except subprocess.CalledProcessError as e:
        raise ParseError(f"Convert failed at {args}") from e
    except Exception as e:  # pragma: no cover
        raise ParseError("Unknown error running convert") from e


def get_default_thumbnail() -> Path:
    """
    Returns the path to a generic thumbnail
    """
    return (Path(__file__).parent / "resources" / "document.webp").resolve()


def make_thumbnail_from_pdf_gs_fallback(in_path, temp_dir, logging_group=None) -> str:
    out_path = os.path.join(temp_dir, "convert_gs.webp")

    # if convert fails, fall back to extracting
    # the first PDF page as a PNG using Ghostscript
    logger.warning(
        "Thumbnail generation with ImageMagick failed, falling back "
        "to ghostscript. Check your /etc/ImageMagick-x/policy.xml!",
        extra={"group": logging_group},
    )
    # Ghostscript doesn't handle WebP outputs
    gs_out_path = os.path.join(temp_dir, "gs_out.png")
    cmd = [settings.GS_BINARY, "-q", "-sDEVICE=pngalpha", "-o", gs_out_path, in_path]

    try:
        try:
            run_subprocess(cmd, logger=logger)
        except subprocess.CalledProcessError as e:
            raise ParseError(f"Thumbnail (gs) failed at {cmd}") from e
        # then run convert on the output from gs to make WebP
        run_convert(
            density=300,
            scale="500x5000>",
            alpha="remove",
            strip=True,
            trim=False,
            auto_orient=True,
            input_file=gs_out_path,
            output_file=out_path,
            logging_group=logging_group,
        )

        return out_path

    except ParseError as e:
        logger.error(f"Unable to make thumbnail with Ghostscript: {e}")
        # The caller might expect a generated thumbnail that can be moved,
        # so we need to copy it before it gets moved.
        # https://github.com/paperless-ngx/paperless-ngx/issues/3631
        default_thumbnail_path = os.path.join(temp_dir, "document.webp")
        copy_file_with_basic_stats(get_default_thumbnail(), default_thumbnail_path)
        return default_thumbnail_path


def make_thumbnail_from_pdf(in_path, temp_dir, logging_group=None) -> str:
    """
    The thumbnail of a PDF is just a 500px wide image of the first page.
    """
    out_path = os.path.join(temp_dir, "convert.webp")

    # Run convert to get a decent thumbnail
    try:
        run_convert(
            density=300,
            scale="500x5000>",
            alpha="remove",
            strip=True,
            trim=False,
            auto_orient=True,
            use_cropbox=True,
            input_file=f"{in_path}[0]",
            output_file=out_path,
            logging_group=logging_group,
        )
    except ParseError as e:
        logger.error(f"Unable to make thumbnail with convert: {e}")
        out_path = make_thumbnail_from_pdf_gs_fallback(in_path, temp_dir, logging_group)

    return out_path


def parse_date(filename, text) -> Optional[datetime.datetime]:
    return next(parse_date_generator(filename, text), None)


def parse_date_generator(filename, text) -> Iterator[datetime.datetime]:
    """
    Returns the date of the document.
    """

    def __parser(ds: str, date_order: str) -> datetime.datetime:
        """
        Call dateparser.parse with a particular date ordering
        """
        import dateparser
        # logger.debug('giá trị paser:',ds)
        return dateparser.parse(
            ds,
            settings={
                "DATE_ORDER": date_order,
                "PREFER_DAY_OF_MONTH": "first",
                "RETURN_AS_TIMEZONE_AWARE": True,
                "TIMEZONE": settings.TIME_ZONE,
            },
        )

    def __filter(date: datetime.datetime) -> Optional[datetime.datetime]:
        if (
            date is not None
            and date.year > 1900
            and date <= timezone.now()
            and date.date() not in settings.IGNORE_DATES
        ):
            return date
        return None

    def __process_match(
        match: Match[str],
        date_order: str,
    ) -> Optional[datetime.datetime]:
        date_string = match.group(0)

        try:
            date = __parser(date_string, date_order)
        except Exception:
            # Skip all matches that do not parse to a proper date
            date = None

        return __filter(date)

    def __process_content(content: str, date_order: str) -> Iterator[datetime.datetime]:
        for m in re.finditer(DATE_REGEX, content):
            # logger.debug(f'date is  , m{m}')
            date = __process_match(m, date_order)
            if date is not None:
                yield date

    # if filename date parsing is enabled, search there first:
    if settings.FILENAME_DATE_ORDER:
        yield from __process_content(filename, settings.FILENAME_DATE_ORDER)

    # Iterate through all regex matches in text and try to parse the date
    yield from __process_content(text, settings.DATE_ORDER)


class ParseError(Exception):
    pass


class DocumentParser(LoggingMixin):
    """
    Subclass this to make your own parser.  Have a look at
    `paperless_tesseract.parsers` for inspiration.
    """

    logging_name = "paperless.parsing"

    def __init__(self, logging_group, progress_callback=None):
        super().__init__()
        self.logging_group = logging_group
        self.settings = self.get_settings()
        settings.SCRATCH_DIR.mkdir(parents=True, exist_ok=True)
        self.tempdir = Path(
            tempfile.mkdtemp(prefix="paperless-", dir=settings.SCRATCH_DIR),
        )

        self.archive_path = None
        self.text = None
        self.date: Optional[datetime.datetime] = None
        self.progress_callback = progress_callback

    def progress(self, current_progress, max_progress):
        if self.progress_callback:
            self.progress_callback(current_progress, max_progress)

    def get_settings(self):  # pragma: no cover
        """
        A parser must implement this
        """
        raise NotImplementedError

    def read_file_handle_unicode_errors(self, filepath: Path) -> str:
        """
        Helper utility for reading from a file, and handling a problem with its
        unicode, falling back to ignoring the error to remove the invalid bytes
        """
        try:
            text = filepath.read_text(encoding="utf-8")
        except UnicodeDecodeError as e:
            self.log.warning(f"Unicode error during text reading, continuing: {e}")
            text = filepath.read_bytes().decode("utf-8", errors="replace")
        return text

    def extract_metadata(self, document_path, mime_type):
        return []

    def parse(self, document_path, mime_type, file_name=None):
        raise NotImplementedError

    def get_archive_path(self):
        return self.archive_path

    def get_thumbnail(self, document_path, mime_type, file_name=None):
        """
        Returns the path to a file we can use as a thumbnail for this document.
        """
        raise NotImplementedError

    def get_text(self):
        return self.text

    def get_date(self) -> Optional[datetime.datetime]:
        return self.date

    def cleanup(self):
        self.log.debug(f"Deleting directory {self.tempdir}")
        shutil.rmtree(self.tempdir)<|MERGE_RESOLUTION|>--- conflicted
+++ resolved
@@ -151,26 +151,9 @@
         return None
     application_configuration = ApplicationConfiguration.objects.filter().first()
     best_parser = sorted(options, key=lambda _: _["weight"], reverse=True)[0]
-<<<<<<< HEAD
-    if len(options)>1:
-        best_parser = sorted(options, key=lambda _: _["weight"], reverse=True)[1]
-        if k.ocr_key!='':
-            headers = {
-                'Authorization': f'Bearer {k.ocr_key}'
-            }
-            url_ocr_pdf_by_fileid = settings.TCGROUP_OCR_CUSTOM["URL"]["URL_OCR_BY_FILEID"]
-            response_ocr = requests.post(url_ocr_pdf_by_fileid, params={"file_id":0}, headers=headers)
-            logger.debug(f'status code: {response_ocr.status_code}')
-            if response_ocr.status_code == 404:
-                best_parser = sorted(options, key=lambda _: _["weight"], reverse=True)[0]
-                logger.debug('Successful key authentication ...')
-        else:
-            logger.debug('Fail key authentication ...', best_parser["parser"])
-=======
     if len(best_parser)>1:
         if application_configuration.username_ocr==None or application_configuration.username_ocr==None or application_configuration.password_ocr==None:
             best_parser = sorted(options, key=lambda _: _["weight"], reverse=True)[1]
->>>>>>> 0a0670d5
     # Return the parser with the highest weight.
     return best_parser["parser"]
 
