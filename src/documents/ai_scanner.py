"""
AI Scanner Module for IntelliDocs-ngx

This module provides comprehensive AI-powered document scanning and metadata management.
It automatically analyzes documents on upload/consumption and manages:
- Tags
- Correspondents
- Document Types
- Storage Paths
- Custom Fields
- Workflow Assignments

According to agents.md requirements:
- AI scans every consumed/uploaded document
- AI suggests metadata for all manageable aspects
- AI cannot delete files without explicit user authorization
- AI must inform users comprehensively before any destructive action
"""

from __future__ import annotations

import logging
from typing import TYPE_CHECKING
from typing import Any

from django.conf import settings
from django.db import transaction

if TYPE_CHECKING:
    from documents.models import CustomField
    from documents.models import Document
    from documents.models import Workflow

logger = logging.getLogger("paperless.ai_scanner")


class AIScanResult:
    """
    Container for AI scan results with confidence scores and suggestions.
    """

    def __init__(self):
        self.tags: list[tuple[int, float]] = []  # [(tag_id, confidence), ...]
        self.correspondent: tuple[int, float] | None = (
            None  # (correspondent_id, confidence)
        )
        self.document_type: tuple[int, float] | None = (
            None  # (document_type_id, confidence)
        )
        self.storage_path: tuple[int, float] | None = (
            None  # (storage_path_id, confidence)
        )
        self.custom_fields: dict[
            int,
            tuple[Any, float],
        ] = {}  # {field_id: (value, confidence), ...}
        self.workflows: list[tuple[int, float]] = []  # [(workflow_id, confidence), ...]
        self.extracted_entities: dict[str, Any] = {}  # NER results
        self.title_suggestion: str | None = None
        self.metadata: dict[str, Any] = {}  # Additional metadata

    def to_dict(self) -> dict[str, Any]:
        """Convert scan results to dictionary for logging/serialization."""
        return {
            "tags": self.tags,
            "correspondent": self.correspondent,
            "document_type": self.document_type,
            "storage_path": self.storage_path,
            "custom_fields": self.custom_fields,
            "workflows": self.workflows,
            "extracted_entities": self.extracted_entities,
            "title_suggestion": self.title_suggestion,
            "metadata": self.metadata,
        }


class AIDocumentScanner:
    """
    Comprehensive AI scanner for automatic document metadata management.

    This scanner integrates all ML/AI capabilities to provide automatic:
    - Tag assignment based on content analysis
    - Correspondent detection from document text
    - Document type classification
    - Storage path suggestion based on content/type
    - Custom field extraction using NER
    - Workflow assignment based on document characteristics

    Features:
    - High confidence threshold (>80%) for automatic application
    - Medium confidence (60-80%) for suggestions requiring user review
    - Low confidence (<60%) logged but not suggested
    - All decisions are logged for auditing
    - No destructive operations without user confirmation
    """

    def __init__(
        self,
        auto_apply_threshold: float = 0.80,
        suggest_threshold: float = 0.60,
        *,
        enable_ml_features: bool | None = None,
        enable_advanced_ocr: bool | None = None,
    ):
        """
        Initialize AI scanner.

        Args:
            auto_apply_threshold: Confidence threshold for automatic application (default: 0.80)
            suggest_threshold: Confidence threshold for suggestions (default: 0.60)
            enable_ml_features: Override for ML features (uses settings if None)
            enable_advanced_ocr: Override for advanced OCR (uses settings if None)
        """
        self.auto_apply_threshold = auto_apply_threshold
        self.suggest_threshold = suggest_threshold

        # Check settings for ML/OCR enablement
        self.ml_enabled = (
            enable_ml_features
            if enable_ml_features is not None
            else getattr(settings, "PAPERLESS_ENABLE_ML_FEATURES", True)
        )
        self.advanced_ocr_enabled = (
            enable_advanced_ocr
            if enable_advanced_ocr is not None
            else getattr(settings, "PAPERLESS_ENABLE_ADVANCED_OCR", True)
        )

        # Lazy loading of ML components
        self._classifier = None
        self._ner_extractor = None
        self._semantic_search = None
        self._table_extractor = None

        logger.info(
            f"AIDocumentScanner initialized - ML: {self.ml_enabled}, "
            f"Advanced OCR: {self.advanced_ocr_enabled}",
        )

    def _get_classifier(self):
        """Lazy load the ML classifier with caching."""
        if self._classifier is None and self.ml_enabled:
            try:
                from documents.ml.classifier import TransformerDocumentClassifier
<<<<<<< HEAD
                
                # Get model name from settings
                model_name = getattr(
                    settings, 
                    "PAPERLESS_ML_CLASSIFIER_MODEL",
                    "distilbert-base-uncased",
                )
                
                self._classifier = TransformerDocumentClassifier(
                    model_name=model_name,
                    use_cache=True,
                )
                logger.info("ML classifier loaded successfully with caching")
=======

                self._classifier = TransformerDocumentClassifier()
                logger.info("ML classifier loaded successfully")
>>>>>>> dfe4fe66
            except Exception as e:
                logger.warning(f"Failed to load ML classifier: {e}")
                self.ml_enabled = False
        return self._classifier

    def _get_ner_extractor(self):
        """Lazy load the NER extractor with caching."""
        if self._ner_extractor is None and self.ml_enabled:
            try:
                from documents.ml.ner import DocumentNER
<<<<<<< HEAD
                self._ner_extractor = DocumentNER(use_cache=True)
                logger.info("NER extractor loaded successfully with caching")
=======

                self._ner_extractor = DocumentNER()
                logger.info("NER extractor loaded successfully")
>>>>>>> dfe4fe66
            except Exception as e:
                logger.warning(f"Failed to load NER extractor: {e}")
        return self._ner_extractor

    def _get_semantic_search(self):
        """Lazy load semantic search with caching."""
        if self._semantic_search is None and self.ml_enabled:
            try:
                from documents.ml.semantic_search import SemanticSearch
<<<<<<< HEAD
                
                # Get cache directory from settings
                cache_dir = getattr(
                    settings,
                    "PAPERLESS_ML_MODEL_CACHE",
                    None,
                )
                
                self._semantic_search = SemanticSearch(
                    cache_dir=cache_dir,
                    use_cache=True,
                )
                logger.info("Semantic search loaded successfully with caching")
=======

                self._semantic_search = SemanticSearch()
                logger.info("Semantic search loaded successfully")
>>>>>>> dfe4fe66
            except Exception as e:
                logger.warning(f"Failed to load semantic search: {e}")
        return self._semantic_search

    def _get_table_extractor(self):
        """Lazy load table extractor."""
        if self._table_extractor is None and self.advanced_ocr_enabled:
            try:
                from documents.ocr.table_extractor import TableExtractor

                self._table_extractor = TableExtractor()
                logger.info("Table extractor loaded successfully")
            except Exception as e:
                logger.warning(f"Failed to load table extractor: {e}")
        return self._table_extractor

    def scan_document(
        self,
        document: Document,
        document_text: str,
        original_file_path: str | None = None,
    ) -> AIScanResult:
        """
        Perform comprehensive AI scan of a document.

        This is the main entry point for document scanning. It orchestrates
        all AI/ML components to analyze the document and generate suggestions.

        Args:
            document: The Document model instance
            document_text: The extracted text content
            original_file_path: Path to original file (for OCR/image analysis)

        Returns:
            AIScanResult containing all suggestions and extracted data
        """
        logger.info(
            f"Starting AI scan for document: {document.title} (ID: {document.pk})",
        )

        result = AIScanResult()

        # Extract entities using NER
        result.extracted_entities = self._extract_entities(document_text)

        # Analyze and suggest tags
        result.tags = self._suggest_tags(
            document,
            document_text,
            result.extracted_entities,
        )

        # Detect correspondent
        result.correspondent = self._detect_correspondent(
            document,
            document_text,
            result.extracted_entities,
        )

        # Classify document type
        result.document_type = self._classify_document_type(
            document,
            document_text,
            result.extracted_entities,
        )

        # Suggest storage path
        result.storage_path = self._suggest_storage_path(
            document,
            document_text,
            result,
        )

        # Extract custom fields
        result.custom_fields = self._extract_custom_fields(
            document,
            document_text,
            result.extracted_entities,
        )

        # Suggest workflows
        result.workflows = self._suggest_workflows(document, document_text, result)

        # Generate improved title suggestion
        result.title_suggestion = self._suggest_title(
            document,
            document_text,
            result.extracted_entities,
        )

        # Extract tables if advanced OCR enabled
        if self.advanced_ocr_enabled and original_file_path:
            result.metadata["tables"] = self._extract_tables(original_file_path)

        logger.info(f"AI scan completed for document {document.pk}")
        logger.debug(f"Scan results: {result.to_dict()}")

        return result

    def _extract_entities(self, text: str) -> dict[str, Any]:
        """
        Extract named entities from document text using NER.

        Returns:
            Dictionary with extracted entities (persons, orgs, dates, amounts, etc.)
        """
        ner = self._get_ner_extractor()
        if not ner:
            return {}

        try:
            # Use extract_all to get comprehensive entity extraction
            entities = ner.extract_all(text)

            # Convert string lists to dict format for consistency
            for key in ["persons", "organizations", "locations", "misc"]:
                if key in entities and isinstance(entities[key], list):
                    entities[key] = [
                        {"text": e} if isinstance(e, str) else e for e in entities[key]
                    ]

            for key in ["dates", "amounts"]:
                if key in entities and isinstance(entities[key], list):
                    entities[key] = [
                        {"text": e} if isinstance(e, str) else e for e in entities[key]
                    ]

            logger.debug("Extracted entities from NER")
            return entities
        except Exception as e:
            logger.exception(f"Entity extraction failed: {e}")
            return {}

    def _suggest_tags(
        self,
        document: Document,
        text: str,
        entities: dict[str, Any],
    ) -> list[tuple[int, float]]:
        """
        Suggest relevant tags based on document content and entities.

        Uses a combination of:
        - Keyword matching with existing tag patterns
        - ML classification if available
        - Entity-based suggestions (e.g., organization -> company tag)

        Returns:
            List of (tag_id, confidence) tuples
        """
        from documents.matching import match_tags
        from documents.models import Tag

        suggestions = []

        try:
            # Use existing matching logic
            matched_tags = match_tags(document, self._get_classifier())

            # Add confidence scores based on matching strength
            for tag in matched_tags:
                confidence = 0.85  # High confidence for matched tags
                suggestions.append((tag.id, confidence))

            # Additional entity-based suggestions
            if entities:
                # Suggest tags based on detected entities
                all_tags = Tag.objects.all()

                # Check for organization entities -> company/business tags
                if entities.get("organizations"):
                    for tag in all_tags.filter(name__icontains="company"):
                        suggestions.append((tag.id, 0.70))

                # Check for date entities -> tax/financial tags if year-end
                if entities.get("dates"):
                    for tag in all_tags.filter(name__icontains="tax"):
                        suggestions.append((tag.id, 0.65))

            # Remove duplicates, keep highest confidence
            seen = {}
            for tag_id, conf in suggestions:
                if tag_id not in seen or conf > seen[tag_id]:
                    seen[tag_id] = conf

            suggestions = [(tid, conf) for tid, conf in seen.items()]
            suggestions.sort(key=lambda x: x[1], reverse=True)

            logger.debug(f"Suggested {len(suggestions)} tags")

        except Exception as e:
            logger.exception(f"Tag suggestion failed: {e}")

        return suggestions

    def _detect_correspondent(
        self,
        document: Document,
        text: str,
        entities: dict[str, Any],
    ) -> tuple[int, float] | None:
        """
        Detect correspondent based on document content and entities.

        Uses:
        - Organization entities from NER
        - Email domains
        - Existing correspondent matching patterns

        Returns:
            (correspondent_id, confidence) or None
        """
        from documents.matching import match_correspondents
        from documents.models import Correspondent

        try:
            # Use existing matching logic
            matched_correspondents = match_correspondents(
                document,
                self._get_classifier(),
            )

            if matched_correspondents:
                correspondent = matched_correspondents[0]
                confidence = 0.85
                logger.debug(
                    f"Detected correspondent: {correspondent.name} "
                    f"(confidence: {confidence})",
                )
                return (correspondent.id, confidence)

            # Try to match based on NER organizations
            if entities.get("organizations"):
                org_name = entities["organizations"][0]["text"]
                # Try to find existing correspondent with similar name
                correspondents = Correspondent.objects.filter(
                    name__icontains=org_name[:20],  # First 20 chars
                )
                if correspondents.exists():
                    correspondent = correspondents.first()
                    confidence = 0.70
                    logger.debug(
                        f"Detected correspondent from NER: {correspondent.name} "
                        f"(confidence: {confidence})",
                    )
                    return (correspondent.id, confidence)

        except Exception as e:
            logger.exception(f"Correspondent detection failed: {e}")

        return None

    def _classify_document_type(
        self,
        document: Document,
        text: str,
        entities: dict[str, Any],
    ) -> tuple[int, float] | None:
        """
        Classify document type using ML and content analysis.

        Returns:
            (document_type_id, confidence) or None
        """
        from documents.matching import match_document_types

        try:
            # Use existing matching logic
            matched_types = match_document_types(document, self._get_classifier())

            if matched_types:
                doc_type = matched_types[0]
                confidence = 0.85
                logger.debug(
                    f"Classified document type: {doc_type.name} "
                    f"(confidence: {confidence})",
                )
                return (doc_type.id, confidence)

            # ML-based classification if available
            classifier = self._get_classifier()
            if classifier and hasattr(classifier, "predict"):
                # This would need a trained model with document type labels
                # For now, fall back to pattern matching
                pass

        except Exception as e:
            logger.exception(f"Document type classification failed: {e}")

        return None

    def _suggest_storage_path(
        self,
        document: Document,
        text: str,
        scan_result: AIScanResult,
    ) -> tuple[int, float] | None:
        """
        Suggest appropriate storage path based on document characteristics.

        Returns:
            (storage_path_id, confidence) or None
        """
        from documents.matching import match_storage_paths

        try:
            # Use existing matching logic
            matched_paths = match_storage_paths(document, self._get_classifier())

            if matched_paths:
                storage_path = matched_paths[0]
                confidence = 0.80
                logger.debug(
                    f"Suggested storage path: {storage_path.name} "
                    f"(confidence: {confidence})",
                )
                return (storage_path.id, confidence)

        except Exception as e:
            logger.exception(f"Storage path suggestion failed: {e}")

        return None

    def _extract_custom_fields(
        self,
        document: Document,
        text: str,
        entities: dict[str, Any],
    ) -> dict[int, tuple[Any, float]]:
        """
        Extract values for custom fields using NER and pattern matching.

        Returns:
            Dictionary mapping field_id to (value, confidence)
        """
        from documents.models import CustomField

        extracted_fields = {}

        try:
            custom_fields = CustomField.objects.all()

            for field in custom_fields:
                # Try to extract field value based on field name and type
                value, confidence = self._extract_field_value(
                    field,
                    text,
                    entities,
                )

                if value is not None and confidence >= self.suggest_threshold:
                    extracted_fields[field.id] = (value, confidence)
                    logger.debug(
                        f"Extracted custom field '{field.name}': {value} "
                        f"(confidence: {confidence})",
                    )

        except Exception as e:
            logger.exception(f"Custom field extraction failed: {e}")

        return extracted_fields

    def _extract_field_value(
        self,
        field: CustomField,
        text: str,
        entities: dict[str, Any],
    ) -> tuple[Any, float]:
        """
        Extract a single custom field value.

        Returns:
            (value, confidence) tuple
        """
        field_name_lower = field.name.lower()

        # Date fields
        if "date" in field_name_lower:
            dates = entities.get("dates", [])
            if dates:
                return (dates[0]["text"], 0.75)

        # Amount/price fields
        if any(
            keyword in field_name_lower
            for keyword in ["amount", "price", "cost", "total"]
        ):
            amounts = entities.get("amounts", [])
            if amounts:
                return (amounts[0]["text"], 0.75)

        # Invoice number fields
        if "invoice" in field_name_lower:
            invoice_numbers = entities.get("invoice_numbers", [])
            if invoice_numbers:
                return (invoice_numbers[0], 0.80)

        # Email fields
        if "email" in field_name_lower:
            emails = entities.get("emails", [])
            if emails:
                return (emails[0], 0.85)

        # Phone fields
        if "phone" in field_name_lower:
            phones = entities.get("phones", [])
            if phones:
                return (phones[0], 0.85)

        # Person name fields
        if "name" in field_name_lower or "person" in field_name_lower:
            persons = entities.get("persons", [])
            if persons:
                return (persons[0]["text"], 0.70)

        # Organization fields
        if "company" in field_name_lower or "organization" in field_name_lower:
            orgs = entities.get("organizations", [])
            if orgs:
                return (orgs[0]["text"], 0.70)

        return (None, 0.0)

    def _suggest_workflows(
        self,
        document: Document,
        text: str,
        scan_result: AIScanResult,
    ) -> list[tuple[int, float]]:
        """
        Suggest relevant workflows based on document characteristics.

        Returns:
            List of (workflow_id, confidence) tuples
        """
        from documents.models import Workflow
        from documents.models import WorkflowTrigger

        suggestions = []

        try:
            # Get all workflows with consumption triggers
            workflows = Workflow.objects.filter(
                enabled=True,
                triggers__type=WorkflowTrigger.WorkflowTriggerType.CONSUMPTION,
            ).distinct()

            for workflow in workflows:
                # Evaluate workflow conditions against scan results
                confidence = self._evaluate_workflow_match(
                    workflow,
                    document,
                    scan_result,
                )

                if confidence >= self.suggest_threshold:
                    suggestions.append((workflow.id, confidence))
                    logger.debug(
                        f"Suggested workflow: {workflow.name} "
                        f"(confidence: {confidence})",
                    )

        except Exception as e:
            logger.exception(f"Workflow suggestion failed: {e}")

        return suggestions

    def _evaluate_workflow_match(
        self,
        workflow: Workflow,
        document: Document,
        scan_result: AIScanResult,
    ) -> float:
        """
        Evaluate how well a workflow matches the document.

        Returns:
            Confidence score (0.0 to 1.0)
        """
        # This is a simplified evaluation
        # In practice, you'd check workflow triggers and conditions

        confidence = 0.5  # Base confidence

        # Increase confidence if document type matches workflow expectations
        if scan_result.document_type and workflow.actions.exists():
            confidence += 0.2

        # Increase confidence if correspondent matches
        if scan_result.correspondent:
            confidence += 0.15

        # Increase confidence if tags match
        if scan_result.tags:
            confidence += 0.15

        return min(confidence, 1.0)

    def _suggest_title(
        self,
        document: Document,
        text: str,
        entities: dict[str, Any],
    ) -> str | None:
        """
        Generate an improved title suggestion based on document content.

        Returns:
            Suggested title or None
        """
        try:
            # Extract key information for title
            title_parts = []

            # Add document type if detected
            if entities.get("document_type"):
                title_parts.append(entities["document_type"])

            # Add primary organization
            orgs = entities.get("organizations", [])
            if orgs:
                title_parts.append(orgs[0]["text"][:30])  # Limit length

            # Add date if available
            dates = entities.get("dates", [])
            if dates:
                title_parts.append(dates[0]["text"])

            if title_parts:
                suggested_title = " - ".join(title_parts)
                logger.debug(f"Generated title suggestion: {suggested_title}")
                return suggested_title[:127]  # Respect title length limit

        except Exception as e:
            logger.exception(f"Title suggestion failed: {e}")

        return None

    def _extract_tables(self, file_path: str) -> list[dict[str, Any]]:
        """
        Extract tables from document using advanced OCR.

        Returns:
            List of extracted tables with data and metadata
        """
        extractor = self._get_table_extractor()
        if not extractor:
            return []

        try:
            tables = extractor.extract_tables_from_image(file_path)
            logger.debug(f"Extracted {len(tables)} tables from document")
            return tables
        except Exception as e:
            logger.exception(f"Table extraction failed: {e}")
            return []

    def apply_scan_results(
        self,
        document: Document,
        scan_result: AIScanResult,
        *,
        auto_apply: bool = True,
        user_confirmed: bool = False,
    ) -> dict[str, Any]:
        """
        Apply AI scan results to document.

        Args:
            document: Document to update
            scan_result: AI scan results
            auto_apply: Whether to auto-apply high confidence suggestions
            user_confirmed: Whether user has confirmed low-confidence changes

        Returns:
            Dictionary with applied changes and pending suggestions
        """
        from documents.models import Correspondent
        from documents.models import DocumentType
        from documents.models import StoragePath
        from documents.models import Tag

        applied = {
            "tags": [],
            "correspondent": None,
            "document_type": None,
            "storage_path": None,
            "custom_fields": {},
        }

        suggestions = {
            "tags": [],
            "correspondent": None,
            "document_type": None,
            "storage_path": None,
            "custom_fields": {},
        }

        try:
            with transaction.atomic():
                # Apply tags
                for tag_id, confidence in scan_result.tags:
                    if confidence >= self.auto_apply_threshold and auto_apply:
                        tag = Tag.objects.get(pk=tag_id)
                        document.add_nested_tags([tag])
                        applied["tags"].append({"id": tag_id, "name": tag.name})
                        logger.info(f"Auto-applied tag: {tag.name}")
                    elif confidence >= self.suggest_threshold:
                        tag = Tag.objects.get(pk=tag_id)
                        suggestions["tags"].append(
                            {
                                "id": tag_id,
                                "name": tag.name,
                                "confidence": confidence,
                            },
                        )

                # Apply correspondent
                if scan_result.correspondent:
                    corr_id, confidence = scan_result.correspondent
                    if confidence >= self.auto_apply_threshold and auto_apply:
                        correspondent = Correspondent.objects.get(pk=corr_id)
                        document.correspondent = correspondent
                        applied["correspondent"] = {
                            "id": corr_id,
                            "name": correspondent.name,
                        }
                        logger.info(f"Auto-applied correspondent: {correspondent.name}")
                    elif confidence >= self.suggest_threshold:
                        correspondent = Correspondent.objects.get(pk=corr_id)
                        suggestions["correspondent"] = {
                            "id": corr_id,
                            "name": correspondent.name,
                            "confidence": confidence,
                        }

                # Apply document type
                if scan_result.document_type:
                    type_id, confidence = scan_result.document_type
                    if confidence >= self.auto_apply_threshold and auto_apply:
                        doc_type = DocumentType.objects.get(pk=type_id)
                        document.document_type = doc_type
                        applied["document_type"] = {
                            "id": type_id,
                            "name": doc_type.name,
                        }
                        logger.info(f"Auto-applied document type: {doc_type.name}")
                    elif confidence >= self.suggest_threshold:
                        doc_type = DocumentType.objects.get(pk=type_id)
                        suggestions["document_type"] = {
                            "id": type_id,
                            "name": doc_type.name,
                            "confidence": confidence,
                        }

                # Apply storage path
                if scan_result.storage_path:
                    path_id, confidence = scan_result.storage_path
                    if confidence >= self.auto_apply_threshold and auto_apply:
                        storage_path = StoragePath.objects.get(pk=path_id)
                        document.storage_path = storage_path
                        applied["storage_path"] = {
                            "id": path_id,
                            "name": storage_path.name,
                        }
                        logger.info(f"Auto-applied storage path: {storage_path.name}")
                    elif confidence >= self.suggest_threshold:
                        storage_path = StoragePath.objects.get(pk=path_id)
                        suggestions["storage_path"] = {
                            "id": path_id,
                            "name": storage_path.name,
                            "confidence": confidence,
                        }

                # Save document with changes
                document.save()

        except Exception as e:
            logger.exception(f"Failed to apply scan results: {e}")

        return {
            "applied": applied,
            "suggestions": suggestions,
        }

    def warm_up_models(self) -> None:
        """
        Pre-load all ML models on startup (warm-up).
        
        This ensures models are cached and ready for use,
        making the first document scan fast.
        """
        if not self.ml_enabled:
            logger.info("ML features disabled, skipping warm-up")
            return

        import time
        logger.info("Starting ML model warm-up...")
        start_time = time.time()
        
        from documents.ml.model_cache import ModelCacheManager
        cache_manager = ModelCacheManager.get_instance()
        
        # Define model loaders
        model_loaders = {}
        
        # Classifier
        if self.ml_enabled:
            def load_classifier():
                from documents.ml.classifier import TransformerDocumentClassifier
                model_name = getattr(
                    settings,
                    "PAPERLESS_ML_CLASSIFIER_MODEL",
                    "distilbert-base-uncased",
                )
                return TransformerDocumentClassifier(
                    model_name=model_name,
                    use_cache=True,
                )
            model_loaders["classifier"] = load_classifier
        
        # NER
        if self.ml_enabled:
            def load_ner():
                from documents.ml.ner import DocumentNER
                return DocumentNER(use_cache=True)
            model_loaders["ner"] = load_ner
        
        # Semantic Search
        if self.ml_enabled:
            def load_semantic():
                from documents.ml.semantic_search import SemanticSearch
                cache_dir = getattr(settings, "PAPERLESS_ML_MODEL_CACHE", None)
                return SemanticSearch(cache_dir=cache_dir, use_cache=True)
            model_loaders["semantic_search"] = load_semantic
        
        # Table Extractor
        if self.advanced_ocr_enabled:
            def load_table():
                from documents.ocr.table_extractor import TableExtractor
                return TableExtractor()
            model_loaders["table_extractor"] = load_table
        
        # Warm up all models
        cache_manager.warm_up(model_loaders)
        
        warm_up_time = time.time() - start_time
        logger.info(f"ML model warm-up completed in {warm_up_time:.2f}s")

    def get_cache_metrics(self) -> Dict[str, Any]:
        """
        Get cache performance metrics.
        
        Returns:
            Dictionary with cache statistics
        """
        from documents.ml.model_cache import ModelCacheManager
        
        try:
            cache_manager = ModelCacheManager.get_instance()
            return cache_manager.get_metrics()
        except Exception as e:
            logger.error(f"Failed to get cache metrics: {e}")
            return {
                "error": str(e),
            }

    def clear_cache(self) -> None:
        """Clear all model caches."""
        from documents.ml.model_cache import ModelCacheManager
        
        try:
            cache_manager = ModelCacheManager.get_instance()
            cache_manager.clear_all()
            logger.info("All model caches cleared")
        except Exception as e:
            logger.error(f"Failed to clear cache: {e}")


# Global scanner instance (lazy initialized)
_scanner_instance = None


def get_ai_scanner() -> AIDocumentScanner:
    """
    Get or create the global AI scanner instance.

    Returns:
        AIDocumentScanner instance
    """
    global _scanner_instance
    if _scanner_instance is None:
        _scanner_instance = AIDocumentScanner()
    return _scanner_instance<|MERGE_RESOLUTION|>--- conflicted
+++ resolved
@@ -142,7 +142,6 @@
         if self._classifier is None and self.ml_enabled:
             try:
                 from documents.ml.classifier import TransformerDocumentClassifier
-<<<<<<< HEAD
                 
                 # Get model name from settings
                 model_name = getattr(
@@ -156,11 +155,9 @@
                     use_cache=True,
                 )
                 logger.info("ML classifier loaded successfully with caching")
-=======
 
                 self._classifier = TransformerDocumentClassifier()
                 logger.info("ML classifier loaded successfully")
->>>>>>> dfe4fe66
             except Exception as e:
                 logger.warning(f"Failed to load ML classifier: {e}")
                 self.ml_enabled = False
@@ -171,14 +168,11 @@
         if self._ner_extractor is None and self.ml_enabled:
             try:
                 from documents.ml.ner import DocumentNER
-<<<<<<< HEAD
                 self._ner_extractor = DocumentNER(use_cache=True)
                 logger.info("NER extractor loaded successfully with caching")
-=======
 
                 self._ner_extractor = DocumentNER()
                 logger.info("NER extractor loaded successfully")
->>>>>>> dfe4fe66
             except Exception as e:
                 logger.warning(f"Failed to load NER extractor: {e}")
         return self._ner_extractor
@@ -188,7 +182,6 @@
         if self._semantic_search is None and self.ml_enabled:
             try:
                 from documents.ml.semantic_search import SemanticSearch
-<<<<<<< HEAD
                 
                 # Get cache directory from settings
                 cache_dir = getattr(
@@ -202,11 +195,9 @@
                     use_cache=True,
                 )
                 logger.info("Semantic search loaded successfully with caching")
-=======
 
                 self._semantic_search = SemanticSearch()
                 logger.info("Semantic search loaded successfully")
->>>>>>> dfe4fe66
             except Exception as e:
                 logger.warning(f"Failed to load semantic search: {e}")
         return self._semantic_search
