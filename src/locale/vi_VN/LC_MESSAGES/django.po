--- conflicted
+++ resolved
@@ -2,11 +2,7 @@
 msgstr ""
 "Project-Id-Version: edoc-ngx\n"
 "Report-Msgid-Bugs-To: \n"
-<<<<<<< HEAD
-"POT-Creation-Date: 2025-05-27 09:20+0000\n"
-=======
 "POT-Creation-Date: 2025-05-27 09:31+0000\n"
->>>>>>> 723fc1e6
 "PO-Revision-Date: 2024-04-08 01:37\n"
 "Last-Translator: \n"
 "Language-Team: Vietnamese\n"
@@ -25,33 +21,6 @@
 msgid "Documents"
 msgstr ""
 
-<<<<<<< HEAD
-#: documents/models.py:38 documents/models.py:1155
-msgid "owner"
-msgstr "chủ sở hữu"
-
-#: documents/models.py:55 documents/models.py:1332
-msgid "None"
-msgstr "Không có"
-
-#: documents/models.py:56 documents/models.py:1333
-msgid "Any word"
-msgstr "Từ bất kỳ"
-
-#: documents/models.py:57 documents/models.py:1334
-msgid "All words"
-msgstr "Tất cả từ"
-
-#: documents/models.py:58 documents/models.py:1335
-msgid "Exact match"
-msgstr "Chính xác"
-
-#: documents/models.py:59 documents/models.py:1336
-msgid "Regular expression"
-msgstr "Biểu hiện bình thường"
-
-#: documents/models.py:60 documents/models.py:1337
-=======
 #: documents/models.py:38 documents/models.py:1212
 msgid "owner"
 msgstr "chủ sở hữu"
@@ -77,7 +46,6 @@
 msgstr "Biểu hiện bình thường"
 
 #: documents/models.py:60 documents/models.py:1394
->>>>>>> 723fc1e6
 msgid "Fuzzy word"
 msgstr ""
 
@@ -85,30 +53,11 @@
 msgid "Automatic"
 msgstr ""
 
-<<<<<<< HEAD
-#: documents/models.py:64 documents/models.py:443 documents/models.py:1708
-=======
 #: documents/models.py:64 documents/models.py:500 documents/models.py:1765
->>>>>>> 723fc1e6
 #: edoc_mail/models.py:18 edoc_mail/models.py:93
 msgid "name"
 msgstr "tên"
 
-<<<<<<< HEAD
-#: documents/models.py:66 documents/models.py:1395
-msgid "match"
-msgstr "phù hợp"
-
-#: documents/models.py:69 documents/models.py:1398
-msgid "matching algorithm"
-msgstr "thuật toán tìm kiếm"
-
-#: documents/models.py:74 documents/models.py:1403
-msgid "is insensitive"
-msgstr "không phân biệt chữ hoa/thường"
-
-#: documents/models.py:101 documents/models.py:1453
-=======
 #: documents/models.py:66 documents/models.py:1452
 msgid "match"
 msgstr "phù hợp"
@@ -122,25 +71,16 @@
 msgstr "không phân biệt chữ hoa/thường"
 
 #: documents/models.py:101 documents/models.py:1510
->>>>>>> 723fc1e6
 #, fuzzy
 #| msgid "owner"
 msgid "Owner"
 msgstr "chủ sở hữu"
 
-<<<<<<< HEAD
-#: documents/models.py:102 documents/models.py:1454
-msgid "Edit"
-msgstr "Chỉnh sửa"
-
-#: documents/models.py:103 documents/models.py:1455
-=======
 #: documents/models.py:102 documents/models.py:1511
 msgid "Edit"
 msgstr "Chỉnh sửa"
 
 #: documents/models.py:103 documents/models.py:1512
->>>>>>> 723fc1e6
 msgid "View"
 msgstr "Xem"
 
@@ -158,21 +98,13 @@
 msgid "object ID"
 msgstr "chủ đề"
 
-<<<<<<< HEAD
-#: documents/models.py:127 documents/models.py:1449
-=======
 #: documents/models.py:127 documents/models.py:1506
->>>>>>> 723fc1e6
 #, fuzzy
 #| msgid "content"
 msgid "content type"
 msgstr "nội dung"
 
-<<<<<<< HEAD
-#: documents/models.py:131 documents/models.py:1121
-=======
 #: documents/models.py:131 documents/models.py:1178
->>>>>>> 723fc1e6
 msgid "expiration"
 msgstr "hết hạn"
 
@@ -180,38 +112,16 @@
 msgid "Approval State"
 msgstr ""
 
-<<<<<<< HEAD
-#: documents/models.py:142 documents/models.py:674
-msgid "Current state of the task being run"
-msgstr "Trạng thái hiện tại của công việc đang thực thi"
-
-#: documents/models.py:148 documents/models.py:1460
-=======
 #: documents/models.py:142 documents/models.py:731
 msgid "Current state of the task being run"
 msgstr "Trạng thái hiện tại của công việc đang thực thi"
 
 #: documents/models.py:148 documents/models.py:1517
->>>>>>> 723fc1e6
 #, fuzzy
 #| msgid "attachment type"
 msgid "access type"
 msgstr "loại tệp đính kèm"
 
-<<<<<<< HEAD
-#: documents/models.py:153 documents/models.py:296 documents/models.py:352
-#: documents/models.py:394 documents/models.py:431 documents/models.py:744
-#: documents/models.py:934 documents/models.py:1113 documents/models.py:1176
-#: documents/models.py:1215
-msgid "created"
-msgstr "đã tạo"
-
-#: documents/models.py:156 documents/models.py:937
-msgid "modified"
-msgstr "đã sửa đổi"
-
-#: documents/models.py:169 documents/models.py:810
-=======
 #: documents/models.py:153 documents/models.py:296 documents/models.py:409
 #: documents/models.py:451 documents/models.py:488 documents/models.py:801
 #: documents/models.py:991 documents/models.py:1170 documents/models.py:1233
@@ -224,7 +134,6 @@
 msgstr "đã sửa đổi"
 
 #: documents/models.py:169 documents/models.py:867
->>>>>>> 723fc1e6
 msgid "correspondent"
 msgstr "tương ứng"
 
@@ -252,19 +161,11 @@
 msgid "tag"
 msgstr "thẻ"
 
-<<<<<<< HEAD
-#: documents/models.py:187 documents/models.py:884
-msgid "tags"
-msgstr "các thẻ"
-
-#: documents/models.py:191 documents/models.py:778
-=======
 #: documents/models.py:187 documents/models.py:941
 msgid "tags"
 msgstr "các thẻ"
 
 #: documents/models.py:191 documents/models.py:835
->>>>>>> 723fc1e6
 msgid "code"
 msgstr ""
 
@@ -279,41 +180,6 @@
 #: documents/models.py:200
 msgid "first_upload"
 msgstr ""
-<<<<<<< HEAD
-
-#: documents/models.py:207
-msgid "last_upload"
-msgstr ""
-
-#: documents/models.py:221 documents/models.py:1201
-msgid "note"
-msgstr "ghi chú"
-
-#: documents/models.py:223
-#, fuzzy
-#| msgid "Note for the document"
-msgid "Note for the archive font"
-msgstr "Ghi chú cho tài liệu"
-
-#: documents/models.py:228
-#, fuzzy
-#| msgid "archive filename"
-msgid "archive_font"
-msgstr "tên tệp lưu trữ"
-
-#: documents/models.py:229
-#, fuzzy
-#| msgid "archive filename"
-msgid "archive_fonts"
-msgstr "tên tệp lưu trữ"
-
-#: documents/models.py:236 documents/models.py:262 documents/models.py:277
-#: documents/models.py:391
-msgid "path"
-msgstr "đường dẫn"
-
-#: documents/models.py:241 documents/models.py:819
-=======
 
 #: documents/models.py:207
 msgid "last_upload"
@@ -347,7 +213,6 @@
 msgstr "đường dẫn"
 
 #: documents/models.py:241 documents/models.py:876
->>>>>>> 723fc1e6
 msgid "storage path"
 msgstr "đường dẫn lưu trữ dữ liệu"
 
@@ -367,11 +232,7 @@
 msgid "Boxcase"
 msgstr "Hộp cặp"
 
-<<<<<<< HEAD
-#: documents/models.py:265 documents/models.py:855
-=======
 #: documents/models.py:265 documents/models.py:912
->>>>>>> 723fc1e6
 msgid "warehouse"
 msgstr "Kho"
 
@@ -379,11 +240,7 @@
 msgid "warehouses"
 msgstr "Kho"
 
-<<<<<<< HEAD
-#: documents/models.py:279 documents/models.py:906
-=======
 #: documents/models.py:279 documents/models.py:963
->>>>>>> 723fc1e6
 msgid "checksum"
 msgstr "kiểm tra giá trị"
 
@@ -393,11 +250,7 @@
 msgid "The checksum of the original folder."
 msgstr "Giá trị kiểm tra của tài liệu gốc."
 
-<<<<<<< HEAD
-#: documents/models.py:290 documents/models.py:828 edoc_mail/models.py:105
-=======
 #: documents/models.py:290 documents/models.py:885 edoc_mail/models.py:105
->>>>>>> 723fc1e6
 #: edoc_mail/models.py:260
 msgid "folder"
 msgstr "thư mục"
@@ -414,13 +267,6 @@
 msgid "updated"
 msgstr "Tài liệu Đã Cập Nhật"
 
-<<<<<<< HEAD
-#: documents/models.py:332 documents/models.py:369
-msgid "Dossier"
-msgstr ""
-
-#: documents/models.py:333 documents/models.py:370
-=======
 #: documents/models.py:311
 msgid "size"
 msgstr ""
@@ -470,367 +316,27 @@
 msgstr ""
 
 #: documents/models.py:390 documents/models.py:427
->>>>>>> 723fc1e6
 #, fuzzy
 #| msgid "Document Link"
 msgid "Document"
 msgstr "Liên kết tài liệu"
 
-<<<<<<< HEAD
-#: documents/models.py:339 documents/models.py:377
-msgid "access_type"
-msgstr ""
-
-#: documents/models.py:349
-=======
 #: documents/models.py:396 documents/models.py:434
 msgid "access_type"
 msgstr ""
 
 #: documents/models.py:406
->>>>>>> 723fc1e6
 #, fuzzy
 #| msgid "filter rule"
 msgid "form_rule"
 msgstr "quy tắc lọc"
 
-<<<<<<< HEAD
-#: documents/models.py:359
-=======
 #: documents/models.py:416
->>>>>>> 723fc1e6
 #, fuzzy
 #| msgid "filter from"
 msgid "dossier form"
 msgstr "bộ lọc từ"
 
-<<<<<<< HEAD
-#: documents/models.py:360
-msgid "dossiers form"
-msgstr ""
-
-#: documents/models.py:371
-msgid "File"
-msgstr ""
-
-#: documents/models.py:401 documents/models.py:837
-msgid "dossier"
-msgstr ""
-
-#: documents/models.py:402
-msgid "dossiers"
-msgstr ""
-
-#: documents/models.py:414
-msgid "debug"
-msgstr "gỡ lỗi"
-
-#: documents/models.py:415
-msgid "information"
-msgstr "thông tin"
-
-#: documents/models.py:416
-msgid "warning"
-msgstr "cảnh báo"
-
-#: documents/models.py:417 edoc_mail/models.py:305
-msgid "error"
-msgstr "lỗi"
-
-#: documents/models.py:418
-msgid "critical"
-msgstr "nghiêm trọng"
-
-#: documents/models.py:421
-msgid "group"
-msgstr "nhóm"
-
-#: documents/models.py:423
-msgid "message"
-msgstr "tin nhắn"
-
-#: documents/models.py:426
-msgid "level"
-msgstr "mức độ"
-
-#: documents/models.py:435
-msgid "log"
-msgstr "bản ghi"
-
-#: documents/models.py:436
-msgid "logs"
-msgstr "bản ghi"
-
-#: documents/models.py:446
-msgid "show on dashboard"
-msgstr "hiển thị trên bảng điều khiển"
-
-#: documents/models.py:449
-msgid "show in sidebar"
-msgstr "hiển thị trong thanh bên"
-
-#: documents/models.py:453
-msgid "sort field"
-msgstr "trường sắp xếp"
-
-#: documents/models.py:458
-msgid "sort reverse"
-msgstr "đảo ngược sắp xếp"
-
-#: documents/models.py:462 documents/models.py:515
-msgid "saved view"
-msgstr "lưu chế độ xem"
-
-#: documents/models.py:463
-msgid "saved views"
-msgstr "lưu chế độ xem"
-
-#: documents/models.py:471
-msgid "title contains"
-msgstr "tiêu đề chứa"
-
-#: documents/models.py:472
-msgid "content contains"
-msgstr "nội dung chứa"
-
-#: documents/models.py:473
-msgid "ASN is"
-msgstr "ASN là"
-
-#: documents/models.py:474
-msgid "correspondent is"
-msgstr "người tương ứng là"
-
-#: documents/models.py:475
-msgid "document type is"
-msgstr "loại tài liệu là"
-
-#: documents/models.py:476
-msgid "is in inbox"
-msgstr "nằm trong hộp thư đến"
-
-#: documents/models.py:477
-msgid "has tag"
-msgstr "có nhãn"
-
-#: documents/models.py:478
-msgid "has any tag"
-msgstr "có bất kỳ nhãn nào"
-
-#: documents/models.py:479
-msgid "created before"
-msgstr "đã tạo trước"
-
-#: documents/models.py:480
-msgid "created after"
-msgstr "đã tạo sau"
-
-#: documents/models.py:481
-msgid "created year is"
-msgstr "năm tạo là"
-
-#: documents/models.py:482
-msgid "created month is"
-msgstr "tháng tạo là"
-
-#: documents/models.py:483
-msgid "created day is"
-msgstr "ngày tạo là"
-
-#: documents/models.py:484
-msgid "added before"
-msgstr "đã thêm trước"
-
-#: documents/models.py:485
-msgid "added after"
-msgstr "đã thêm sau"
-
-#: documents/models.py:486
-msgid "modified before"
-msgstr "đã sửa đổi trước"
-
-#: documents/models.py:487
-msgid "modified after"
-msgstr "đã sửa đổi sau"
-
-#: documents/models.py:488
-msgid "does not have tag"
-msgstr "không có nhãn"
-
-#: documents/models.py:489
-msgid "does not have ASN"
-msgstr "không có ASN"
-
-#: documents/models.py:490
-msgid "title or content contains"
-msgstr "tiêu đề hoặc nội dung chứa"
-
-#: documents/models.py:491
-msgid "fulltext query"
-msgstr "truy vấn toàn văn"
-
-#: documents/models.py:492
-msgid "more like this"
-msgstr "nhiều hơn như thế này"
-
-#: documents/models.py:493
-msgid "has tags in"
-msgstr "có nhãn trong"
-
-#: documents/models.py:494
-msgid "ASN greater than"
-msgstr "ASN lớn hơn"
-
-#: documents/models.py:495
-msgid "ASN less than"
-msgstr "ASN nhỏ hơn"
-
-#: documents/models.py:496
-msgid "storage path is"
-msgstr "đường dẫn lưu trữ là"
-
-#: documents/models.py:497
-msgid "has correspondent in"
-msgstr "có người tương ứng trong"
-
-#: documents/models.py:498
-msgid "does not have correspondent in"
-msgstr "không có người tương ứng trong"
-
-#: documents/models.py:499
-msgid "has document type in"
-msgstr "có loại tài liệu trong"
-
-#: documents/models.py:500
-msgid "does not have document type in"
-msgstr "không có loại tài liệu trong"
-
-#: documents/models.py:501
-msgid "has storage path in"
-msgstr "có đường dẫn lưu trữ trong"
-
-#: documents/models.py:502
-msgid "does not have storage path in"
-msgstr "không có đường dẫn lưu trữ trong"
-
-#: documents/models.py:503
-msgid "owner is"
-msgstr "chủ sở hữu là"
-
-#: documents/models.py:504
-msgid "has owner in"
-msgstr "có chủ sở hữu trong"
-
-#: documents/models.py:505
-msgid "does not have owner"
-msgstr "không có chủ sở hữu"
-
-#: documents/models.py:506
-msgid "does not have owner in"
-msgstr "không có chủ sở hữu trong"
-
-#: documents/models.py:507
-msgid "has custom field value"
-msgstr "có giá trị trường tùy chỉnh"
-
-#: documents/models.py:508
-msgid "is shared by me"
-msgstr "được chia sẻ bởi tôi"
-
-#: documents/models.py:518
-msgid "rule type"
-msgstr "loại quy tắc"
-
-#: documents/models.py:520
-msgid "value"
-msgstr "giá trị"
-
-#: documents/models.py:523
-msgid "filter rule"
-msgstr "quy tắc lọc"
-
-#: documents/models.py:524
-msgid "filter rules"
-msgstr "quy tắc lọc"
-
-#: documents/models.py:634
-msgid "OCR_RETRY"
-msgstr ""
-
-#: documents/models.py:635
-msgid "OCR_WEBHOOK"
-msgstr ""
-
-#: documents/models.py:645
-msgid "Task ID"
-msgstr "ID công việc"
-
-#: documents/models.py:646
-msgid "Celery ID for the Task that was run"
-msgstr "ID Celery cho công việc đã được thực thi"
-
-#: documents/models.py:651
-msgid "Acknowledged"
-msgstr "Đã nhận"
-
-#: documents/models.py:652
-msgid "If the task is acknowledged via the frontend or API"
-msgstr "Nếu công việc đã được nhận thông qua giao diện người dùng hoặc API"
-
-#: documents/models.py:658
-msgid "Task Filename"
-msgstr "Tên tệp công việc"
-
-#: documents/models.py:659
-msgid "Name of the file which the Task was run for"
-msgstr "Tên của tệp mà Công việc đã được thực thi cho"
-
-#: documents/models.py:665
-msgid "Task Name"
-msgstr "Tên công việc"
-
-#: documents/models.py:666
-msgid "Name of the Task which was run"
-msgstr "Tên của Công việc đã được thực thi"
-
-#: documents/models.py:673
-msgid "Task State"
-msgstr "Trạng thái công việc"
-
-#: documents/models.py:679
-msgid "Created DateTime"
-msgstr "Thời gian tạo"
-
-#: documents/models.py:680
-msgid "Datetime field when the task result was created in UTC"
-msgstr "Trường ngày giờ khi kết quả công việc được tạo ra ở múi giờ UTC"
-
-#: documents/models.py:685
-msgid "Started DateTime"
-msgstr "Thời gian bắt đầu"
-
-#: documents/models.py:686
-msgid "Datetime field when the task was started in UTC"
-msgstr "Trường ngày giờ khi công việc được bắt đầu ở múi giờ UTC"
-
-#: documents/models.py:691
-msgid "Completed DateTime"
-msgstr "Thời gian hoàn thành"
-
-#: documents/models.py:692
-msgid "Datetime field when the task was completed in UTC"
-msgstr "Trường ngày giờ khi công việc được hoàn thành ở múi giờ UTC"
-
-#: documents/models.py:697
-msgid "Result Data"
-msgstr "Dữ liệu kết quả"
-
-#: documents/models.py:699
-msgid "The data returned by the task"
-msgstr "Dữ liệu được trả về bởi công việc"
-
-#: documents/models.py:706 documents/models.py:708
-=======
 #: documents/models.py:417
 msgid "dossiers form"
 msgstr ""
@@ -1156,59 +662,11 @@
 msgstr "Dữ liệu được trả về bởi công việc"
 
 #: documents/models.py:763 documents/models.py:765
->>>>>>> 723fc1e6
 #, fuzzy
 #| msgid "mail account"
 msgid "API call count"
 msgstr "tài khoản email"
 
-<<<<<<< HEAD
-#: documents/models.py:734
-msgid "String"
-msgstr "Chuỗi"
-
-#: documents/models.py:735
-msgid "URL"
-msgstr "URL"
-
-#: documents/models.py:736
-msgid "Date"
-msgstr "Ngày"
-
-#: documents/models.py:737
-msgid "Boolean"
-msgstr "Boolean"
-
-#: documents/models.py:738
-msgid "Integer"
-msgstr "Số nguyên"
-
-#: documents/models.py:739
-msgid "Float"
-msgstr "Số thực"
-
-#: documents/models.py:740
-msgid "Monetary"
-msgstr "Tiền tệ"
-
-#: documents/models.py:741
-msgid "Document Link"
-msgstr "Liên kết tài liệu"
-
-#: documents/models.py:754
-msgid "data type"
-msgstr "kiểu dữ liệu"
-
-#: documents/models.py:762
-msgid "custom field"
-msgstr "trường tùy chỉnh"
-
-#: documents/models.py:763
-msgid "custom fields"
-msgstr "các trường tùy chỉnh"
-
-#: documents/models.py:790
-=======
 #: documents/models.py:791
 msgid "String"
 msgstr "Chuỗi"
@@ -1254,43 +712,11 @@
 msgstr "các trường tùy chỉnh"
 
 #: documents/models.py:847
->>>>>>> 723fc1e6
 #, fuzzy
 #| msgid "custom fields"
 msgid "custom_fields"
 msgstr "các trường tùy chỉnh"
 
-<<<<<<< HEAD
-#: documents/models.py:793 documents/models.py:866
-msgid "document type"
-msgstr "loại tài liệu"
-
-#: documents/models.py:794
-msgid "document types"
-msgstr "các loại tài liệu"
-
-#: documents/models.py:800
-msgid "Unencrypted"
-msgstr "Không mã hóa"
-
-#: documents/models.py:801
-msgid "Encrypted with GNU Privacy Guard"
-msgstr ""
-
-#: documents/models.py:846
-msgid "dossier forms"
-msgstr ""
-
-#: documents/models.py:858
-msgid "title"
-msgstr "tiêu đề"
-
-#: documents/models.py:870 documents/models.py:1170
-msgid "content"
-msgstr "nội dung"
-
-#: documents/models.py:873
-=======
 #: documents/models.py:850 documents/models.py:923
 msgid "document type"
 msgstr "loại tài liệu"
@@ -1320,7 +746,6 @@
 msgstr "nội dung"
 
 #: documents/models.py:930
->>>>>>> 723fc1e6
 msgid ""
 "The raw, text-only data of the document. This field is primarily used for "
 "searching."
@@ -1328,79 +753,32 @@
 "Dữ liệu gốc chỉ bao gồm văn bản của tài liệu. Trường này chủ yếu được sử "
 "dụng cho mục đích tìm kiếm."
 
-<<<<<<< HEAD
-#: documents/models.py:878
-msgid "mime type"
-msgstr "định dạng mime"
-
-#: documents/models.py:893
-=======
 #: documents/models.py:935
 msgid "mime type"
 msgstr "định dạng mime"
 
 #: documents/models.py:950
->>>>>>> 723fc1e6
 #, fuzzy
 #| msgid "archive filename"
 msgid "archive fonts"
 msgstr "tên tệp lưu trữ"
 
-<<<<<<< HEAD
-#: documents/models.py:902
-=======
 #: documents/models.py:959
->>>>>>> 723fc1e6
 #, fuzzy
 #| msgid "Do OCR using these languages"
 msgid "font languages"
 msgstr "Thực hiện OCR bằng các ngôn ngữ này"
 
-<<<<<<< HEAD
-#: documents/models.py:910
-msgid "The checksum of the original document."
-msgstr "Giá trị kiểm tra của tài liệu gốc."
-
-#: documents/models.py:914
-=======
 #: documents/models.py:967
 msgid "The checksum of the original document."
 msgstr "Giá trị kiểm tra của tài liệu gốc."
 
 #: documents/models.py:971
->>>>>>> 723fc1e6
 #, fuzzy
 #| msgid "filename"
 msgid "file_id"
 msgstr "tên tập tin"
 
-<<<<<<< HEAD
-#: documents/models.py:926
-msgid "archive checksum"
-msgstr "kiểm tra giá trị lưu trữ"
-
-#: documents/models.py:931
-msgid "The checksum of the archived document."
-msgstr "Giá trị kiểm tra của tài liệu đã được lưu trữ."
-
-#: documents/models.py:944
-msgid "storage type"
-msgstr "loại lưu trữ"
-
-#: documents/models.py:952
-msgid "added"
-msgstr "đã thêm"
-
-#: documents/models.py:959
-msgid "filename"
-msgstr "tên tập tin"
-
-#: documents/models.py:965
-msgid "Current filename in storage"
-msgstr "Tên tệp hiện tại trong lưu trữ"
-
-#: documents/models.py:969
-=======
 #: documents/models.py:983
 msgid "archive checksum"
 msgstr "kiểm tra giá trị lưu trữ"
@@ -1418,137 +796,17 @@
 msgstr "đã thêm"
 
 #: documents/models.py:1026
->>>>>>> 723fc1e6
 #, fuzzy
 #| msgid "account"
 msgid "page count"
 msgstr "tài khoản"
 
-<<<<<<< HEAD
-#: documents/models.py:976
-=======
 #: documents/models.py:1033
->>>>>>> 723fc1e6
 #, fuzzy
 #| msgid "The checksum of the archived document."
 msgid "The number of pages of the document."
 msgstr "Giá trị kiểm tra của tài liệu đã được lưu trữ."
 
-<<<<<<< HEAD
-#: documents/models.py:981
-msgid "archive filename"
-msgstr "tên tệp lưu trữ"
-
-#: documents/models.py:987
-msgid "Current archive filename in storage"
-msgstr "Tên tệp lưu trữ hiện tại trong lưu trữ"
-
-#: documents/models.py:991
-msgid "original filename"
-msgstr "tên tệp gốc"
-
-#: documents/models.py:997
-msgid "The original name of the file when it was uploaded"
-msgstr "Tên ban đầu của tệp khi được tải lên"
-
-#: documents/models.py:1004
-msgid "archive serial number"
-msgstr "số serial lưu trữ"
-
-#: documents/models.py:1014
-msgid "The position of this document in your physical document archive."
-msgstr "Vị trí của tài liệu này trong lưu trữ tài liệu vật lý của bạn."
-
-#: documents/models.py:1020 documents/models.py:1140 documents/models.py:1187
-msgid "document"
-msgstr ""
-
-#: documents/models.py:1021
-msgid "documents"
-msgstr ""
-
-#: documents/models.py:1109
-msgid "Archive"
-msgstr "Lưu trữ"
-
-#: documents/models.py:1110
-msgid "Original"
-msgstr "Gốc"
-
-#: documents/models.py:1128
-msgid "slug"
-msgstr "slug"
-
-#: documents/models.py:1160
-msgid "share link"
-msgstr "liên kết chia sẻ"
-
-#: documents/models.py:1161
-msgid "share links"
-msgstr "liên kết chia sẻ"
-
-#: documents/models.py:1172
-msgid "Note for the document"
-msgstr "Ghi chú cho tài liệu"
-
-#: documents/models.py:1196
-msgid "user"
-msgstr "người dùng"
-
-#: documents/models.py:1202
-msgid "notes"
-msgstr "ghi chú"
-
-#: documents/models.py:1282
-msgid "custom field instance"
-msgstr "thể hiện trường tùy chỉnh"
-
-#: documents/models.py:1283
-msgid "custom field instances"
-msgstr "các thể hiện trường tùy chỉnh"
-
-#: documents/models.py:1340
-msgid "Consumption Started"
-msgstr "Bắt đầu tiêu thụ"
-
-#: documents/models.py:1341
-msgid "Document Added"
-msgstr "Tài liệu Đã Thêm"
-
-#: documents/models.py:1342
-msgid "Document Updated"
-msgstr "Tài liệu Đã Cập Nhật"
-
-#: documents/models.py:1343
-msgid "Approval Added"
-msgstr ""
-
-#: documents/models.py:1344
-msgid "Approval Updated"
-msgstr ""
-
-#: documents/models.py:1347
-msgid "Consume Folder"
-msgstr "Thư mục Tiêu Thụ"
-
-#: documents/models.py:1348
-msgid "Api Upload"
-msgstr "Tải Lên API"
-
-#: documents/models.py:1349
-msgid "Mail Fetch"
-msgstr "Lấy Thư"
-
-#: documents/models.py:1352
-msgid "Workflow Trigger Type"
-msgstr "Loại Kích Hoạt Luồng Công Việc"
-
-#: documents/models.py:1364
-msgid "filter path"
-msgstr "đường dẫn bộ lọc"
-
-#: documents/models.py:1369
-=======
 #: documents/models.py:1061
 msgid "archive serial number"
 msgstr "số serial lưu trữ"
@@ -1646,7 +904,6 @@
 msgstr "đường dẫn bộ lọc"
 
 #: documents/models.py:1426
->>>>>>> 723fc1e6
 msgid ""
 "Only consume documents with a path that matches this if specified. Wildcards "
 "specified as * are allowed. Case insensitive."
@@ -1655,19 +912,11 @@
 "Ký tự đại diện được xác định là * được cho phép. Không phân biệt chữ hoa chữ "
 "thường."
 
-<<<<<<< HEAD
-#: documents/models.py:1376
-msgid "filter filename"
-msgstr "tên tệp bộ lọc"
-
-#: documents/models.py:1381 edoc_mail/models.py:148
-=======
 #: documents/models.py:1433
 msgid "filter filename"
 msgstr "tên tệp bộ lọc"
 
 #: documents/models.py:1438 edoc_mail/models.py:148
->>>>>>> 723fc1e6
 msgid ""
 "Only consume documents which entirely match this filename if specified. "
 "Wildcards such as *.pdf or *invoice* are allowed. Case insensitive."
@@ -1676,25 +925,6 @@
 "Ký tự đại diện được xác định là * được cho phép. Không phân biệt chữ hoa chữ "
 "thường."
 
-<<<<<<< HEAD
-#: documents/models.py:1392
-msgid "filter documents from this mail rule"
-msgstr "bộ lọc tài liệu từ quy tắc thư này"
-
-#: documents/models.py:1408
-msgid "has these tag(s)"
-msgstr "có các nhãn này"
-
-#: documents/models.py:1416
-msgid "has this document type"
-msgstr "có loại tài liệu này"
-
-#: documents/models.py:1424
-msgid "has this correspondent"
-msgstr "có người tương ứng này"
-
-#: documents/models.py:1430
-=======
 #: documents/models.py:1449
 msgid "filter documents from this mail rule"
 msgstr "bộ lọc tài liệu từ quy tắc thư này"
@@ -1712,35 +942,11 @@
 msgstr "có người tương ứng này"
 
 #: documents/models.py:1487
->>>>>>> 723fc1e6
 #, fuzzy
 #| msgid "has these tag(s)"
 msgid "has these groups"
 msgstr "có các nhãn này"
 
-<<<<<<< HEAD
-#: documents/models.py:1439
-msgid "approval state"
-msgstr ""
-
-#: documents/models.py:1466
-msgid "workflow trigger"
-msgstr "kích hoạt luồng công việc"
-
-#: documents/models.py:1467
-msgid "workflow triggers"
-msgstr "các kích hoạt luồng công việc"
-
-#: documents/models.py:1477
-msgid "Assignment"
-msgstr "Phân công"
-
-#: documents/models.py:1481
-msgid "Removal"
-msgstr "Xóa bỏ"
-
-#: documents/models.py:1485
-=======
 #: documents/models.py:1496
 msgid "approval state"
 msgstr ""
@@ -1762,23 +968,11 @@
 msgstr "Xóa bỏ"
 
 #: documents/models.py:1542
->>>>>>> 723fc1e6
 #, fuzzy
 #| msgid "Assignment"
 msgid "Assignment For Approval"
 msgstr "Phân công"
 
-<<<<<<< HEAD
-#: documents/models.py:1489
-msgid "Removal For Approval"
-msgstr ""
-
-#: documents/models.py:1493
-msgid "Workflow Action Type"
-msgstr "Loại Hành Động Luồng Công Việc"
-
-#: documents/models.py:1502
-=======
 #: documents/models.py:1546
 msgid "Removal For Approval"
 msgstr ""
@@ -1788,166 +982,22 @@
 msgstr "Loại Hành Động Luồng Công Việc"
 
 #: documents/models.py:1559
->>>>>>> 723fc1e6
 #, fuzzy
 #| msgid "assign this document type"
 msgid "assign content type"
 msgstr "gán loại tài liệu này"
 
-<<<<<<< HEAD
-#: documents/models.py:1506
-msgid "assign title"
-msgstr "gán tiêu đề"
-
-#: documents/models.py:1511
-=======
 #: documents/models.py:1563
 msgid "assign title"
 msgstr "gán tiêu đề"
 
 #: documents/models.py:1568
->>>>>>> 723fc1e6
 msgid ""
 "Assign a document title, can include some placeholders, see documentation."
 msgstr ""
 "Gán tiêu đề cho tài liệu, có thể bao gồm một số trình giữ chỗ, xem tài liệu "
 "hướng dẫn để biết thêm thông tin chi tiết."
 
-<<<<<<< HEAD
-#: documents/models.py:1520 edoc_mail/models.py:216
-msgid "assign this tag"
-msgstr "gán nhãn này"
-
-#: documents/models.py:1529 edoc_mail/models.py:224
-msgid "assign this document type"
-msgstr "gán loại tài liệu này"
-
-#: documents/models.py:1538 edoc_mail/models.py:238
-msgid "assign this correspondent"
-msgstr "gán người tương ứng này"
-
-#: documents/models.py:1547
-msgid "assign this storage path"
-msgstr "gán đường dẫn lưu trữ này"
-
-#: documents/models.py:1556
-msgid "assign this owner"
-msgstr "gán chủ sở hữu này"
-
-#: documents/models.py:1563
-msgid "grant view permissions to these users"
-msgstr "cấp quyền xem cho các người dùng này"
-
-#: documents/models.py:1570
-msgid "grant view permissions to these groups"
-msgstr "cấp quyền xem cho các nhóm này"
-
-#: documents/models.py:1577
-msgid "grant change permissions to these users"
-msgstr "cấp quyền thay đổi cho các người dùng này"
-
-#: documents/models.py:1584
-msgid "grant change permissions to these groups"
-msgstr "cấp quyền thay đổi cho các nhóm này"
-
-#: documents/models.py:1591
-msgid "assign these custom fields"
-msgstr "gán các trường tùy chỉnh này"
-
-#: documents/models.py:1598
-msgid "remove these tag(s)"
-msgstr "xóa các nhãn này"
-
-#: documents/models.py:1603
-msgid "remove all tags"
-msgstr "xóa tất cả các nhãn"
-
-#: documents/models.py:1610
-msgid "remove these document type(s)"
-msgstr "xóa các loại tài liệu này"
-
-#: documents/models.py:1615
-msgid "remove all document types"
-msgstr "xóa tất cả các loại tài liệu"
-
-#: documents/models.py:1622
-msgid "remove these correspondent(s)"
-msgstr "xóa các người tương ứng này"
-
-#: documents/models.py:1627
-msgid "remove all correspondents"
-msgstr "xóa tất cả các người tương ứng"
-
-#: documents/models.py:1634
-msgid "remove these storage path(s)"
-msgstr "xóa các đường dẫn lưu trữ này"
-
-#: documents/models.py:1639
-msgid "remove all storage paths"
-msgstr "xóa tất cả các đường dẫn lưu trữ"
-
-#: documents/models.py:1646
-msgid "remove these owner(s)"
-msgstr "xóa các chủ sở hữu này"
-
-#: documents/models.py:1651
-msgid "remove all owners"
-msgstr "xóa tất cả các chủ sở hữu"
-
-#: documents/models.py:1658
-msgid "remove view permissions for these users"
-msgstr "xóa quyền xem cho các người dùng này"
-
-#: documents/models.py:1665
-msgid "remove view permissions for these groups"
-msgstr "xóa quyền xem cho các nhóm này"
-
-#: documents/models.py:1672
-msgid "remove change permissions for these users"
-msgstr "xóa quyền thay đổi cho các người dùng này"
-
-#: documents/models.py:1679
-msgid "remove change permissions for these groups"
-msgstr "xóa quyền thay đổi cho các nhóm này"
-
-#: documents/models.py:1684
-msgid "remove all permissions"
-msgstr "xóa tất cả các quyền"
-
-#: documents/models.py:1691
-msgid "remove these custom fields"
-msgstr "xóa các trường tùy chỉnh này"
-
-#: documents/models.py:1696
-msgid "remove all custom fields"
-msgstr "xóa tất cả các trường tùy chỉnh"
-
-#: documents/models.py:1700
-msgid "workflow action"
-msgstr "hành động luồng công việc"
-
-#: documents/models.py:1701
-msgid "workflow actions"
-msgstr "các hành động luồng công việc"
-
-#: documents/models.py:1710 edoc_mail/models.py:95
-msgid "order"
-msgstr "thứ tự"
-
-#: documents/models.py:1716
-msgid "triggers"
-msgstr "kích hoạt"
-
-#: documents/models.py:1723
-msgid "actions"
-msgstr "hành động"
-
-#: documents/models.py:1726
-msgid "enabled"
-msgstr "đã kích hoạt"
-
-#: documents/models.py:1736
-=======
 #: documents/models.py:1577 edoc_mail/models.py:216
 msgid "assign this tag"
 msgstr "gán nhãn này"
@@ -2081,43 +1131,26 @@
 msgstr "đã kích hoạt"
 
 #: documents/models.py:1793
->>>>>>> 723fc1e6
 #, fuzzy
 #| msgid "storage path"
 msgid "restored_at"
 msgstr "đường dẫn lưu trữ dữ liệu"
 
-<<<<<<< HEAD
-#: documents/serialisers.py:130
-=======
 #: documents/serialisers.py:129
->>>>>>> 723fc1e6
 #, python-format
 msgid "Invalid regular expression: %(error)s"
 msgstr "Biểu thức chính quy không hợp lệ: %(error)s"
 
-<<<<<<< HEAD
-#: documents/serialisers.py:458
-msgid "Invalid color."
-msgstr "Màu không hợp lệ."
-
-#: documents/serialisers.py:1732
-=======
 #: documents/serialisers.py:459
 msgid "Invalid color."
 msgstr "Màu không hợp lệ."
 
 #: documents/serialisers.py:1733
->>>>>>> 723fc1e6
 #, python-format
 msgid "File type %(type)s not supported"
 msgstr "Loại tệp %(type)s không được hỗ trợ"
 
-<<<<<<< HEAD
-#: documents/serialisers.py:1861
-=======
 #: documents/serialisers.py:1862
->>>>>>> 723fc1e6
 msgid "Invalid variable detected."
 msgstr "Phát hiện biến không hợp lệ."
 
@@ -2364,17 +1397,6 @@
 msgid "Unable to parse URI {value}"
 msgstr "Không thể phân tích URI {value}"
 
-<<<<<<< HEAD
-#: documents/views.py:3654
-msgid "You do not have permission to perform this action."
-msgstr "Bạn không có quyền thực hiện hành động này."
-
-#: documents/views.py:4165 documents/views.py:4227
-msgid "Backup and restore are in progress"
-msgstr "Sao lưu và khôi phục đang được tiến hành"
-
-#: documents/views.py:4172 documents/views.py:4238
-=======
 #: documents/views.py:3670
 msgid "You do not have permission to perform this action."
 msgstr "Bạn không có quyền thực hiện hành động này."
@@ -2384,7 +1406,6 @@
 msgstr "Sao lưu và khôi phục đang được tiến hành"
 
 #: documents/views.py:4190 documents/views.py:4256
->>>>>>> 723fc1e6
 msgid "Insufficient capacity for backup/restore"
 msgstr "Không đủ dung lượng để sao lưu/khôi phục"
 
@@ -2895,19 +1916,6 @@
 msgid "status"
 msgstr "trạng thái"
 
-<<<<<<< HEAD
-#~ msgid "OWNER"
-#~ msgstr "Sở hữu"
-
-#~ msgid "EDIT"
-#~ msgstr "Chỉnh sửa"
-
-#~ msgid "VIEW"
-#~ msgstr "Xem"
-
-#~ msgid "Paperless"
-#~ msgstr "EDMS"
-=======
 msgid "OWNER"
 msgstr "Sở hữu"
 
@@ -2919,7 +1927,6 @@
 
 msgid "Paperless"
 msgstr "EDMS"
->>>>>>> 723fc1e6
 
 #~ msgid "Arabic"
 #~ msgstr "Tiếng Ả Rập"
@@ -3014,13 +2021,8 @@
 #~ msgid "Paperless mail"
 #~ msgstr "Thư EDMS"
 
-<<<<<<< HEAD
-#~ msgid "Other"
-#~ msgstr "Khác"
-=======
 msgid "Other"
 msgstr "Khác"
->>>>>>> 723fc1e6
 
 #, fuzzy
 #~| msgid "folder"
