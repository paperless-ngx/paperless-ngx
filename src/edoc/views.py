import os
from collections import OrderedDict

from allauth.socialaccount.adapter import get_adapter
from allauth.socialaccount.models import SocialAccount
from django.contrib.auth.models import Group
from django.contrib.auth.models import User
from django.contrib.contenttypes.models import ContentType
from django.core.paginator import Paginator
from django.db.models.functions import Lower
from django.http import HttpResponse
from django.http import HttpResponseBadRequest
from django.utils.functional import cached_property
from django.views.generic import View
from django_filters.rest_framework import DjangoFilterBackend
from rest_framework import pagination
from rest_framework.authtoken.models import Token
from rest_framework.filters import OrderingFilter
from rest_framework.generics import GenericAPIView
from rest_framework.pagination import PageNumberPagination, \
    LimitOffsetPagination
from rest_framework.permissions import DjangoModelPermissions
from rest_framework.permissions import IsAuthenticated
from rest_framework.response import Response
from rest_framework.views import APIView
from rest_framework.viewsets import ModelViewSet,ReadOnlyModelViewSet

from documents.permissions import EdocObjectPermissions
from edoc.filters import GroupFilterSet
from edoc.filters import UserFilterSet
from edoc.models import ApplicationConfiguration
from edoc.serialisers import ApplicationConfigurationSerializer, ContentTypeSerializer
from edoc.serialisers import GroupSerializer
from edoc.serialisers import ProfileSerializer
from edoc.serialisers import UserSerializer


class StandardPagination(PageNumberPagination):
    page_size = 25
    page_size_query_param = "page_size"
    max_page_size = 100000

    def get_paginated_response(self, data):
        return Response(
            OrderedDict(
                [
                    ("count", self.page.paginator.count),
                    ("next", self.get_next_link()),
                    ("previous", self.get_previous_link()),
                    ("all", self.get_all_result_ids()),
                    ("results", data),
                ],
            ),
        )

    def get_all_result_ids(self):
        ids = []
        if hasattr(self.page.paginator.object_list, "saved_results"):
            # print('test',self.page.paginator.object_list.saved_results[0].results.fields)
            results_page = self.page.paginator.object_list.saved_results[0]
            if results_page is not None:
                if not hasattr(results_page.results, 'docs'):
                    ids = results_page.results.doc
                else:
                    for i in range(len(results_page.results.docs())):
                        try:
                            fields = results_page.results.fields(i)
                            if "id" in fields:
                                ids.append(fields["id"])
                        except Exception:
                            pass
        else:
            # print('noi dung',self.page.paginator.__dict__)
            ids = self.page.paginator.object_list.values_list("pk", flat=True)
        return ids

    def get_paginated_response_schema(self, schema):
        response_schema = super().get_paginated_response_schema(schema)
        response_schema["properties"]["all"] = {
            "type": "array",
            "example": "[1, 2, 3]",
        }
        return response_schema



class WithoutCountPaginator(Paginator):
    @cached_property
    def count(self):
        return 9999999999


class CustomLimitOffsetPagination(LimitOffsetPagination):
    default_limit = 10  # Số phần tử mặc định mỗi trang
    max_limit = 10000  # Số phần tử tối đa mỗi trang
    limit_query_param = "page_size"
    offset_query_param = 'page'
    def get_count(self, queryset):
<<<<<<< HEAD
        return 9999999999
=======
        return 999999
>>>>>>> df2ce16a

    def get_offset(self, request):
        page = super().get_offset(request)
        page_size = super().get_limit(request)
<<<<<<< HEAD
        offset = page * page_size
        return offset

=======
        offset = (page-1) * page_size
        return offset

    def get_page_size(self, request):
        return super().get_limit(request)


    def get_paginated_response(self, data):
        return Response(
            OrderedDict(
                [
                    ("count", self.count),
                    ("next", self.get_next_link()),
                    ("previous", self.get_previous_link()),
                    ("all", []),
                    ("results", data),
                ],
            ),
        )

>>>>>>> df2ce16a


class CustomPagination(pagination.LimitOffsetPagination):
    def get_count(self, queryset):
        return 9999999999


class CustomStandardPagination(PageNumberPagination):
    page_size = 25
    page_size_query_param = "page_size"
    max_page_size = 99999999

    def get_paginated_response(self, data):
        return Response(
            OrderedDict(
                [
                    ("count", self.max_page_size),
                    ("next", self.get_next_link()),
                    ("previous", self.get_previous_link()),
                    ("all", []),
                    ("results", data),
                ],
            ),
        )

    def get_count(self, queryset):
        return 9999999999

    def get_all_result_ids(self):
        ids = []
        if hasattr(self.page.paginator.object_list, "saved_results"):
            # print('test',self.page.paginator.object_list.saved_results[0].results.fields)
            results_page = self.page.paginator.object_list.saved_results[0]
            if results_page is not None:
                if not hasattr(results_page.results, 'docs'):
                    ids = results_page.results.doc
                else:
                    for i in range(len(results_page.results.docs())):
                        try:
                            fields = results_page.results.fields(i)
                            if "id" in fields:
                                ids.append(fields["id"])
                        except Exception:
                            pass
        else:
            # print('noi dung',self.page.paginator.__dict__)
            ids = self.page.paginator.object_list.values_list("pk", flat=True)
        return ids

    def get_paginated_response_schema(self, schema):
        response_schema = super().get_paginated_response_schema(schema)
        response_schema["properties"]["all"] = {
            "type": "array",
            "example": "[1, 2, 3]",
        }
        return response_schema


class FaviconView(View):
    def get(self, request, *args, **kwargs):  # pragma: no cover
        # fix logo
        favicon = os.path.join(
            os.path.dirname(__file__),
            "static",
            "edoc",
            "img",
            "edoc_favicon_0.0.1.ico",
        )
        with open(favicon, "rb") as f:
            return HttpResponse(f, content_type="image/x-icon")

class ContentTypeViewSet(ReadOnlyModelViewSet):
    model = ContentType

    queryset = ContentType.objects.filter(app_label = 'documents')

    serializer_class = ContentTypeSerializer

class UserViewSet(ModelViewSet):
    model = User

    queryset = User.objects.exclude(
        username__in=["consumer", "AnonymousUser"],
    ).order_by(Lower("username"))

    serializer_class = UserSerializer
    pagination_class = StandardPagination
    permission_classes = (IsAuthenticated, EdocObjectPermissions)
    filter_backends = (DjangoFilterBackend, OrderingFilter)
    filterset_class = UserFilterSet
    ordering_fields = ("username",)


class GroupViewSet(ModelViewSet):
    model = Group

    queryset = Group.objects.order_by(Lower("name"))

    serializer_class = GroupSerializer
    pagination_class = StandardPagination
    permission_classes = (IsAuthenticated, EdocObjectPermissions)
    filter_backends = (DjangoFilterBackend, OrderingFilter)
    filterset_class = GroupFilterSet
    ordering_fields = ("name",)


class ProfileView(GenericAPIView):
    """
    User profile view, only available when logged in
    """

    permission_classes = [IsAuthenticated]
    serializer_class = ProfileSerializer

    def get(self, request, *args, **kwargs):
        user = self.request.user

        serializer = self.get_serializer(data=request.data)
        return Response(serializer.to_representation(user))

    def patch(self, request, *args, **kwargs):
        serializer = self.get_serializer(data=request.data)
        serializer.is_valid(raise_exception=True)
        user = self.request.user if hasattr(self.request, "user") else None

        if len(serializer.validated_data.get("password").replace("*", "")) > 0:
            user.set_password(serializer.validated_data.get("password"))
            user.save()
        serializer.validated_data.pop("password")

        for key, value in serializer.validated_data.items():
            setattr(user, key, value)
        user.save()

        return Response(serializer.to_representation(user))


class GenerateAuthTokenView(GenericAPIView):
    """
    Generates (or re-generates) an auth token, requires a logged in user
    unlike the default DRF endpoint
    """

    permission_classes = [IsAuthenticated]

    def post(self, request, *args, **kwargs):
        user = self.request.user

        existing_token = Token.objects.filter(user=user).first()
        if existing_token is not None:
            existing_token.delete()
        token = Token.objects.create(user=user)
        return Response(
            token.key,
        )


class ApplicationConfigurationViewSet(ModelViewSet):
    model = ApplicationConfiguration

    queryset = ApplicationConfiguration.objects

    serializer_class = ApplicationConfigurationSerializer
    permission_classes = (IsAuthenticated, DjangoModelPermissions)


class DisconnectSocialAccountView(GenericAPIView):
    """
    Disconnects a social account provider from the user account
    """

    permission_classes = [IsAuthenticated]

    def post(self, request, *args, **kwargs):
        user = self.request.user

        try:
            account = user.socialaccount_set.get(pk=request.data["id"])
            account_id = account.id
            account.delete()
            return Response(account_id)
        except SocialAccount.DoesNotExist:
            return HttpResponseBadRequest("Social account not found")


class SocialAccountProvidersView(APIView):
    """
    List of social account providers
    """

    permission_classes = [IsAuthenticated]

    def get(self, request, *args, **kwargs):
        adapter = get_adapter()
        providers = adapter.list_providers(request)
        resp = [
            {"name": p.name, "login_url": p.get_login_url(request, process="connect")}
            for p in providers
            if p.id != "openid"
        ]

        for openid_provider in filter(lambda p: p.id == "openid", providers):
            resp += [
                {
                    "name": b["name"],
                    "login_url": openid_provider.get_login_url(
                        request,
                        process="connect",
                        openid=b["openid_url"],
                    ),
                }
                for b in openid_provider.get_brands()
            ]

        return Response(sorted(resp, key=lambda p: p["name"]))<|MERGE_RESOLUTION|>--- conflicted
+++ resolved
@@ -83,8 +83,8 @@
         return response_schema
 
 
-
 class WithoutCountPaginator(Paginator):
+
     @cached_property
     def count(self):
         return 9999999999
@@ -96,20 +96,11 @@
     limit_query_param = "page_size"
     offset_query_param = 'page'
     def get_count(self, queryset):
-<<<<<<< HEAD
-        return 9999999999
-=======
         return 999999
->>>>>>> df2ce16a
 
     def get_offset(self, request):
         page = super().get_offset(request)
         page_size = super().get_limit(request)
-<<<<<<< HEAD
-        offset = page * page_size
-        return offset
-
-=======
         offset = (page-1) * page_size
         return offset
 
@@ -130,7 +121,6 @@
             ),
         )
 
->>>>>>> df2ce16a
 
 
 class CustomPagination(pagination.LimitOffsetPagination):
