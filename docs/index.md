--- conflicted
+++ resolved
@@ -30,12 +30,8 @@
 -   Utilizes the open-source Tesseract engine to recognize more than 100 languages.
 -   Documents are saved as PDF/A format which is designed for long term storage, alongside the unaltered originals.
 -   Uses machine-learning to automatically add tags, correspondents and document types to your documents.
-<<<<<<< HEAD
 -   **New**: Paperless-ngx can now leverage AI (Large Language Models or LLMs) for document suggestions. This is an optional feature that can be enabled (and is disabled by default).
--   Supports PDF documents, images, plain text files, Office documents (Word, Excel, Powerpoint, and LibreOffice equivalents)[^1] and more.
-=======
 -   Supports PDF documents, images, plain text files, Office documents (Word, Excel, PowerPoint, and LibreOffice equivalents)[^1] and more.
->>>>>>> f0b6e79d
 -   Paperless stores your documents plain on disk. Filenames and folders are managed by paperless and their format can be configured freely with different configurations assigned to different documents.
 -   **Beautiful, modern web application** that features:
     -   Customizable dashboard with statistics.
