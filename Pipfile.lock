{
    "_meta": {
        "hash": {
<<<<<<< HEAD
            "sha256": "434d3bf66029f345dba47ebdd022db1505722ddf274fc7df8b4ed0022eab5013"
=======
            "sha256": "edaf53125fd5a0dc3aff5b75e188523ef3b7bc29bda792ee78ee67506e0b831d"
>>>>>>> c3997c9f
        },
        "pipfile-spec": 6,
        "requires": {},
        "sources": [
            {
                "name": "pypi",
                "url": "https://pypi.python.org/simple",
                "verify_ssl": true
            },
            {
                "name": "piwheels",
                "url": "https://www.piwheels.org/simple",
                "verify_ssl": true
            }
        ]
    },
    "default": {
        "aioredis": {
            "hashes": [
                "sha256:15f8af30b044c771aee6787e5ec24694c048184c7b9e54c3b60c750a4b93273a",
                "sha256:b61808d7e97b7cd5a92ed574937a079c9387fdadd22bfbfa7ad2fd319ecc26e3"
            ],
            "version": "==1.3.1"
        },
        "anyio": {
            "hashes": [
                "sha256:413adf95f93886e442aea925f3ee43baa5a765a64a0f52c6081894f9992fdd0b",
                "sha256:cb29b9c70620506a9a8f87a309591713446953302d7d995344d0d7c6c0c9a7be"
            ],
            "markers": "python_full_version >= '3.6.2'",
            "version": "==3.6.1"
        },
        "arrow": {
            "hashes": [
                "sha256:05caf1fd3d9a11a1135b2b6f09887421153b94558e5ef4d090b567b47173ac2b",
                "sha256:d622c46ca681b5b3e3574fcb60a04e5cc81b9625112d5fb2b44220c36c892177"
            ],
            "markers": "python_version >= '3.6'",
            "version": "==1.2.2"
        },
        "asgiref": {
            "hashes": [
                "sha256:1d2880b792ae8757289136f1db2b7b99100ce959b2aa57fd69dab783d05afac4",
                "sha256:4a29362a6acebe09bf1d6640db38c1dc3d9217c68e6f9f6204d72667fc19a424"
            ],
            "markers": "python_version >= '3.7'",
            "version": "==3.5.2"
        },
        "async-timeout": {
            "hashes": [
                "sha256:2163e1640ddb52b7a8c80d0a67a08587e5d245cc9c553a74a847056bc2976b15",
                "sha256:8ca1e4fcf50d07413d66d1a5e416e42cfdf5851c981d679a09851a6853383b3c"
            ],
            "markers": "python_version >= '3.6'",
            "version": "==4.0.2"
        },
        "attrs": {
            "hashes": [
                "sha256:2d27e3784d7a565d36ab851fe94887c5eccd6a463168875832a1be79c82828b4",
                "sha256:626ba8234211db98e869df76230a137c4c40a12d72445c45d5f5b716f076e2fd"
            ],
            "markers": "python_version >= '2.7' and python_version not in '3.0, 3.1, 3.2, 3.3, 3.4'",
            "version": "==21.4.0"
        },
        "autobahn": {
            "hashes": [
                "sha256:57b7acf228d50d83cf327372b889e2a168a869275b26e17917ed0b4cf4d823a6"
            ],
            "markers": "python_version >= '3.7'",
            "version": "==22.4.2"
        },
        "automat": {
            "hashes": [
                "sha256:7979803c74610e11ef0c0d68a2942b152df52da55336e0c9d58daf1831cbdf33",
                "sha256:b6feb6455337df834f6c9962d6ccf771515b7d939bca142b29c20c2376bc6111"
            ],
            "version": "==20.2.0"
        },
        "backports.zoneinfo": {
            "hashes": [
                "sha256:17746bd546106fa389c51dbea67c8b7c8f0d14b5526a579ca6ccf5ed72c526cf",
                "sha256:1b13e654a55cd45672cb54ed12148cd33628f672548f373963b0bff67b217328",
                "sha256:1c5742112073a563c81f786e77514969acb58649bcdf6cdf0b4ed31a348d4546",
                "sha256:4a0f800587060bf8880f954dbef70de6c11bbe59c673c3d818921f042f9954a6",
                "sha256:5c144945a7752ca544b4b78c8c41544cdfaf9786f25fe5ffb10e838e19a27570",
                "sha256:7b0a64cda4145548fed9efc10322770f929b944ce5cee6c0dfe0c87bf4c0c8c9",
                "sha256:8439c030a11780786a2002261569bdf362264f605dfa4d65090b64b05c9f79a7",
                "sha256:8961c0f32cd0336fb8e8ead11a1f8cd99ec07145ec2931122faaac1c8f7fd987",
                "sha256:89a48c0d158a3cc3f654da4c2de1ceba85263fafb861b98b59040a5086259722",
                "sha256:a76b38c52400b762e48131494ba26be363491ac4f9a04c1b7e92483d169f6582",
                "sha256:da6013fd84a690242c310d77ddb8441a559e9cb3d3d59ebac9aca1a57b2e18bc",
                "sha256:e55b384612d93be96506932a786bbcde5a2db7a9e6a4bb4bffe8b733f5b9036b",
                "sha256:e81b76cace8eda1fca50e345242ba977f9be6ae3945af8d46326d776b4cf78d1",
                "sha256:e8236383a20872c0cdf5a62b554b27538db7fa1bbec52429d8d106effbaeca08",
                "sha256:f04e857b59d9d1ccc39ce2da1021d196e47234873820cbeaad210724b1ee28ac",
                "sha256:fadbfe37f74051d024037f223b8e001611eac868b5c5b06144ef4d8b799862f2"
            ],
            "markers": "python_version < '3.9'",
            "version": "==0.2.1"
        },
        "blessed": {
            "hashes": [
                "sha256:63b8554ae2e0e7f43749b6715c734cc8f3883010a809bf16790102563e6cf25b",
                "sha256:9a0d099695bf621d4680dd6c73f6ad547f6a3442fbdbe80c4b1daa1edbc492fc"
            ],
            "markers": "python_version >= '2.7'",
            "version": "==1.19.1"
        },
        "certifi": {
            "hashes": [
                "sha256:78884e7c1d4b00ce3cea67b44566851c4343c120abd683433ce934a68ea58872",
                "sha256:d62a0163eb4c2344ac042ab2bdf75399a71a2d8c7d47eac2e2ee91b9d6339569"
            ],
            "version": "==2021.10.8"
        },
        "cffi": {
            "hashes": [
                "sha256:00c878c90cb53ccfaae6b8bc18ad05d2036553e6d9d1d9dbcf323bbe83854ca3",
                "sha256:0104fb5ae2391d46a4cb082abdd5c69ea4eab79d8d44eaaf79f1b1fd806ee4c2",
                "sha256:06c48159c1abed75c2e721b1715c379fa3200c7784271b3c46df01383b593636",
                "sha256:0808014eb713677ec1292301ea4c81ad277b6cdf2fdd90fd540af98c0b101d20",
                "sha256:10dffb601ccfb65262a27233ac273d552ddc4d8ae1bf93b21c94b8511bffe728",
                "sha256:14cd121ea63ecdae71efa69c15c5543a4b5fbcd0bbe2aad864baca0063cecf27",
                "sha256:17771976e82e9f94976180f76468546834d22a7cc404b17c22df2a2c81db0c66",
                "sha256:181dee03b1170ff1969489acf1c26533710231c58f95534e3edac87fff06c443",
                "sha256:23cfe892bd5dd8941608f93348c0737e369e51c100d03718f108bf1add7bd6d0",
                "sha256:263cc3d821c4ab2213cbe8cd8b355a7f72a8324577dc865ef98487c1aeee2bc7",
                "sha256:2756c88cbb94231c7a147402476be2c4df2f6078099a6f4a480d239a8817ae39",
                "sha256:27c219baf94952ae9d50ec19651a687b826792055353d07648a5695413e0c605",
                "sha256:2a23af14f408d53d5e6cd4e3d9a24ff9e05906ad574822a10563efcef137979a",
                "sha256:31fb708d9d7c3f49a60f04cf5b119aeefe5644daba1cd2a0fe389b674fd1de37",
                "sha256:3415c89f9204ee60cd09b235810be700e993e343a408693e80ce7f6a40108029",
                "sha256:3773c4d81e6e818df2efbc7dd77325ca0dcb688116050fb2b3011218eda36139",
                "sha256:3b96a311ac60a3f6be21d2572e46ce67f09abcf4d09344c49274eb9e0bf345fc",
                "sha256:3f7d084648d77af029acb79a0ff49a0ad7e9d09057a9bf46596dac9514dc07df",
                "sha256:41d45de54cd277a7878919867c0f08b0cf817605e4eb94093e7516505d3c8d14",
                "sha256:4238e6dab5d6a8ba812de994bbb0a79bddbdf80994e4ce802b6f6f3142fcc880",
                "sha256:45db3a33139e9c8f7c09234b5784a5e33d31fd6907800b316decad50af323ff2",
                "sha256:45e8636704eacc432a206ac7345a5d3d2c62d95a507ec70d62f23cd91770482a",
                "sha256:4958391dbd6249d7ad855b9ca88fae690783a6be9e86df65865058ed81fc860e",
                "sha256:4a306fa632e8f0928956a41fa8e1d6243c71e7eb59ffbd165fc0b41e316b2474",
                "sha256:57e9ac9ccc3101fac9d6014fba037473e4358ef4e89f8e181f8951a2c0162024",
                "sha256:59888172256cac5629e60e72e86598027aca6bf01fa2465bdb676d37636573e8",
                "sha256:5e069f72d497312b24fcc02073d70cb989045d1c91cbd53979366077959933e0",
                "sha256:64d4ec9f448dfe041705426000cc13e34e6e5bb13736e9fd62e34a0b0c41566e",
                "sha256:6dc2737a3674b3e344847c8686cf29e500584ccad76204efea14f451d4cc669a",
                "sha256:74fdfdbfdc48d3f47148976f49fab3251e550a8720bebc99bf1483f5bfb5db3e",
                "sha256:75e4024375654472cc27e91cbe9eaa08567f7fbdf822638be2814ce059f58032",
                "sha256:786902fb9ba7433aae840e0ed609f45c7bcd4e225ebb9c753aa39725bb3e6ad6",
                "sha256:8b6c2ea03845c9f501ed1313e78de148cd3f6cad741a75d43a29b43da27f2e1e",
                "sha256:91d77d2a782be4274da750752bb1650a97bfd8f291022b379bb8e01c66b4e96b",
                "sha256:91ec59c33514b7c7559a6acda53bbfe1b283949c34fe7440bcf917f96ac0723e",
                "sha256:920f0d66a896c2d99f0adbb391f990a84091179542c205fa53ce5787aff87954",
                "sha256:a5263e363c27b653a90078143adb3d076c1a748ec9ecc78ea2fb916f9b861962",
                "sha256:abb9a20a72ac4e0fdb50dae135ba5e77880518e742077ced47eb1499e29a443c",
                "sha256:c2051981a968d7de9dd2d7b87bcb9c939c74a34626a6e2f8181455dd49ed69e4",
                "sha256:c21c9e3896c23007803a875460fb786118f0cdd4434359577ea25eb556e34c55",
                "sha256:c2502a1a03b6312837279c8c1bd3ebedf6c12c4228ddbad40912d671ccc8a962",
                "sha256:d4d692a89c5cf08a8557fdeb329b82e7bf609aadfaed6c0d79f5a449a3c7c023",
                "sha256:da5db4e883f1ce37f55c667e5c0de439df76ac4cb55964655906306918e7363c",
                "sha256:e7022a66d9b55e93e1a845d8c9eba2a1bebd4966cd8bfc25d9cd07d515b33fa6",
                "sha256:ef1f279350da2c586a69d32fc8733092fd32cc8ac95139a00377841f59a3f8d8",
                "sha256:f54a64f8b0c8ff0b64d18aa76675262e1700f3995182267998c31ae974fbc382",
                "sha256:f5c7150ad32ba43a07c4479f40241756145a1f03b43480e058cfd862bf5041c7",
                "sha256:f6f824dc3bce0edab5f427efcfb1d63ee75b6fcb7282900ccaf925be84efb0fc",
                "sha256:fd8a250edc26254fe5b33be00402e6d287f562b6a5b2152dec302fa15bb3e997",
                "sha256:ffaa5c925128e29efbde7301d8ecaf35c8c60ffbcd6a1ffd3a552177c8e5e796"
            ],
            "version": "==1.15.0"
        },
        "channels": {
            "hashes": [
                "sha256:0ff0422b4224d10efac76e451575517f155fe7c97d369b5973b116f22eeaf86c",
                "sha256:fdd9a94987a23d8d7ebd97498ed8b8cc83163f37e53fc6c85098aba7a3bb8b75"
            ],
            "index": "pypi",
            "version": "==3.0.4"
        },
        "channels-redis": {
            "hashes": [
                "sha256:5dffd4cc16174125bd4043fc8fe7462ca7403cf801d59a9fa7410ed101fa6a57",
                "sha256:6e4565b7c11c6bcde5d48556cb83bd043779697ff03811867d2f895aa6170d56"
            ],
            "index": "pypi",
            "version": "==3.4.0"
        },
        "charset-normalizer": {
            "hashes": [
                "sha256:2857e29ff0d34db842cd7ca3230549d1a697f96ee6d3fb071cfa6c7393832597",
                "sha256:6881edbebdb17b39b4eaaa821b438bf6eddffb4468cf344f09f89def34a8b1df"
            ],
            "markers": "python_version >= '3.5'",
            "version": "==2.0.12"
        },
        "click": {
            "hashes": [
                "sha256:7682dc8afb30297001674575ea00d1814d808d6a36af415a82bd481d37ba7b8e",
                "sha256:bb4d8133cb15a609f44e8213d9b391b0809795062913b383c62be0ee95b1db48"
            ],
            "markers": "python_version >= '3.7'",
            "version": "==8.1.3"
        },
        "coloredlogs": {
            "hashes": [
                "sha256:612ee75c546f53e92e70049c9dbfcc18c935a2b9a53b66085ce9ef6a6e5c0934",
                "sha256:7c991aa71a4577af2f82600d8f8f3a89f936baeaf9b50a9c197da014e5bf16b0"
            ],
            "markers": "python_version >= '2.7' and python_version not in '3.0, 3.1, 3.2, 3.3, 3.4'",
            "version": "==15.0.1"
        },
        "concurrent-log-handler": {
            "hashes": [
                "sha256:9fa2ad61474a137b5642702bd33f21815598aacba1e75139b37ceb2cedda8f9f",
                "sha256:f79c0774d1ad806e326d348ab209ee9cb9c1d0019224372419963ee990e63de1"
            ],
            "index": "pypi",
            "version": "==0.9.20"
        },
        "constantly": {
            "hashes": [
                "sha256:586372eb92059873e29eba4f9dec8381541b4d3834660707faf8ba59146dfc35",
                "sha256:dd2fa9d6b1a51a83f0d7dd76293d734046aa176e384bf6e33b7e44880eb37c5d"
            ],
            "version": "==15.1.0"
        },
        "cryptography": {
            "hashes": [
                "sha256:0a3bf09bb0b7a2c93ce7b98cb107e9170a90c51a0162a20af1c61c765b90e60b",
                "sha256:1f64a62b3b75e4005df19d3b5235abd43fa6358d5516cfc43d87aeba8d08dd51",
                "sha256:32db5cc49c73f39aac27574522cecd0a4bb7384e71198bc65a0d23f901e89bb7",
                "sha256:4881d09298cd0b669bb15b9cfe6166f16fc1277b4ed0d04a22f3d6430cb30f1d",
                "sha256:4e2dddd38a5ba733be6a025a1475a9f45e4e41139d1321f412c6b360b19070b6",
                "sha256:53e0285b49fd0ab6e604f4c5d9c5ddd98de77018542e88366923f152dbeb3c29",
                "sha256:70f8f4f7bb2ac9f340655cbac89d68c527af5bb4387522a8413e841e3e6628c9",
                "sha256:7b2d54e787a884ffc6e187262823b6feb06c338084bbe80d45166a1cb1c6c5bf",
                "sha256:7be666cc4599b415f320839e36367b273db8501127b38316f3b9f22f17a0b815",
                "sha256:8241cac0aae90b82d6b5c443b853723bcc66963970c67e56e71a2609dc4b5eaf",
                "sha256:82740818f2f240a5da8dfb8943b360e4f24022b093207160c77cadade47d7c85",
                "sha256:8897b7b7ec077c819187a123174b645eb680c13df68354ed99f9b40a50898f77",
                "sha256:c2c5250ff0d36fd58550252f54915776940e4e866f38f3a7866d92b32a654b86",
                "sha256:ca9f686517ec2c4a4ce930207f75c00bf03d94e5063cbc00a1dc42531511b7eb",
                "sha256:d2b3d199647468d410994dbeb8cec5816fb74feb9368aedf300af709ef507e3e",
                "sha256:da73d095f8590ad437cd5e9faf6628a218aa7c387e1fdf67b888b47ba56a17f0",
                "sha256:e167b6b710c7f7bc54e67ef593f8731e1f45aa35f8a8a7b72d6e42ec76afd4b3",
                "sha256:ea634401ca02367c1567f012317502ef3437522e2fc44a3ea1844de028fa4b84",
                "sha256:ec6597aa85ce03f3e507566b8bcdf9da2227ec86c4266bd5e6ab4d9e0cc8dab2",
                "sha256:f64b232348ee82f13aac22856515ce0195837f6968aeaa94a3d0353ea2ec06a6"
            ],
            "markers": "python_version >= '3.6'",
            "version": "==36.0.2"
        },
        "daphne": {
            "hashes": [
                "sha256:76ffae916ba3aa66b46996c14fa713e46004788167a4873d647544e750e0e99f",
                "sha256:a9af943c79717bc52fe64a3c236ae5d3adccc8b5be19c881b442d2c3db233393"
            ],
            "markers": "python_version >= '3.6'",
            "version": "==3.0.2"
        },
        "dateparser": {
            "hashes": [
                "sha256:038196b1f12c7397e38aad3d61588833257f6f552baa63a1499e6987fa8d42d9",
                "sha256:9600874312ff28a41f96ec7ccdc73be1d1c44435719da47fea3339d55ff5a628"
            ],
            "index": "pypi",
            "version": "==1.1.1"
        },
        "django": {
            "hashes": [
                "sha256:07c8638e7a7f548dc0acaaa7825d84b7bd42b10e8d22268b3d572946f1e9b687",
                "sha256:4e8177858524417563cc0430f29ea249946d831eacb0068a1455686587df40b5"
            ],
            "index": "pypi",
            "version": "==4.0.4"
        },
        "django-cors-headers": {
            "hashes": [
                "sha256:39d1d5acb872c1860ecfd88b8572bfbb3a1f201b5685ede951d71fc57c7dfae5",
                "sha256:5f07e2ff8a95c887698e748588a4a0b2ad0ad1b5a292e2d33132f1253e2a97cb"
            ],
            "index": "pypi",
            "version": "==3.12.0"
        },
        "django-extensions": {
            "hashes": [
                "sha256:28e1e1bf49f0e00307ba574d645b0af3564c981a6dfc87209d48cb98f77d0b1a",
                "sha256:9238b9e016bb0009d621e05cf56ea8ce5cce9b32e91ad2026996a7377ca28069"
            ],
            "index": "pypi",
            "version": "==3.1.5"
        },
        "django-filter": {
            "hashes": [
                "sha256:632a251fa8f1aadb4b8cceff932bb52fe2f826dd7dfe7f3eac40e5c463d6836e",
                "sha256:f4a6737a30104c98d2e2a5fb93043f36dd7978e0c7ddc92f5998e85433ea5063"
            ],
            "index": "pypi",
            "version": "==21.1"
        },
        "django-picklefield": {
            "hashes": [
                "sha256:15ccba592ca953b9edf9532e64640329cd47b136b7f8f10f2939caa5f9ce4287",
                "sha256:3c702a54fde2d322fe5b2f39b8f78d9f655b8f77944ab26f703be6c0ed335a35"
            ],
            "markers": "python_version >= '3'",
            "version": "==3.0.1"
        },
        "django-q": {
            "hashes": [
                "sha256:1b74ce3a8931990b136903e3a7bc9b07243282a2b5355117246f05ed5d076e68",
                "sha256:5c6b4d530aa3aabf9c6aa57376da1ca2abf89a1562b77038b7a04e52a4a0a91b"
            ],
            "index": "pypi",
            "version": "==1.3.9"
        },
        "djangorestframework": {
            "hashes": [
                "sha256:0c33407ce23acc68eca2a6e46424b008c9c02eceb8cf18581921d0092bc1f2ee",
                "sha256:24c4bf58ed7e85d1fe4ba250ab2da926d263cd57d64b03e8dcef0ac683f8b1aa"
            ],
            "index": "pypi",
            "version": "==3.13.1"
        },
        "filelock": {
            "hashes": [
                "sha256:b795f1b42a61bbf8ec7113c341dad679d772567b936fbd1bf43c9a238e673e20",
                "sha256:c7b5fdb219b398a5b28c8e4c1893ef5f98ece6a38c6ab2c22e26ec161556fed6"
            ],
            "index": "pypi",
            "version": "==3.7.0"
        },
        "fuzzywuzzy": {
            "extras": [
                "speedup"
            ],
            "hashes": [
                "sha256:45016e92264780e58972dca1b3d939ac864b78437422beecebb3095f8efd00e8",
                "sha256:928244b28db720d1e0ee7587acf660ea49d7e4c632569cad4f1cd7e68a5f0993"
            ],
            "index": "pypi",
            "version": "==0.18.0"
        },
        "gunicorn": {
            "hashes": [
                "sha256:9dcc4547dbb1cb284accfb15ab5667a0e5d1881cc443e0677b4882a4067a807e",
                "sha256:e0a968b5ba15f8a328fdfd7ab1fcb5af4470c28aaf7e55df02a99bc13138e6e8"
            ],
            "index": "pypi",
            "version": "==20.1.0"
        },
        "h11": {
            "hashes": [
                "sha256:70813c1135087a248a4d38cc0e1a0181ffab2188141a93eaf567940c3957ff06",
                "sha256:8ddd78563b633ca55346c8cd41ec0af27d3c79931828beffb46ce70a379e7442"
            ],
            "markers": "python_version >= '3.6'",
            "version": "==0.13.0"
        },
        "hiredis": {
            "hashes": [
                "sha256:04026461eae67fdefa1949b7332e488224eac9e8f2b5c58c98b54d29af22093e",
                "sha256:04927a4c651a0e9ec11c68e4427d917e44ff101f761cd3b5bc76f86aaa431d27",
                "sha256:07bbf9bdcb82239f319b1f09e8ef4bdfaec50ed7d7ea51a56438f39193271163",
                "sha256:09004096e953d7ebd508cded79f6b21e05dff5d7361771f59269425108e703bc",
                "sha256:0adea425b764a08270820531ec2218d0508f8ae15a448568109ffcae050fee26",
                "sha256:0b39ec237459922c6544d071cdcf92cbb5bc6685a30e7c6d985d8a3e3a75326e",
                "sha256:0d5109337e1db373a892fdcf78eb145ffb6bbd66bb51989ec36117b9f7f9b579",
                "sha256:0f41827028901814c709e744060843c77e78a3aca1e0d6875d2562372fcb405a",
                "sha256:11d119507bb54e81f375e638225a2c057dda748f2b1deef05c2b1a5d42686048",
                "sha256:1233e303645f468e399ec906b6b48ab7cd8391aae2d08daadbb5cad6ace4bd87",
                "sha256:139705ce59d94eef2ceae9fd2ad58710b02aee91e7fa0ccb485665ca0ecbec63",
                "sha256:1f03d4dadd595f7a69a75709bc81902673fa31964c75f93af74feac2f134cc54",
                "sha256:240ce6dc19835971f38caf94b5738092cb1e641f8150a9ef9251b7825506cb05",
                "sha256:294a6697dfa41a8cba4c365dd3715abc54d29a86a40ec6405d677ca853307cfb",
                "sha256:3d55e36715ff06cdc0ab62f9591607c4324297b6b6ce5b58cb9928b3defe30ea",
                "sha256:3dddf681284fe16d047d3ad37415b2e9ccdc6c8986c8062dbe51ab9a358b50a5",
                "sha256:3f5f7e3a4ab824e3de1e1700f05ad76ee465f5f11f5db61c4b297ec29e692b2e",
                "sha256:508999bec4422e646b05c95c598b64bdbef1edf0d2b715450a078ba21b385bcc",
                "sha256:5d2a48c80cf5a338d58aae3c16872f4d452345e18350143b3bf7216d33ba7b99",
                "sha256:5dc7a94bb11096bc4bffd41a3c4f2b958257085c01522aa81140c68b8bf1630a",
                "sha256:65d653df249a2f95673976e4e9dd7ce10de61cfc6e64fa7eeaa6891a9559c581",
                "sha256:7492af15f71f75ee93d2a618ca53fea8be85e7b625e323315169977fae752426",
                "sha256:7f0055f1809b911ab347a25d786deff5e10e9cf083c3c3fd2dd04e8612e8d9db",
                "sha256:807b3096205c7cec861c8803a6738e33ed86c9aae76cac0e19454245a6bbbc0a",
                "sha256:81d6d8e39695f2c37954d1011c0480ef7cf444d4e3ae24bc5e89ee5de360139a",
                "sha256:87c7c10d186f1743a8fd6a971ab6525d60abd5d5d200f31e073cd5e94d7e7a9d",
                "sha256:8b42c0dc927b8d7c0eb59f97e6e34408e53bc489f9f90e66e568f329bff3e443",
                "sha256:a00514362df15af041cc06e97aebabf2895e0a7c42c83c21894be12b84402d79",
                "sha256:a39efc3ade8c1fb27c097fd112baf09d7fd70b8cb10ef1de4da6efbe066d381d",
                "sha256:a4ee8000454ad4486fb9f28b0cab7fa1cd796fc36d639882d0b34109b5b3aec9",
                "sha256:a7928283143a401e72a4fad43ecc85b35c27ae699cf5d54d39e1e72d97460e1d",
                "sha256:adf4dd19d8875ac147bf926c727215a0faf21490b22c053db464e0bf0deb0485",
                "sha256:ae8427a5e9062ba66fc2c62fb19a72276cf12c780e8db2b0956ea909c48acff5",
                "sha256:b4c8b0bc5841e578d5fb32a16e0c305359b987b850a06964bd5a62739d688048",
                "sha256:b84f29971f0ad4adaee391c6364e6f780d5aae7e9226d41964b26b49376071d0",
                "sha256:c39c46d9e44447181cd502a35aad2bb178dbf1b1f86cf4db639d7b9614f837c6",
                "sha256:cb2126603091902767d96bcb74093bd8b14982f41809f85c9b96e519c7e1dc41",
                "sha256:dcef843f8de4e2ff5e35e96ec2a4abbdf403bd0f732ead127bd27e51f38ac298",
                "sha256:e3447d9e074abf0e3cd85aef8131e01ab93f9f0e86654db7ac8a3f73c63706ce",
                "sha256:f52010e0a44e3d8530437e7da38d11fb822acfb0d5b12e9cd5ba655509937ca0",
                "sha256:f8196f739092a78e4f6b1b2172679ed3343c39c61a3e9d722ce6fcf1dac2824a"
            ],
            "markers": "python_version >= '3.6'",
            "version": "==2.0.0"
        },
        "httptools": {
            "hashes": [
                "sha256:1a99346ebcb801b213c591540837340bdf6fd060a8687518d01c607d338b7424",
                "sha256:1ee0b459257e222b878a6c09ccf233957d3a4dcb883b0847640af98d2d9aac23",
                "sha256:20a45bcf22452a10fa8d58b7dbdb474381f6946bf5b8933e3662d572bc61bae4",
                "sha256:29bf97a5c532da9c7a04de2c7a9c31d1d54f3abd65a464119b680206bbbb1055",
                "sha256:2c9a930c378b3d15d6b695fb95ebcff81a7395b4f9775c4f10a076beb0b2c1ff",
                "sha256:2db44a0b294d317199e9f80123e72c6b005c55b625b57fae36de68670090fa48",
                "sha256:3194f6d6443befa8d4db16c1946b2fc428a3ceb8ab32eb6f09a59f86104dc1a0",
                "sha256:34d2903dd2a3dd85d33705b6fde40bf91fc44411661283763fd0746723963c83",
                "sha256:48e48530d9b995a84d1d89ae6b3ec4e59ea7d494b150ac3bbc5e2ac4acce92cd",
                "sha256:54bbd295f031b866b9799dd39cb45deee81aca036c9bff9f58ca06726f6494f1",
                "sha256:5d1fe6b6661022fd6cac541f54a4237496b246e6f1c0a6b41998ee08a1135afe",
                "sha256:645373c070080e632480a3d251d892cb795be3d3a15f86975d0f1aca56fd230d",
                "sha256:6a1a7dfc1f9c78a833e2c4904757a0f47ce25d08634dd2a52af394eefe5f9777",
                "sha256:701e66b59dd21a32a274771238025d58db7e2b6ecebbab64ceff51b8e31527ae",
                "sha256:72aa3fbe636b16d22e04b5a9d24711b043495e0ecfe58080addf23a1a37f3409",
                "sha256:7af6bdbd21a2a25d6784f6d67f44f5df33ef39b6159543b9f9064d365c01f919",
                "sha256:7ee9f226acab9085037582c059d66769862706e8e8cd2340470ceb8b3850873d",
                "sha256:7f7bfb74718f52d5ed47d608d507bf66d3bc01d4a8b3e6dd7134daaae129357b",
                "sha256:8e2eb957787cbb614a0f006bfc5798ff1d90ac7c4dd24854c84edbdc8c02369e",
                "sha256:903f739c9fb78dab8970b0f3ea51f21955b24b45afa77b22ff0e172fc11ef111",
                "sha256:98993805f1e3cdb53de4eed02b55dcc953cdf017ba7bbb2fd89226c086a6d855",
                "sha256:9967d9758df505975913304c434cb9ab21e2c609ad859eb921f2f615a038c8de",
                "sha256:a113789e53ac1fa26edf99856a61e4c493868e125ae0dd6354cf518948fbbd5c",
                "sha256:a522d12e2ddbc2e91842ffb454a1aeb0d47607972c7d8fc88bd0838d97fb8a2a",
                "sha256:abe829275cdd4174b4c4e65ad718715d449e308d59793bf3a931ee1bf7e7b86c",
                "sha256:c286985b5e194ca0ebb2908d71464b9be8f17cc66d6d3e330e8d5407248f56ad",
                "sha256:cd1295f52971097f757edfbfce827b6dbbfb0f7a74901ee7d4933dff5ad4c9af",
                "sha256:ceafd5e960b39c7e0d160a1936b68eb87c5e79b3979d66e774f0c77d4d8faaed",
                "sha256:d1f27bb0f75bef722d6e22dc609612bfa2f994541621cd2163f8c943b6463dfe",
                "sha256:d3a4e165ca6204f34856b765d515d558dc84f1352033b8721e8d06c3e44930c3",
                "sha256:d9b90bf58f3ba04e60321a23a8723a1ff2a9377502535e70495e5ada8e6e6722",
                "sha256:f72b5d24d6730035128b238decdc4c0f2104b7056a7ca55cf047c106842ec890",
                "sha256:fcddfe70553be717d9745990dfdb194e22ee0f60eb8f48c0794e7bfeda30d2d5",
                "sha256:fdb9f9ed79bc6f46b021b3319184699ba1a22410a82204e6e89c774530069683"
            ],
            "version": "==0.4.0"
        },
        "humanfriendly": {
            "hashes": [
                "sha256:1697e1a8a8f550fd43c2865cd84542fc175a61dcb779b6fee18cf6b6ccba1477",
                "sha256:6b0b831ce8f15f7300721aa49829fc4e83921a9a301cc7f606be6686a2288ddc"
            ],
            "markers": "python_version >= '2.7' and python_version not in '3.0, 3.1, 3.2, 3.3, 3.4'",
            "version": "==10.0"
        },
        "hyperlink": {
            "hashes": [
                "sha256:427af957daa58bc909471c6c40f74c5450fa123dd093fc53efd2e91d2705a56b",
                "sha256:e6b14c37ecb73e89c77d78cdb4c2cc8f3fb59a885c5b3f819ff4ed80f25af1b4"
            ],
            "version": "==21.0.0"
        },
        "idna": {
            "hashes": [
                "sha256:84d9dd047ffa80596e0f246e2eab0b391788b0503584e8945f2368256d2735ff",
                "sha256:9d643ff0a55b762d5cdb124b8eaa99c66322e2157b69160bc32796e824360e6d"
            ],
            "markers": "python_version >= '3.5'",
            "version": "==3.3"
        },
        "imap-tools": {
            "hashes": [
                "sha256:81e0069d81483aecc3ca46e57f5c41ffc39f1ba0041e416591d829f99f682623",
                "sha256:d32f3e165af9e56542c1a5beb2866537265ef4832c8bd2eb25982ee8ac70ea4f"
            ],
            "index": "pypi",
            "version": "==0.55.0"
        },
        "img2pdf": {
            "hashes": [
                "sha256:8ec898a9646523fd3862b154f3f47cd52609c24cc3e2dc1fb5f0168f0cbe793c"
            ],
            "version": "==0.4.4"
        },
        "importlib-resources": {
            "hashes": [
                "sha256:b6062987dfc51f0fcb809187cffbd60f35df7acb4589091f154214af6d0d49d3",
                "sha256:e447dc01619b1e951286f3929be820029d48c75eb25d265c28b92a16548212b8"
            ],
            "index": "pypi",
            "markers": "python_version < '3.9'",
            "version": "==5.7.1"
        },
        "incremental": {
            "hashes": [
                "sha256:02f5de5aff48f6b9f665d99d48bfc7ec03b6e3943210de7cfc88856d755d6f57",
                "sha256:92014aebc6a20b78a8084cdd5645eeaa7f74b8933f70fa3ada2cfbd1e3b54321"
            ],
            "version": "==21.3.0"
        },
        "inotify-simple": {
            "hashes": [
                "sha256:8440ffe49c4ae81a8df57c1ae1eb4b6bfa7acb830099bfb3e305b383005cc128"
            ],
            "markers": "python_version >= '2.7' and python_version not in '3.0, 3.1, 3.2, 3.3'",
            "version": "==1.3.5"
        },
        "inotifyrecursive": {
            "hashes": [
                "sha256:7e5f4a2e1dc2bef0efa3b5f6b339c41fb4599055a2b54909d020e9e932cc8d2f",
                "sha256:a2c450b317693e4538416f90eb1d7858506dafe6b8b885037bd2dd9ae2dafa1e"
            ],
            "index": "pypi",
            "version": "==0.3.5"
        },
        "joblib": {
            "hashes": [
                "sha256:4158fcecd13733f8be669be0683b96ebdbbd38d23559f54dca7205aea1bf1e35",
                "sha256:f21f109b3c7ff9d95f8387f752d0d9c34a02aa2f7060c2135f465da0e5160ff6"
            ],
            "markers": "python_version >= '3.6'",
            "version": "==1.1.0"
        },
        "langdetect": {
            "hashes": [
                "sha256:7cbc0746252f19e76f77c0b1690aadf01963be835ef0cd4b56dddf2a8f1dfc2a",
                "sha256:cbc1fef89f8d062739774bd51eda3da3274006b3661d199c2655f6b3f6d605a0"
            ],
            "index": "pypi",
            "version": "==1.0.9"
        },
        "lxml": {
            "hashes": [
                "sha256:078306d19a33920004addeb5f4630781aaeabb6a8d01398045fcde085091a169",
                "sha256:0c1978ff1fd81ed9dcbba4f91cf09faf1f8082c9d72eb122e92294716c605428",
                "sha256:1010042bfcac2b2dc6098260a2ed022968dbdfaf285fc65a3acf8e4eb1ffd1bc",
                "sha256:1d650812b52d98679ed6c6b3b55cbb8fe5a5460a0aef29aeb08dc0b44577df85",
                "sha256:20b8a746a026017acf07da39fdb10aa80ad9877046c9182442bf80c84a1c4696",
                "sha256:2403a6d6fb61c285969b71f4a3527873fe93fd0abe0832d858a17fe68c8fa507",
                "sha256:24f5c5ae618395ed871b3d8ebfcbb36e3f1091fd847bf54c4de623f9107942f3",
                "sha256:28d1af847786f68bec57961f31221125c29d6f52d9187c01cd34dc14e2b29430",
                "sha256:31499847fc5f73ee17dbe1b8e24c6dafc4e8d5b48803d17d22988976b0171f03",
                "sha256:31ba2cbc64516dcdd6c24418daa7abff989ddf3ba6d3ea6f6ce6f2ed6e754ec9",
                "sha256:330bff92c26d4aee79c5bc4d9967858bdbe73fdbdbacb5daf623a03a914fe05b",
                "sha256:5045ee1ccd45a89c4daec1160217d363fcd23811e26734688007c26f28c9e9e7",
                "sha256:52cbf2ff155b19dc4d4100f7442f6a697938bf4493f8d3b0c51d45568d5666b5",
                "sha256:530f278849031b0eb12f46cca0e5db01cfe5177ab13bd6878c6e739319bae654",
                "sha256:545bd39c9481f2e3f2727c78c169425efbfb3fbba6e7db4f46a80ebb249819ca",
                "sha256:5804e04feb4e61babf3911c2a974a5b86f66ee227cc5006230b00ac6d285b3a9",
                "sha256:5a58d0b12f5053e270510bf12f753a76aaf3d74c453c00942ed7d2c804ca845c",
                "sha256:5f148b0c6133fb928503cfcdfdba395010f997aa44bcf6474fcdd0c5398d9b63",
                "sha256:5f7d7d9afc7b293147e2d506a4596641d60181a35279ef3aa5778d0d9d9123fe",
                "sha256:60d2f60bd5a2a979df28ab309352cdcf8181bda0cca4529769a945f09aba06f9",
                "sha256:6259b511b0f2527e6d55ad87acc1c07b3cbffc3d5e050d7e7bcfa151b8202df9",
                "sha256:6268e27873a3d191849204d00d03f65c0e343b3bcb518a6eaae05677c95621d1",
                "sha256:627e79894770783c129cc5e89b947e52aa26e8e0557c7e205368a809da4b7939",
                "sha256:62f93eac69ec0f4be98d1b96f4d6b964855b8255c345c17ff12c20b93f247b68",
                "sha256:6d6483b1229470e1d8835e52e0ff3c6973b9b97b24cd1c116dca90b57a2cc613",
                "sha256:6f7b82934c08e28a2d537d870293236b1000d94d0b4583825ab9649aef7ddf63",
                "sha256:6fe4ef4402df0250b75ba876c3795510d782def5c1e63890bde02d622570d39e",
                "sha256:719544565c2937c21a6f76d520e6e52b726d132815adb3447ccffbe9f44203c4",
                "sha256:730766072fd5dcb219dd2b95c4c49752a54f00157f322bc6d71f7d2a31fecd79",
                "sha256:74eb65ec61e3c7c019d7169387d1b6ffcfea1b9ec5894d116a9a903636e4a0b1",
                "sha256:7993232bd4044392c47779a3c7e8889fea6883be46281d45a81451acfd704d7e",
                "sha256:80bbaddf2baab7e6de4bc47405e34948e694a9efe0861c61cdc23aa774fcb141",
                "sha256:86545e351e879d0b72b620db6a3b96346921fa87b3d366d6c074e5a9a0b8dadb",
                "sha256:891dc8f522d7059ff0024cd3ae79fd224752676447f9c678f2a5c14b84d9a939",
                "sha256:8a31f24e2a0b6317f33aafbb2f0895c0bce772980ae60c2c640d82caac49628a",
                "sha256:8b99ec73073b37f9ebe8caf399001848fced9c08064effdbfc4da2b5a8d07b93",
                "sha256:986b7a96228c9b4942ec420eff37556c5777bfba6758edcb95421e4a614b57f9",
                "sha256:a1547ff4b8a833511eeaceacbcd17b043214fcdb385148f9c1bc5556ca9623e2",
                "sha256:a2bfc7e2a0601b475477c954bf167dee6d0f55cb167e3f3e7cefad906e7759f6",
                "sha256:a3c5f1a719aa11866ffc530d54ad965063a8cbbecae6515acbd5f0fae8f48eaa",
                "sha256:a9f1c3489736ff8e1c7652e9dc39f80cff820f23624f23d9eab6e122ac99b150",
                "sha256:aa0cf4922da7a3c905d000b35065df6184c0dc1d866dd3b86fd961905bbad2ea",
                "sha256:ad4332a532e2d5acb231a2e5d33f943750091ee435daffca3fec0a53224e7e33",
                "sha256:b2582b238e1658c4061ebe1b4df53c435190d22457642377fd0cb30685cdfb76",
                "sha256:b6fc2e2fb6f532cf48b5fed57567ef286addcef38c28874458a41b7837a57807",
                "sha256:b92d40121dcbd74831b690a75533da703750f7041b4bf951befc657c37e5695a",
                "sha256:bbab6faf6568484707acc052f4dfc3802bdb0cafe079383fbaa23f1cdae9ecd4",
                "sha256:c0b88ed1ae66777a798dc54f627e32d3b81c8009967c63993c450ee4cbcbec15",
                "sha256:ce13d6291a5f47c1c8dbd375baa78551053bc6b5e5c0e9bb8e39c0a8359fd52f",
                "sha256:db3535733f59e5605a88a706824dfcb9bd06725e709ecb017e165fc1d6e7d429",
                "sha256:dd10383f1d6b7edf247d0960a3db274c07e96cf3a3fc7c41c8448f93eac3fb1c",
                "sha256:e01f9531ba5420838c801c21c1b0f45dbc9607cb22ea2cf132844453bec863a5",
                "sha256:e11527dc23d5ef44d76fef11213215c34f36af1608074561fcc561d983aeb870",
                "sha256:e1ab2fac607842ac36864e358c42feb0960ae62c34aa4caaf12ada0a1fb5d99b",
                "sha256:e1fd7d2fe11f1cb63d3336d147c852f6d07de0d0020d704c6031b46a30b02ca8",
                "sha256:e9f84ed9f4d50b74fbc77298ee5c870f67cb7e91dcdc1a6915cb1ff6a317476c",
                "sha256:ec4b4e75fc68da9dc0ed73dcdb431c25c57775383fec325d23a770a64e7ebc87",
                "sha256:f10ce66fcdeb3543df51d423ede7e238be98412232fca5daec3e54bcd16b8da0",
                "sha256:f63f62fc60e6228a4ca9abae28228f35e1bd3ce675013d1dfb828688d50c6e23",
                "sha256:fa56bb08b3dd8eac3a8c5b7d075c94e74f755fd9d8a04543ae8d37b1612dd170",
                "sha256:fa9b7c450be85bfc6cd39f6df8c5b8cbd76b5d6fc1f69efec80203f9894b885f"
            ],
            "markers": "python_version >= '2.7' and python_version not in '3.0, 3.1, 3.2, 3.3, 3.4'",
            "version": "==4.8.0"
        },
        "msgpack": {
            "hashes": [
                "sha256:0d8c332f53ffff01953ad25131272506500b14750c1d0ce8614b17d098252fbc",
                "sha256:1c58cdec1cb5fcea8c2f1771d7b5fec79307d056874f746690bd2bdd609ab147",
                "sha256:2c3ca57c96c8e69c1a0d2926a6acf2d9a522b41dc4253a8945c4c6cd4981a4e3",
                "sha256:2f30dd0dc4dfe6231ad253b6f9f7128ac3202ae49edd3f10d311adc358772dba",
                "sha256:2f97c0f35b3b096a330bb4a1a9247d0bd7e1f3a2eba7ab69795501504b1c2c39",
                "sha256:36a64a10b16c2ab31dcd5f32d9787ed41fe68ab23dd66957ca2826c7f10d0b85",
                "sha256:3d875631ecab42f65f9dce6f55ce6d736696ced240f2634633188de2f5f21af9",
                "sha256:40fb89b4625d12d6027a19f4df18a4de5c64f6f3314325049f219683e07e678a",
                "sha256:47d733a15ade190540c703de209ffbc42a3367600421b62ac0c09fde594da6ec",
                "sha256:494471d65b25a8751d19c83f1a482fd411d7ca7a3b9e17d25980a74075ba0e88",
                "sha256:51fdc7fb93615286428ee7758cecc2f374d5ff363bdd884c7ea622a7a327a81e",
                "sha256:6eef0cf8db3857b2b556213d97dd82de76e28a6524853a9beb3264983391dc1a",
                "sha256:6f4c22717c74d44bcd7af353024ce71c6b55346dad5e2cc1ddc17ce8c4507c6b",
                "sha256:73a80bd6eb6bcb338c1ec0da273f87420829c266379c8c82fa14c23fb586cfa1",
                "sha256:89908aea5f46ee1474cc37fbc146677f8529ac99201bc2faf4ef8edc023c2bf3",
                "sha256:8a3a5c4b16e9d0edb823fe54b59b5660cc8d4782d7bf2c214cb4b91a1940a8ef",
                "sha256:96acc674bb9c9be63fa8b6dabc3248fdc575c4adc005c440ad02f87ca7edd079",
                "sha256:973ad69fd7e31159eae8f580f3f707b718b61141838321c6fa4d891c4a2cca52",
                "sha256:9b6f2d714c506e79cbead331de9aae6837c8dd36190d02da74cb409b36162e8a",
                "sha256:9c0903bd93cbd34653dd63bbfcb99d7539c372795201f39d16fdfde4418de43a",
                "sha256:9fce00156e79af37bb6db4e7587b30d11e7ac6a02cb5bac387f023808cd7d7f4",
                "sha256:a598d0685e4ae07a0672b59792d2cc767d09d7a7f39fd9bd37ff84e060b1a996",
                "sha256:b0a792c091bac433dfe0a70ac17fc2087d4595ab835b47b89defc8bbabcf5c73",
                "sha256:bb87f23ae7d14b7b3c21009c4b1705ec107cb21ee71975992f6aca571fb4a42a",
                "sha256:bf1e6bfed4860d72106f4e0a1ab519546982b45689937b40257cfd820650b920",
                "sha256:c1ba333b4024c17c7591f0f372e2daa3c31db495a9b2af3cf664aef3c14354f7",
                "sha256:c2140cf7a3ec475ef0938edb6eb363fa704159e0bf71dde15d953bacc1cf9d7d",
                "sha256:c7e03b06f2982aa98d4ddd082a210c3db200471da523f9ac197f2828e80e7770",
                "sha256:d02cea2252abc3756b2ac31f781f7a98e89ff9759b2e7450a1c7a0d13302ff50",
                "sha256:da24375ab4c50e5b7486c115a3198d207954fe10aaa5708f7b65105df09109b2",
                "sha256:e4c309a68cb5d6bbd0c50d5c71a25ae81f268c2dc675c6f4ea8ab2feec2ac4e2",
                "sha256:f01b26c2290cbd74316990ba84a14ac3d599af9cebefc543d241a66e785cf17d",
                "sha256:f201d34dc89342fabb2a10ed7c9a9aaaed9b7af0f16a5923f1ae562b31258dea",
                "sha256:f74da1e5fcf20ade12c6bf1baa17a2dc3604958922de8dc83cbe3eff22e8b611"
            ],
            "version": "==1.0.3"
        },
        "numpy": {
            "hashes": [
                "sha256:07a8c89a04997625236c5ecb7afe35a02af3896c8aa01890a849913a2309c676",
                "sha256:08d9b008d0156c70dc392bb3ab3abb6e7a711383c3247b410b39962263576cd4",
                "sha256:201b4d0552831f7250a08d3b38de0d989d6f6e4658b709a02a73c524ccc6ffce",
                "sha256:2c10a93606e0b4b95c9b04b77dc349b398fdfbda382d2a39ba5a822f669a0123",
                "sha256:3ca688e1b9b95d80250bca34b11a05e389b1420d00e87a0d12dc45f131f704a1",
                "sha256:48a3aecd3b997bf452a2dedb11f4e79bc5bfd21a1d4cc760e703c31d57c84b3e",
                "sha256:568dfd16224abddafb1cbcce2ff14f522abe037268514dd7e42c6776a1c3f8e5",
                "sha256:5bfb1bb598e8229c2d5d48db1860bcf4311337864ea3efdbe1171fb0c5da515d",
                "sha256:639b54cdf6aa4f82fe37ebf70401bbb74b8508fddcf4797f9fe59615b8c5813a",
                "sha256:8251ed96f38b47b4295b1ae51631de7ffa8260b5b087808ef09a39a9d66c97ab",
                "sha256:92bfa69cfbdf7dfc3040978ad09a48091143cffb778ec3b03fa170c494118d75",
                "sha256:97098b95aa4e418529099c26558eeb8486e66bd1e53a6b606d684d0c3616b168",
                "sha256:a3bae1a2ed00e90b3ba5f7bd0a7c7999b55d609e0c54ceb2b076a25e345fa9f4",
                "sha256:c34ea7e9d13a70bf2ab64a2532fe149a9aced424cd05a2c4ba662fd989e3e45f",
                "sha256:dbc7601a3b7472d559dc7b933b18b4b66f9aa7452c120e87dfb33d02008c8a18",
                "sha256:e7927a589df200c5e23c57970bafbd0cd322459aa7b1ff73b7c2e84d6e3eae62",
                "sha256:f8c1f39caad2c896bc0018f699882b345b2a63708008be29b1f355ebf6f933fe",
                "sha256:f950f8845b480cffe522913d35567e29dd381b0dc7e4ce6a4a9f9156417d2430",
                "sha256:fade0d4f4d292b6f39951b6836d7a3c7ef5b2347f3c420cd9820a1d90d794802",
                "sha256:fdf3c08bce27132395d3c3ba1503cac12e17282358cb4bddc25cc46b0aca07aa"
            ],
            "markers": "python_version >= '3.8'",
            "version": "==1.22.3"
        },
        "ocrmypdf": {
            "hashes": [
                "sha256:1169e7acee4cb12d0d61ca1c2cf1f78250ed5d2d0e33fd68f58defbaf3770af7",
                "sha256:d132a9e5dcd73a477f8bd89f15de2c4ae64b394ca296644971fcd004168ace9d"
            ],
            "index": "pypi",
            "version": "==13.4.4"
        },
        "packaging": {
            "hashes": [
                "sha256:dd47c42927d89ab911e606518907cc2d3a1f38bbd026385970643f9c5b8ecfeb",
                "sha256:ef103e05f519cdc783ae24ea4e2e0f508a9c99b2d4969652eed6a2e1ea5bd522"
            ],
            "markers": "python_version >= '3.6'",
            "version": "==21.3"
        },
        "pathvalidate": {
            "hashes": [
                "sha256:119ba36be7e9a405d704c7b7aea4b871c757c53c9adc0ed64f40be1ed8da2781",
                "sha256:e5b2747ad557363e8f4124f0553d68878b12ecabd77bcca7e7312d5346d20262"
            ],
            "index": "pypi",
            "version": "==2.5.0"
        },
        "pdf2image": {
            "hashes": [
                "sha256:84f79f2b8fad943e36323ea4e937fcb05f26ded0caa0a01181df66049e42fb65",
                "sha256:d58ed94d978a70c73c2bb7fdf8acbaf2a7089c29ff8141be5f45433c0c4293bb"
            ],
            "index": "pypi",
            "version": "==1.16.0"
        },
        "pdfminer.six": {
            "hashes": [
                "sha256:0960be95fe8724a4847f83d53d0331b890871f6035ba706841568caa2b541bf5",
                "sha256:3d65c1a0f4a0465c709e191550ec77a684ebe0bcb562337ccbfb7aa228c52076"
            ],
            "index": "pypi",
            "version": "==20220506"
        },
        "pikepdf": {
            "hashes": [
                "sha256:00e66dcb803cc4f5348ae117287b85bd940744be38c111a88503843b0787ddfe",
                "sha256:0e392c32e1f82f8cb4e891cadaf137c8cbdb1e88b4714eeb3dcd2cc6ee227575",
                "sha256:143eef60457c828874000e11a34bc79c348544c7453f89e09ad9697b7102a108",
                "sha256:18907145f6d2772fc77b1ea8d4eb3971dbd8e2594698764a64c22c1c43645eee",
                "sha256:210cea8dc30bc9e668de1a380c83a31ec1b0edf8a2f91334ac99b23ec74b01e1",
                "sha256:270b4805e00f4599108231c4342701574de47b1c7df3573c2d80aed176dd6843",
                "sha256:35e0a82fd01e3fd57de473b65a56231e99cf17aaa632de0bafc02df5d25fd443",
                "sha256:397dc297ec4390a67f920466b868cfd100b9be6bc12ab4134f455226c3d1ddef",
                "sha256:44c909f2e16fe4646a3175273fad60e102750383c448a01ca8073b05cc086ffa",
                "sha256:4f4dcc07d9222faa976b9ea6e21a30f6669cd8152cd2fa5e7a898d325da059c2",
                "sha256:524785518325fac3cda133b339ff4cd56687cefc4a43b14aef102f06fabc0ffa",
                "sha256:7a2aaaa6968b7268c97dc6beffc5be5148470f9675fcb940681a30ca68f00f6d",
                "sha256:84915fcff1c28bfba4caa9df0a72a53264e1218b17f0870744aad43a477a13c0",
                "sha256:85965ff4f42542998db1daa641f33b9b7a6a03a0e7531a76c06a185d8bf6653b",
                "sha256:85ce51ac8354c1d6912edcb3b018e39fc9678cf1946087ef526d990eedf49756",
                "sha256:8ce07b03affe29628f7babf25a54010f765f89d887a02e12393f365a8dc37d65",
                "sha256:a074af7054206d91a70513269254b932e7ad244fed6cfb37c590cf7b665dcd53",
                "sha256:aadb3e93b10299c8d3a6c5366e507ccdded727fc22e5b7ebae61bcd6883774dc",
                "sha256:afcd1d4a1c4b9c99226b6ce1ceb5132fa219b420e562984564a431bed7160949",
                "sha256:b43c57f37cd6278dcb52d3bda7f482b1961c2eb8a5fc1127cabe941914a858a9",
                "sha256:c34e4239661d2ddf23caa1c4256f636c866ce8069a5052a2bf8ee06e3cae22f3",
                "sha256:d3015baf32d9a559c50aa5ff15ac7bf5d2733efa4d1996eb846fb289e3f5a0e4",
                "sha256:d37aee5705ee23f28513f480749773495f88d72a9177de6c5af32b20a2ad1592",
                "sha256:e1b7edde3d3599a23a283341f15a41943a5894308df623cf6e04ff58304bd4b3",
                "sha256:e552419963bdc4adab4f5a912994de96ba2dfc313ce935d8b727a9e40d6ccd67",
                "sha256:e5941c4c6e61895114cf0caff871e7b17ce9145822c5068b6c6f16114dd1267b",
                "sha256:f808eadb454adc6f4fb72b651eaa41a2926812e2b0306e2c320e5e3181440e49",
                "sha256:ffa2b7d68fe45202895e74ba660619172e8528950905bee0ec862529760c4246"
            ],
            "index": "pypi",
            "version": "==5.1.3"
        },
        "pillow": {
            "hashes": [
                "sha256:01ce45deec9df310cbbee11104bae1a2a43308dd9c317f99235b6d3080ddd66e",
                "sha256:0c51cb9edac8a5abd069fd0758ac0a8bfe52c261ee0e330f363548aca6893595",
                "sha256:17869489de2fce6c36690a0c721bd3db176194af5f39249c1ac56d0bb0fcc512",
                "sha256:21dee8466b42912335151d24c1665fcf44dc2ee47e021d233a40c3ca5adae59c",
                "sha256:25023a6209a4d7c42154073144608c9a71d3512b648a2f5d4465182cb93d3477",
                "sha256:255c9d69754a4c90b0ee484967fc8818c7ff8311c6dddcc43a4340e10cd1636a",
                "sha256:35be4a9f65441d9982240e6966c1eaa1c654c4e5e931eaf580130409e31804d4",
                "sha256:3f42364485bfdab19c1373b5cd62f7c5ab7cc052e19644862ec8f15bb8af289e",
                "sha256:3fddcdb619ba04491e8f771636583a7cc5a5051cd193ff1aa1ee8616d2a692c5",
                "sha256:463acf531f5d0925ca55904fa668bb3461c3ef6bc779e1d6d8a488092bdee378",
                "sha256:4fe29a070de394e449fd88ebe1624d1e2d7ddeed4c12e0b31624561b58948d9a",
                "sha256:55dd1cf09a1fd7c7b78425967aacae9b0d70125f7d3ab973fadc7b5abc3de652",
                "sha256:5a3ecc026ea0e14d0ad7cd990ea7f48bfcb3eb4271034657dc9d06933c6629a7",
                "sha256:5cfca31ab4c13552a0f354c87fbd7f162a4fafd25e6b521bba93a57fe6a3700a",
                "sha256:66822d01e82506a19407d1afc104c3fcea3b81d5eb11485e593ad6b8492f995a",
                "sha256:69e5ddc609230d4408277af135c5b5c8fe7a54b2bdb8ad7c5100b86b3aab04c6",
                "sha256:6b6d4050b208c8ff886fd3db6690bf04f9a48749d78b41b7a5bf24c236ab0165",
                "sha256:7a053bd4d65a3294b153bdd7724dce864a1d548416a5ef61f6d03bf149205160",
                "sha256:82283af99c1c3a5ba1da44c67296d5aad19f11c535b551a5ae55328a317ce331",
                "sha256:8782189c796eff29dbb37dd87afa4ad4d40fc90b2742704f94812851b725964b",
                "sha256:8d79c6f468215d1a8415aa53d9868a6b40c4682165b8cb62a221b1baa47db458",
                "sha256:97bda660702a856c2c9e12ec26fc6d187631ddfd896ff685814ab21ef0597033",
                "sha256:a325ac71914c5c043fa50441b36606e64a10cd262de12f7a179620f579752ff8",
                "sha256:a336a4f74baf67e26f3acc4d61c913e378e931817cd1e2ef4dfb79d3e051b481",
                "sha256:a598d8830f6ef5501002ae85c7dbfcd9c27cc4efc02a1989369303ba85573e58",
                "sha256:a5eaf3b42df2bcda61c53a742ee2c6e63f777d0e085bbc6b2ab7ed57deb13db7",
                "sha256:aea7ce61328e15943d7b9eaca87e81f7c62ff90f669116f857262e9da4057ba3",
                "sha256:af79d3fde1fc2e33561166d62e3b63f0cc3e47b5a3a2e5fea40d4917754734ea",
                "sha256:c24f718f9dd73bb2b31a6201e6db5ea4a61fdd1d1c200f43ee585fc6dcd21b34",
                "sha256:c5b0ff59785d93b3437c3703e3c64c178aabada51dea2a7f2c5eccf1bcf565a3",
                "sha256:c7110ec1701b0bf8df569a7592a196c9d07c764a0a74f65471ea56816f10e2c8",
                "sha256:c870193cce4b76713a2b29be5d8327c8ccbe0d4a49bc22968aa1e680930f5581",
                "sha256:c9efef876c21788366ea1f50ecb39d5d6f65febe25ad1d4c0b8dff98843ac244",
                "sha256:de344bcf6e2463bb25179d74d6e7989e375f906bcec8cb86edb8b12acbc7dfef",
                "sha256:eb1b89b11256b5b6cad5e7593f9061ac4624f7651f7a8eb4dfa37caa1dfaa4d0",
                "sha256:ed742214068efa95e9844c2d9129e209ed63f61baa4d54dbf4cf8b5e2d30ccf2",
                "sha256:f401ed2bbb155e1ade150ccc63db1a4f6c1909d3d378f7d1235a44e90d75fb97",
                "sha256:fb89397013cf302f282f0fc998bb7abf11d49dcff72c8ecb320f76ea6e2c5717"
            ],
            "index": "pypi",
            "version": "==9.1.0"
        },
        "pluggy": {
            "hashes": [
                "sha256:4224373bacce55f955a878bf9cfa763c1e360858e330072059e10bad68531159",
                "sha256:74134bbf457f031a36d68416e1509f34bd5ccc019f0bcc952c7b909d06b37bd3"
            ],
            "markers": "python_version >= '3.6'",
            "version": "==1.0.0"
        },
        "portalocker": {
            "hashes": [
                "sha256:a648ad761b8ea27370cb5915350122cd807b820d2193ed5c9cc28f163df637f4",
                "sha256:b092f48e1e30a234ab3dd1cfd44f2f235e8a41f4e310e463fc8d6798d1c3c235"
            ],
            "markers": "python_version >= '3'",
            "version": "==2.4.0"
        },
        "psycopg2": {
            "hashes": [
                "sha256:06f32425949bd5fe8f625c49f17ebb9784e1e4fe928b7cce72edc36fb68e4c0c",
                "sha256:0762c27d018edbcb2d34d51596e4346c983bd27c330218c56c4dc25ef7e819bf",
                "sha256:083707a696e5e1c330af2508d8fab36f9700b26621ccbcb538abe22e15485362",
                "sha256:34b33e0162cfcaad151f249c2649fd1030010c16f4bbc40a604c1cb77173dcf7",
                "sha256:4295093a6ae3434d33ec6baab4ca5512a5082cc43c0505293087b8a46d108461",
                "sha256:8cf3878353cc04b053822896bc4922b194792df9df2f1ad8da01fb3043602126",
                "sha256:8e841d1bf3434da985cc5ef13e6f75c8981ced601fd70cc6bf33351b91562981",
                "sha256:9572e08b50aed176ef6d66f15a21d823bb6f6d23152d35e8451d7d2d18fdac56",
                "sha256:a81e3866f99382dfe8c15a151f1ca5fde5815fde879348fe5a9884a7c092a305",
                "sha256:cb10d44e6694d763fa1078a26f7f6137d69f555a78ec85dc2ef716c37447e4b2",
                "sha256:d3ca6421b942f60c008f81a3541e8faf6865a28d5a9b48544b0ee4f40cac7fca"
            ],
            "index": "pypi",
            "version": "==2.9.3"
        },
        "pyasn1": {
            "hashes": [
                "sha256:014c0e9976956a08139dc0712ae195324a75e142284d5f87f1a87ee1b068a359",
                "sha256:03840c999ba71680a131cfaee6fab142e1ed9bbd9c693e285cc6aca0d555e576",
                "sha256:0458773cfe65b153891ac249bcf1b5f8f320b7c2ce462151f8fa74de8934becf",
                "sha256:08c3c53b75eaa48d71cf8c710312316392ed40899cb34710d092e96745a358b7",
                "sha256:39c7e2ec30515947ff4e87fb6f456dfc6e84857d34be479c9d4a4ba4bf46aa5d",
                "sha256:5c9414dcfede6e441f7e8f81b43b34e834731003427e5b09e4e00e3172a10f00",
                "sha256:6e7545f1a61025a4e58bb336952c5061697da694db1cae97b116e9c46abcf7c8",
                "sha256:78fa6da68ed2727915c4767bb386ab32cdba863caa7dbe473eaae45f9959da86",
                "sha256:7ab8a544af125fb704feadb008c99a88805126fb525280b2270bb25cc1d78a12",
                "sha256:99fcc3c8d804d1bc6d9a099921e39d827026409a58f2a720dcdb89374ea0c776",
                "sha256:aef77c9fb94a3ac588e87841208bdec464471d9871bd5050a287cc9a475cd0ba",
                "sha256:e89bf84b5437b532b0803ba5c9a5e054d21fec423a89952a74f87fa2c9b7bce2",
                "sha256:fec3e9d8e36808a28efb59b489e4528c10ad0f480e57dcc32b4de5c9d8c9fdf3"
            ],
            "version": "==0.4.8"
        },
        "pyasn1-modules": {
            "hashes": [
                "sha256:0845a5582f6a02bb3e1bde9ecfc4bfcae6ec3210dd270522fee602365430c3f8",
                "sha256:0fe1b68d1e486a1ed5473f1302bd991c1611d319bba158e98b106ff86e1d7199",
                "sha256:15b7c67fabc7fc240d87fb9aabf999cf82311a6d6fb2c70d00d3d0604878c811",
                "sha256:426edb7a5e8879f1ec54a1864f16b882c2837bfd06eee62f2c982315ee2473ed",
                "sha256:65cebbaffc913f4fe9e4808735c95ea22d7a7775646ab690518c056784bc21b4",
                "sha256:905f84c712230b2c592c19470d3ca8d552de726050d1d1716282a1f6146be65e",
                "sha256:a50b808ffeb97cb3601dd25981f6b016cbb3d31fbf57a8b8a87428e6158d0c74",
                "sha256:a99324196732f53093a84c4369c996713eb8c89d360a496b599fb1a9c47fc3eb",
                "sha256:b80486a6c77252ea3a3e9b1e360bc9cf28eaac41263d173c032581ad2f20fe45",
                "sha256:c29a5e5cc7a3f05926aff34e097e84f8589cd790ce0ed41b67aed6857b26aafd",
                "sha256:cbac4bc38d117f2a49aeedec4407d23e8866ea4ac27ff2cf7fb3e5b570df19e0",
                "sha256:f39edd8c4ecaa4556e989147ebf219227e2cd2e8a43c7e7fcb1f1c18c5fd6a3d",
                "sha256:fe0644d9ab041506b62782e92b06b8c68cca799e1a9636ec398675459e031405"
            ],
            "version": "==0.2.8"
        },
        "pycparser": {
            "hashes": [
                "sha256:8ee45429555515e1f6b185e78100aea234072576aa43ab53aefcae078162fca9",
                "sha256:e644fdec12f7872f86c58ff790da456218b10f863970249516d60a5eaca77206"
            ],
            "version": "==2.21"
        },
        "pyopenssl": {
            "hashes": [
                "sha256:660b1b1425aac4a1bea1d94168a85d99f0b3144c869dd4390d27629d0087f1bf",
                "sha256:ea252b38c87425b64116f808355e8da644ef9b07e429398bfece610f893ee2e0"
            ],
            "version": "==22.0.0"
        },
        "pyparsing": {
            "hashes": [
                "sha256:2b020ecf7d21b687f219b71ecad3631f644a47f01403fa1d1036b0c6416d70fb",
                "sha256:5026bae9a10eeaefb61dab2f09052b9f4307d44aee4eda64b309723d8d206bbc"
            ],
            "markers": "python_full_version >= '3.6.8'",
            "version": "==3.0.9"
        },
        "python-dateutil": {
            "hashes": [
                "sha256:0123cacc1627ae19ddf3c27a5de5bd67ee4586fbdd6440d9748f8abb483d3e86",
                "sha256:961d03dc3453ebbc59dbdea9e4e11c5651520a876d0f4db161e8674aae935da9"
            ],
            "index": "pypi",
            "version": "==2.8.2"
        },
        "python-dotenv": {
            "hashes": [
                "sha256:b7e3b04a59693c42c36f9ab1cc2acc46fa5df8c78e178fc33a8d4cd05c8d498f",
                "sha256:d92a187be61fe482e4fd675b6d52200e7be63a12b724abbf931a40ce4fa92938"
            ],
            "index": "pypi",
            "version": "==0.20.0"
        },
        "python-gnupg": {
            "hashes": [
                "sha256:93a521501d6c2785d96b190aec7125ba89c1c2fe708b0c98af3fb32b59026ab8",
                "sha256:b64de1ae5cedf872b437201a566fa2c62ce0c95ea2e30177eb53aee1258507d7"
            ],
            "index": "pypi",
            "version": "==0.4.8"
        },
        "python-levenshtein": {
            "hashes": [
                "sha256:dc2395fbd148a1ab31090dd113c366695934b9e85fe5a4b2a032745efd0346f6"
            ],
            "version": "==0.12.2"
        },
        "python-magic": {
            "hashes": [
                "sha256:1a2c81e8f395c744536369790bd75094665e9644110a6623bcc3bbea30f03973",
                "sha256:21f5f542aa0330f5c8a64442528542f6215c8e18d2466b399b0d9d39356d83fc"
            ],
            "index": "pypi",
            "version": "==0.4.25"
        },
        "pytz": {
            "hashes": [
                "sha256:1e760e2fe6a8163bc0b3d9a19c4f84342afa0a2affebfaa84b01b978a02ecaa7",
                "sha256:e68985985296d9a66a881eb3193b0906246245294a881e7c8afe623866ac6a5c"
            ],
            "version": "==2022.1"
        },
        "pytz-deprecation-shim": {
            "hashes": [
                "sha256:8314c9692a636c8eb3bda879b9f119e350e93223ae83e70e80c31675a0fdc1a6",
                "sha256:af097bae1b616dde5c5744441e2ddc69e74dfdcb0c263129610d85b87445a59d"
            ],
            "markers": "python_version >= '2.7' and python_version not in '3.0, 3.1, 3.2, 3.3, 3.4, 3.5'",
            "version": "==0.1.0.post0"
        },
        "pyyaml": {
            "hashes": [
                "sha256:0283c35a6a9fbf047493e3a0ce8d79ef5030852c51e9d911a27badfde0605293",
                "sha256:055d937d65826939cb044fc8c9b08889e8c743fdc6a32b33e2390f66013e449b",
                "sha256:07751360502caac1c067a8132d150cf3d61339af5691fe9e87803040dbc5db57",
                "sha256:0b4624f379dab24d3725ffde76559cff63d9ec94e1736b556dacdfebe5ab6d4b",
                "sha256:0ce82d761c532fe4ec3f87fc45688bdd3a4c1dc5e0b4a19814b9009a29baefd4",
                "sha256:1e4747bc279b4f613a09eb64bba2ba602d8a6664c6ce6396a4d0cd413a50ce07",
                "sha256:213c60cd50106436cc818accf5baa1aba61c0189ff610f64f4a3e8c6726218ba",
                "sha256:231710d57adfd809ef5d34183b8ed1eeae3f76459c18fb4a0b373ad56bedcdd9",
                "sha256:277a0ef2981ca40581a47093e9e2d13b3f1fbbeffae064c1d21bfceba2030287",
                "sha256:2cd5df3de48857ed0544b34e2d40e9fac445930039f3cfe4bcc592a1f836d513",
                "sha256:40527857252b61eacd1d9af500c3337ba8deb8fc298940291486c465c8b46ec0",
                "sha256:473f9edb243cb1935ab5a084eb238d842fb8f404ed2193a915d1784b5a6b5fc0",
                "sha256:48c346915c114f5fdb3ead70312bd042a953a8ce5c7106d5bfb1a5254e47da92",
                "sha256:50602afada6d6cbfad699b0c7bb50d5ccffa7e46a3d738092afddc1f9758427f",
                "sha256:68fb519c14306fec9720a2a5b45bc9f0c8d1b9c72adf45c37baedfcd949c35a2",
                "sha256:77f396e6ef4c73fdc33a9157446466f1cff553d979bd00ecb64385760c6babdc",
                "sha256:819b3830a1543db06c4d4b865e70ded25be52a2e0631ccd2f6a47a2822f2fd7c",
                "sha256:897b80890765f037df3403d22bab41627ca8811ae55e9a722fd0392850ec4d86",
                "sha256:98c4d36e99714e55cfbaaee6dd5badbc9a1ec339ebfc3b1f52e293aee6bb71a4",
                "sha256:9df7ed3b3d2e0ecfe09e14741b857df43adb5a3ddadc919a2d94fbdf78fea53c",
                "sha256:9fa600030013c4de8165339db93d182b9431076eb98eb40ee068700c9c813e34",
                "sha256:a80a78046a72361de73f8f395f1f1e49f956c6be882eed58505a15f3e430962b",
                "sha256:b3d267842bf12586ba6c734f89d1f5b871df0273157918b0ccefa29deb05c21c",
                "sha256:b5b9eccad747aabaaffbc6064800670f0c297e52c12754eb1d976c57e4f74dcb",
                "sha256:c5687b8d43cf58545ade1fe3e055f70eac7a5a1a0bf42824308d868289a95737",
                "sha256:cba8c411ef271aa037d7357a2bc8f9ee8b58b9965831d9e51baf703280dc73d3",
                "sha256:d15a181d1ecd0d4270dc32edb46f7cb7733c7c508857278d3d378d14d606db2d",
                "sha256:d4db7c7aef085872ef65a8fd7d6d09a14ae91f691dec3e87ee5ee0539d516f53",
                "sha256:d4eccecf9adf6fbcc6861a38015c2a64f38b9d94838ac1810a9023a0609e1b78",
                "sha256:d67d839ede4ed1b28a4e8909735fc992a923cdb84e618544973d7dfc71540803",
                "sha256:daf496c58a8c52083df09b80c860005194014c3698698d1a57cbcfa182142a3a",
                "sha256:e61ceaab6f49fb8bdfaa0f92c4b57bcfbea54c09277b1b4f7ac376bfb7a7c174",
                "sha256:f84fbc98b019fef2ee9a1cb3ce93e3187a6df0b2538a651bfb890254ba9f90b5"
            ],
            "version": "==6.0"
        },
        "pyzbar": {
            "hashes": [
                "sha256:13e3ee5a2f3a545204a285f41814d5c0db571967e8d4af8699a03afc55182a9c",
                "sha256:4559628b8192feb25766d954b36a3753baaf5c97c03135aec7e4a026036b475d",
                "sha256:8f4c5264c9c7c6b9f20d01efc52a4eba1ded47d9ba857a94130afe33703eb518"
            ],
            "index": "pypi",
            "version": "==0.1.9"
        },
        "redis": {
            "hashes": [
                "sha256:0e7e0cfca8660dea8b7d5cd8c4f6c5e29e11f31158c0b0ae91a397f00e5a05a2",
                "sha256:432b788c4530cfe16d8d943a09d40ca6c16149727e4afe8c2c9d5580c59d9f24"
            ],
            "index": "pypi",
            "version": "==3.5.3"
        },
        "regex": {
            "hashes": [
                "sha256:0008650041531d0eadecc96a73d37c2dc4821cf51b0766e374cb4f1ddc4e1c14",
                "sha256:03299b0bcaa7824eb7c0ebd7ef1e3663302d1b533653bfe9dc7e595d453e2ae9",
                "sha256:06b1df01cf2aef3a9790858af524ae2588762c8a90e784ba00d003f045306204",
                "sha256:09b4b6ccc61d4119342b26246ddd5a04accdeebe36bdfe865ad87a0784efd77f",
                "sha256:0be0c34a39e5d04a62fd5342f0886d0e57592a4f4993b3f9d257c1f688b19737",
                "sha256:0d96eec8550fd2fd26f8e675f6d8b61b159482ad8ffa26991b894ed5ee19038b",
                "sha256:0eb0e2845e81bdea92b8281a3969632686502565abf4a0b9e4ab1471c863d8f3",
                "sha256:13bbf0c9453c6d16e5867bda7f6c0c7cff1decf96c5498318bb87f8136d2abd4",
                "sha256:17e51ad1e6131c496b58d317bc9abec71f44eb1957d32629d06013a21bc99cac",
                "sha256:1977bb64264815d3ef016625adc9df90e6d0e27e76260280c63eca993e3f455f",
                "sha256:1e30762ddddb22f7f14c4f59c34d3addabc789216d813b0f3e2788d7bcf0cf29",
                "sha256:1e73652057473ad3e6934944af090852a02590c349357b79182c1b681da2c772",
                "sha256:20e6a27959f162f979165e496add0d7d56d7038237092d1aba20b46de79158f1",
                "sha256:286ff9ec2709d56ae7517040be0d6c502642517ce9937ab6d89b1e7d0904f863",
                "sha256:297c42ede2c81f0cb6f34ea60b5cf6dc965d97fa6936c11fc3286019231f0d66",
                "sha256:320c2f4106962ecea0f33d8d31b985d3c185757c49c1fb735501515f963715ed",
                "sha256:35ed2f3c918a00b109157428abfc4e8d1ffabc37c8f9abc5939ebd1e95dabc47",
                "sha256:3d146e5591cb67c5e836229a04723a30af795ef9b70a0bbd913572e14b7b940f",
                "sha256:42bb37e2b2d25d958c25903f6125a41aaaa1ed49ca62c103331f24b8a459142f",
                "sha256:42d6007722d46bd2c95cce700181570b56edc0dcbadbfe7855ec26c3f2d7e008",
                "sha256:43eba5c46208deedec833663201752e865feddc840433285fbadee07b84b464d",
                "sha256:452519bc4c973e961b1620c815ea6dd8944a12d68e71002be5a7aff0a8361571",
                "sha256:4b9c16a807b17b17c4fa3a1d8c242467237be67ba92ad24ff51425329e7ae3d0",
                "sha256:5510932596a0f33399b7fff1bd61c59c977f2b8ee987b36539ba97eb3513584a",
                "sha256:55820bc631684172b9b56a991d217ec7c2e580d956591dc2144985113980f5a3",
                "sha256:57484d39447f94967e83e56db1b1108c68918c44ab519b8ecfc34b790ca52bf7",
                "sha256:58ba41e462653eaf68fc4a84ec4d350b26a98d030be1ab24aba1adcc78ffe447",
                "sha256:5bc5f921be39ccb65fdda741e04b2555917a4bced24b4df14eddc7569be3b493",
                "sha256:5dcc4168536c8f68654f014a3db49b6b4a26b226f735708be2054314ed4964f4",
                "sha256:5f92a7cdc6a0ae2abd184e8dfd6ef2279989d24c85d2c85d0423206284103ede",
                "sha256:67250b36edfa714ba62dc62d3f238e86db1065fccb538278804790f578253640",
                "sha256:6df070a986fc064d865c381aecf0aaff914178fdf6874da2f2387e82d93cc5bd",
                "sha256:729aa8ca624c42f309397c5fc9e21db90bf7e2fdd872461aabdbada33de9063c",
                "sha256:72bc3a5effa5974be6d965ed8301ac1e869bc18425c8a8fac179fbe7876e3aee",
                "sha256:74d86e8924835f863c34e646392ef39039405f6ce52956d8af16497af4064a30",
                "sha256:79e5af1ff258bc0fe0bdd6f69bc4ae33935a898e3cbefbbccf22e88a27fa053b",
                "sha256:7b103dffb9f6a47ed7ffdf352b78cfe058b1777617371226c1894e1be443afec",
                "sha256:83f03f0bd88c12e63ca2d024adeee75234d69808b341e88343b0232329e1f1a1",
                "sha256:86d7a68fa53688e1f612c3246044157117403c7ce19ebab7d02daf45bd63913e",
                "sha256:878c626cbca3b649e14e972c14539a01191d79e58934e3f3ef4a9e17f90277f8",
                "sha256:878f5d649ba1db9f52cc4ef491f7dba2d061cdc48dd444c54260eebc0b1729b9",
                "sha256:87bc01226cd288f0bd9a4f9f07bf6827134dc97a96c22e2d28628e824c8de231",
                "sha256:8babb2b5751105dc0aef2a2e539f4ba391e738c62038d8cb331c710f6b0f3da7",
                "sha256:91e0f7e7be77250b808a5f46d90bf0032527d3c032b2131b63dee54753a4d729",
                "sha256:9557545c10d52c845f270b665b52a6a972884725aa5cf12777374e18f2ea8960",
                "sha256:9ccb0a4ab926016867260c24c192d9df9586e834f5db83dfa2c8fffb3a6e5056",
                "sha256:9d828c5987d543d052b53c579a01a52d96b86f937b1777bbfe11ef2728929357",
                "sha256:9efa41d1527b366c88f265a227b20bcec65bda879962e3fc8a2aee11e81266d7",
                "sha256:aaf5317c961d93c1a200b9370fb1c6b6836cc7144fef3e5a951326912bf1f5a3",
                "sha256:ab69b4fe09e296261377d209068d52402fb85ef89dc78a9ac4a29a895f4e24a7",
                "sha256:ad397bc7d51d69cb07ef89e44243f971a04ce1dca9bf24c992c362406c0c6573",
                "sha256:ae17fc8103f3b63345709d3e9654a274eee1c6072592aec32b026efd401931d0",
                "sha256:af4d8cc28e4c7a2f6a9fed544228c567340f8258b6d7ea815b62a72817bbd178",
                "sha256:b22ff939a8856a44f4822da38ef4868bd3a9ade22bb6d9062b36957c850e404f",
                "sha256:b549d851f91a4efb3e65498bd4249b1447ab6035a9972f7fc215eb1f59328834",
                "sha256:be319f4eb400ee567b722e9ea63d5b2bb31464e3cf1b016502e3ee2de4f86f5c",
                "sha256:c0446b2871335d5a5e9fcf1462f954586b09a845832263db95059dcd01442015",
                "sha256:c68d2c04f7701a418ec2e5631b7f3552efc32f6bcc1739369c6eeb1af55f62e0",
                "sha256:c87ac58b9baaf50b6c1b81a18d20eda7e2883aa9a4fb4f1ca70f2e443bfcdc57",
                "sha256:caa2734ada16a44ae57b229d45091f06e30a9a52ace76d7574546ab23008c635",
                "sha256:cb34c2d66355fb70ae47b5595aafd7218e59bb9c00ad8cc3abd1406ca5874f07",
                "sha256:cb3652bbe6720786b9137862205986f3ae54a09dec8499a995ed58292bdf77c2",
                "sha256:cf668f26604e9f7aee9f8eaae4ca07a948168af90b96be97a4b7fa902a6d2ac1",
                "sha256:d326ff80ed531bf2507cba93011c30fff2dd51454c85f55df0f59f2030b1687b",
                "sha256:d6c2441538e4fadd4291c8420853431a229fcbefc1bf521810fbc2629d8ae8c2",
                "sha256:d6ecfd1970b3380a569d7b3ecc5dd70dba295897418ed9e31ec3c16a5ab099a5",
                "sha256:e5602a9b5074dcacc113bba4d2f011d2748f50e3201c8139ac5b68cf2a76bd8b",
                "sha256:ef806f684f17dbd6263d72a54ad4073af42b42effa3eb42b877e750c24c76f86",
                "sha256:f3356afbb301ec34a500b8ba8b47cba0b44ed4641c306e1dd981a08b416170b5",
                "sha256:f6f7ee2289176cb1d2c59a24f50900f8b9580259fa9f1a739432242e7d254f93",
                "sha256:f7e8f1ee28e0a05831c92dc1c0c1c94af5289963b7cf09eca5b5e3ce4f8c91b0",
                "sha256:f8169ec628880bdbca67082a9196e2106060a4a5cbd486ac51881a4df805a36f",
                "sha256:fbc88d3ba402b5d041d204ec2449c4078898f89c4a6e6f0ed1c1a510ef1e221d",
                "sha256:fbd3fe37353c62fd0eb19fb76f78aa693716262bcd5f9c14bb9e5aca4b3f0dc4"
            ],
            "markers": "python_version >= '3.6'",
            "version": "==2022.3.2"
        },
        "reportlab": {
            "hashes": [
                "sha256:09b2ca175129a34292399fc4c6a8b1739f6c5946368fcaa6f931d69385b2f720",
                "sha256:0a7f2b7232c3ffb451b649d55c51a6dd0c8104ad7bbcfe355addf7619705e7fa",
                "sha256:0e767cf4507ca8eed7dde8511f0889b0f19f160a2bdf9ef07742b2aaeceed9f2",
                "sha256:10681d89a0ca37bb4036283fb8c0efac9ac1b22265dbdf350bda0448be33e00c",
                "sha256:15294435f786968bcdf1a7a67bcc23a136470b6ea26919497f5c76ff0f653041",
                "sha256:193671445b4885128d8800d3e416eb2fa4fd89bafae08cc9889c0752fe5ad8c2",
                "sha256:1967dbc9930917d75c39784712a137d432dbc2e5ca9e132a2453319c2619ccff",
                "sha256:1ec84055cf2c83783958b74eadf0e577eb0cd9088c8b5d536e9ddc0f4a9f8c70",
                "sha256:23f5aed2d212096f2fe95d56f868d63f839a08bf7e389237e644d93981274222",
                "sha256:32a5c5cd9625a40feec956f460355b4813bc3187c4f8dc9efd9f1a7f8f854e34",
                "sha256:37dda88dbe16dd3f4f9039464637cce66e462c0b95e5763dbd45ac5799136d3a",
                "sha256:496f42840604255ce06777bc129048b3bab966213bbac4f07fbe4ceb6a2e0482",
                "sha256:4ba8eebfa4383e4680d6e7e6dba9c45c1fe19bbc0a754db4d84823f1a9511e56",
                "sha256:4fbe23ac870adf90544d2014c572dba6ec4d772afad6505bb91f171ddad12839",
                "sha256:50f8e30f5410efc69b0217261b1f21912888da392a4549e79c7aaaac85f01bfa",
                "sha256:5d0cc3682456ad213150f6dbffe7d47eab737d809e517c316103376be548fb84",
                "sha256:6a114761ad3ba6e0cdfacf14a8fb2cb8f5713b115ca1f0c17f3cd638d0a5b4bd",
                "sha256:713574da534b6ce73d884f1574c35a565e438af4888fcc75e752f1de02e356a7",
                "sha256:8cb82b6d14ad4bd915acacc8f114c6a7bab8b9b1503cabb930e433ebd320f90c",
                "sha256:90f74627cafecf3924741ab8b0690a19df4214eb56b1cfce2dc74a15c9744034",
                "sha256:92a6613af9877e3ad2a1c5a16a122514a4f9f8d9b91b1f22e7fa0fa796617b36",
                "sha256:a441afdfe31870b964bccde042d7172ed3c0077f519bbf3ed7d9d34c406b6b91",
                "sha256:ab1ffe4ec7be99ad348791116d436610afdc7a9a02a968997f31eaa62eaadad8",
                "sha256:b2c2fd861f10b2cd49ccf29a31da9ad5c3b95aa437804e4fd0351ed4eb695f74",
                "sha256:bbaab798991863952c593c0459dcb82e0aade837675593310e13cba2ce7fb45a",
                "sha256:c9a5f63bc381c0f945402ef4c1bccc74a8eed28f6be6596704b1db7d82ec89fe",
                "sha256:cb21666fc9edec9716553bfcfe0c30d1bbbe2731910a96f07ec65652974e5f83",
                "sha256:ce3a3aad287c8532f62223f5720b5504e31abe3dce52a27bd2a25f508c0d846e",
                "sha256:cebd0b28a0e875a9ce789514700f80659269ecf2a8fcef0aa10b8ae52b40474a",
                "sha256:d1bf9455aff37beb421a4447d89d6dd77bb46f677c0bab4eb0272cdb79faad2f",
                "sha256:d927bf802bf53c1b5a3878a22e9be310900877984e7c436a3a99bdd19cfec4c3",
                "sha256:de724c78f4eb1363b1195dce85a2a8806e7509b69ac5c842a714d942ea534d63",
                "sha256:e1fc1b1f5d9d1c2e18b5e60602dfa7854b2330ba0efc312ef605abf588abea9c",
                "sha256:e492e87886423192af1fafde23907bcd9d2fdccfc22f67e18aa5c73db3a380a3",
                "sha256:e9b5e9115363545a727d8ebe7e4b94f7cf6f26113261a269d50d88b8db4eb726",
                "sha256:ff0e014a3a3fe286c642ef51213c41684a156b9ed293ef205e8890bc1dbbfdc7"
            ],
            "markers": "python_version >= '3.7' and python_version < '4'",
            "version": "==3.6.9"
        },
        "requests": {
            "hashes": [
                "sha256:68d7c56fd5a8999887728ef304a6d12edc7be74f1cfa47714fc8b414525c9a61",
                "sha256:f22fa1e554c9ddfd16e6e41ac79759e17be9e492b3587efa038054674760e72d"
            ],
            "markers": "python_version >= '2.7' and python_version not in '3.0, 3.1, 3.2, 3.3, 3.4, 3.5'",
            "version": "==2.27.1"
        },
        "scikit-learn": {
            "hashes": [
                "sha256:08ef968f6b72033c16c479c966bf37ccd49b06ea91b765e1cc27afefe723920b",
                "sha256:158faf30684c92a78e12da19c73feff9641a928a8024b4fa5ec11d583f3d8a87",
                "sha256:16455ace947d8d9e5391435c2977178d0ff03a261571e67f627c8fee0f9d431a",
                "sha256:245c9b5a67445f6f044411e16a93a554edc1efdcce94d3fc0bc6a4b9ac30b752",
                "sha256:285db0352e635b9e3392b0b426bc48c3b485512d3b4ac3c7a44ec2a2ba061e66",
                "sha256:2f3b453e0b149898577e301d27e098dfe1a36943f7bb0ad704d1e548efc3b448",
                "sha256:46f431ec59dead665e1370314dbebc99ead05e1c0a9df42f22d6a0e00044820f",
                "sha256:55f2f3a8414e14fbee03782f9fe16cca0f141d639d2b1c1a36779fa069e1db57",
                "sha256:5cb33fe1dc6f73dc19e67b264dbb5dde2a0539b986435fdd78ed978c14654830",
                "sha256:75307d9ea39236cad7eea87143155eea24d48f93f3a2f9389c817f7019f00705",
                "sha256:7626a34eabbf370a638f32d1a3ad50526844ba58d63e3ab81ba91e2a7c6d037e",
                "sha256:7a93c1292799620df90348800d5ac06f3794c1316ca247525fa31169f6d25855",
                "sha256:7d6b2475f1c23a698b48515217eb26b45a6598c7b1840ba23b3c5acece658dbb",
                "sha256:80095a1e4b93bd33261ef03b9bc86d6db649f988ea4dbcf7110d0cded8d7213d",
                "sha256:85260fb430b795d806251dd3bb05e6f48cdc777ac31f2bcf2bc8bbed3270a8f5",
                "sha256:9369b030e155f8188743eb4893ac17a27f81d28a884af460870c7c072f114243",
                "sha256:a053a6a527c87c5c4fa7bf1ab2556fa16d8345cf99b6c5a19030a4a7cd8fd2c0",
                "sha256:a90b60048f9ffdd962d2ad2fb16367a87ac34d76e02550968719eb7b5716fd10",
                "sha256:a999c9f02ff9570c783069f1074f06fe7386ec65b84c983db5aeb8144356a355",
                "sha256:b1391d1a6e2268485a63c3073111fe3ba6ec5145fc957481cfd0652be571226d",
                "sha256:b54a62c6e318ddbfa7d22c383466d38d2ee770ebdb5ddb668d56a099f6eaf75f",
                "sha256:b5870959a5484b614f26d31ca4c17524b1b0317522199dc985c3b4256e030767",
                "sha256:bc3744dabc56b50bec73624aeca02e0def06b03cb287de26836e730659c5d29c",
                "sha256:d93d4c28370aea8a7cbf6015e8a669cd5d69f856cc2aa44e7a590fb805bb5583",
                "sha256:d9aac97e57c196206179f674f09bc6bffcd0284e2ba95b7fe0b402ac3f986023",
                "sha256:da3c84694ff693b5b3194d8752ccf935a665b8b5edc33a283122f4273ca3e687",
                "sha256:e174242caecb11e4abf169342641778f68e1bfaba80cd18acd6bc84286b9a534",
                "sha256:eabceab574f471de0b0eb3f2ecf2eee9f10b3106570481d007ed1c84ebf6d6a1",
                "sha256:f14517e174bd7332f1cca2c959e704696a5e0ba246eb8763e6c24876d8710049",
                "sha256:fa38a1b9b38ae1fad2863eff5e0d69608567453fdfc850c992e6e47eb764e846",
                "sha256:ff3fa8ea0e09e38677762afc6e14cad77b5e125b0ea70c9bba1992f02c93b028",
                "sha256:ff746a69ff2ef25f62b36338c615dd15954ddc3ab8e73530237dd73235e76d62"
            ],
            "index": "pypi",
            "version": "==1.0.2"
        },
        "scipy": {
            "hashes": [
                "sha256:011d4386b53b933142f58a652aa0f149c9b9242abd4f900b9f4ea5fbafc86b89",
                "sha256:16e09ef68b352d73befa8bcaf3ebe25d3941fe1a58c82909d5589856e6bc8174",
                "sha256:31d4f2d6b724bc9a98e527b5849b8a7e589bf1ea630c33aa563eda912c9ff0bd",
                "sha256:38aa39b6724cb65271e469013aeb6f2ce66fd44f093e241c28a9c6bc64fd79ed",
                "sha256:3d573228c10a3a8c32b9037be982e6440e411b443a6267b067cac72f690b8d56",
                "sha256:3d9dd6c8b93a22bf9a3a52d1327aca7e092b1299fb3afc4f89e8eba381be7b59",
                "sha256:559a8a4c03a5ba9fe3232f39ed24f86457e4f3f6c0abbeae1fb945029f092720",
                "sha256:5e73343c5e0d413c1f937302b2e04fb07872f5843041bcfd50699aef6e95e399",
                "sha256:723b9f878095ed994756fa4ee3060c450e2db0139c5ba248ee3f9628bd64e735",
                "sha256:87b01c7d5761e8a266a0fbdb9d88dcba0910d63c1c671bdb4d99d29f469e9e03",
                "sha256:8f4d059a97b29c91afad46b1737274cb282357a305a80bdd9e8adf3b0ca6a3f0",
                "sha256:92b2c2af4183ed09afb595709a8ef5783b2baf7f41e26ece24e1329c109691a7",
                "sha256:937d28722f13302febde29847bbe554b89073fbb924a30475e5ed7b028898b5f",
                "sha256:a279e27c7f4566ef18bab1b1e2c37d168e365080974758d107e7d237d3f0f484",
                "sha256:ad5be4039147c808e64f99c0e8a9641eb5d2fa079ff5894dcd8240e94e347af4",
                "sha256:ae3e327da323d82e918e593460e23babdce40d7ab21490ddf9fc06dec6b91a18",
                "sha256:bb7088e89cd751acf66195d2f00cf009a1ea113f3019664032d9075b1e727b6c",
                "sha256:c17a1878d00a5dd2797ccd73623ceca9d02375328f6218ee6d921e1325e61aff",
                "sha256:c2bae431d127bf0b1da81fc24e4bba0a84d058e3a96b9dd6475dfcb3c5e8761e",
                "sha256:de2e80ee1d925984c2504812a310841c241791c5279352be4707cdcd7c255039",
                "sha256:e6f0cd9c0bd374ef834ee1e0f0999678d49dcc400ea6209113d81528958f97c7",
                "sha256:f3720d0124aced49f6f2198a6900304411dbbeed12f56951d7c66ebef05e3df6",
                "sha256:f4a6d3b9f9797eb2d43938ac2c5d96d02aed17ef170c8b38f11798717523ddba"
            ],
            "markers": "python_version < '3.11' and python_version >= '3.8'",
            "version": "==1.8.0"
        },
        "service-identity": {
            "hashes": [
                "sha256:6e6c6086ca271dc11b033d17c3a8bea9f24ebff920c587da090afc9519419d34",
                "sha256:f0b0caac3d40627c3c04d7a51b6e06721857a0e10a8775f2d1d7e72901b3a7db"
            ],
            "version": "==21.1.0"
        },
        "setuptools": {
            "hashes": [
                "sha256:5534570b9980fc650d45c62877ff603c7aaaf24893371708736cc016bd221c3c",
                "sha256:ca6ba73b7fd5f734ae70ece8c4c1f7062b07f3352f6428f6277e27c8f5c64237"
            ],
            "markers": "python_version >= '3.7'",
            "version": "==62.2.0"
        },
        "six": {
            "hashes": [
                "sha256:1e61c37477a1626458e36f7b1d82aa5c9b094fa4802892072e49de9c60c4c926",
                "sha256:8abb2f1d86890a2dfb989f9a77cfcfd3e47c2a354b01111771326f8aa26e0254"
            ],
            "markers": "python_version >= '2.7' and python_version not in '3.0, 3.1, 3.2, 3.3'",
            "version": "==1.16.0"
        },
        "sniffio": {
            "hashes": [
                "sha256:471b71698eac1c2112a40ce2752bb2f4a4814c22a54a3eed3676bc0f5ca9f663",
                "sha256:c4666eecec1d3f50960c6bdf61ab7bc350648da6c126e3cf6898d8cd4ddcd3de"
            ],
            "markers": "python_version >= '3.5'",
            "version": "==1.2.0"
        },
        "sqlparse": {
            "hashes": [
                "sha256:0c00730c74263a94e5a9919ade150dfc3b19c574389985446148402998287dae",
                "sha256:48719e356bb8b42991bdbb1e8b83223757b93789c00910a616a071910ca4a64d"
            ],
            "markers": "python_version >= '3.5'",
            "version": "==0.4.2"
        },
        "threadpoolctl": {
            "hashes": [
                "sha256:8b99adda265feb6773280df41eece7b2e6561b772d21ffd52e372f999024907b",
                "sha256:a335baacfaa4400ae1f0d8e3a58d6674d2f8828e3716bb2802c44955ad391380"
            ],
            "markers": "python_version >= '3.6'",
            "version": "==3.1.0"
        },
        "tika": {
            "hashes": [
                "sha256:c2c50f405622f74531841104f9e85c17511aede11de8e5385eab1a29a31f191b"
            ],
            "index": "pypi",
            "version": "==1.24"
        },
        "tqdm": {
            "hashes": [
                "sha256:40be55d30e200777a307a7585aee69e4eabb46b4ec6a4b4a5f2d9f11e7d5408d",
                "sha256:74a2cdefe14d11442cedf3ba4e21a3b84ff9a2dbdc6cfae2c34addb2a14a5ea6"
            ],
            "index": "pypi",
            "version": "==4.64.0"
        },
        "twisted": {
            "extras": [
                "tls"
            ],
            "hashes": [
                "sha256:a047990f57dfae1e0bd2b7df2526d4f16dcdc843774dc108b78c52f2a5f13680",
                "sha256:f9f7a91f94932477a9fc3b169d57f54f96c6e74a23d78d9ce54039a7f48928a2"
            ],
            "markers": "python_full_version >= '3.6.7'",
            "version": "==22.4.0"
        },
        "txaio": {
            "hashes": [
                "sha256:2e4582b70f04b2345908254684a984206c0d9b50e3074a24a4c55aba21d24d01",
                "sha256:41223af4a9d5726e645a8ee82480f413e5e300dd257db94bc38ae12ea48fb2e5"
            ],
            "markers": "python_version >= '3.6'",
            "version": "==22.2.1"
        },
        "typing-extensions": {
            "hashes": [
                "sha256:6657594ee297170d19f67d55c05852a874e7eb634f4f753dbd667855e07c1708",
                "sha256:f1c24655a0da0d1b67f07e17a5e6b2a105894e6824b92096378bb3668ef02376"
            ],
            "markers": "python_version >= '3.7'",
            "version": "==4.2.0"
        },
        "tzdata": {
            "hashes": [
                "sha256:238e70234214138ed7b4e8a0fab0e5e13872edab3be586ab8198c407620e2ab9",
                "sha256:8b536a8ec63dc0751342b3984193a3118f8fca2afe25752bb9b7fffd398552d3"
            ],
            "markers": "python_version >= '3.6'",
            "version": "==2022.1"
        },
        "tzlocal": {
            "hashes": [
                "sha256:89885494684c929d9191c57aa27502afc87a579be5cdd3225c77c463ea043745",
                "sha256:ee5842fa3a795f023514ac2d801c4a81d1743bbe642e3940143326b3a00addd7"
            ],
            "markers": "python_version >= '3.6'",
            "version": "==4.2"
        },
        "urllib3": {
            "hashes": [
                "sha256:44ece4d53fb1706f667c9bd1c648f5469a2ec925fcf3a776667042d645472c14",
                "sha256:aabaf16477806a5e1dd19aa41f8c2b7950dd3c746362d7e3223dbe6de6ac448e"
            ],
            "markers": "python_version >= '2.7' and python_version not in '3.0, 3.1, 3.2, 3.3, 3.4' and python_version < '4'",
            "version": "==1.26.9"
        },
        "uvicorn": {
            "extras": [
                "standard"
            ],
            "hashes": [
                "sha256:19e2a0e96c9ac5581c01eb1a79a7d2f72bb479691acd2b8921fce48ed5b961a6",
                "sha256:5180f9d059611747d841a4a4c4ab675edf54c8489e97f96d0583ee90ac3bfc23"
            ],
            "index": "pypi",
            "version": "==0.17.6"
        },
        "uvloop": {
            "hashes": [
                "sha256:04ff57aa137230d8cc968f03481176041ae789308b4d5079118331ab01112450",
                "sha256:089b4834fd299d82d83a25e3335372f12117a7d38525217c2258e9b9f4578897",
                "sha256:1e5f2e2ff51aefe6c19ee98af12b4ae61f5be456cd24396953244a30880ad861",
                "sha256:30ba9dcbd0965f5c812b7c2112a1ddf60cf904c1c160f398e7eed3a6b82dcd9c",
                "sha256:3a19828c4f15687675ea912cc28bbcb48e9bb907c801873bd1519b96b04fb805",
                "sha256:6224f1401025b748ffecb7a6e2652b17768f30b1a6a3f7b44660e5b5b690b12d",
                "sha256:647e481940379eebd314c00440314c81ea547aa636056f554d491e40503c8464",
                "sha256:6ccd57ae8db17d677e9e06192e9c9ec4bd2066b77790f9aa7dede2cc4008ee8f",
                "sha256:772206116b9b57cd625c8a88f2413df2fcfd0b496eb188b82a43bed7af2c2ec9",
                "sha256:8e0d26fa5875d43ddbb0d9d79a447d2ace4180d9e3239788208527c4784f7cab",
                "sha256:98d117332cc9e5ea8dfdc2b28b0a23f60370d02e1395f88f40d1effd2cb86c4f",
                "sha256:b572256409f194521a9895aef274cea88731d14732343da3ecdb175228881638",
                "sha256:bd53f7f5db562f37cd64a3af5012df8cac2c464c97e732ed556800129505bd64",
                "sha256:bd8f42ea1ea8f4e84d265769089964ddda95eb2bb38b5cbe26712b0616c3edee",
                "sha256:e814ac2c6f9daf4c36eb8e85266859f42174a4ff0d71b99405ed559257750382",
                "sha256:f74bc20c7b67d1c27c72601c78cf95be99d5c2cdd4514502b4f3eb0933ff1228"
            ],
            "version": "==0.16.0"
        },
        "watchdog": {
            "hashes": [
                "sha256:036ed15f7cd656351bf4e17244447be0a09a61aaa92014332d50719fc5973bc0",
                "sha256:0c520009b8cce79099237d810aaa19bc920941c268578436b62013b2f0102320",
                "sha256:0fb60c7d31474b21acba54079ce9ff0136411183e9a591369417cddb1d7d00d7",
                "sha256:156ec3a94695ea68cfb83454b98754af6e276031ba1ae7ae724dc6bf8973b92a",
                "sha256:1ae17b6be788fb8e4d8753d8d599de948f0275a232416e16436363c682c6f850",
                "sha256:1e5d0fdfaa265c29dc12621913a76ae99656cf7587d03950dfeb3595e5a26102",
                "sha256:24dedcc3ce75e150f2a1d704661f6879764461a481ba15a57dc80543de46021c",
                "sha256:2962628a8777650703e8f6f2593065884c602df7bae95759b2df267bd89b2ef5",
                "sha256:47598fe6713fc1fee86b1ca85c9cbe77e9b72d002d6adeab9c3b608f8a5ead10",
                "sha256:4978db33fc0934c92013ee163a9db158ec216099b69fce5aec790aba704da412",
                "sha256:5e2e51c53666850c3ecffe9d265fc5d7351db644de17b15e9c685dd3cdcd6f97",
                "sha256:676263bee67b165f16b05abc52acc7a94feac5b5ab2449b491f1a97638a79277",
                "sha256:68dbe75e0fa1ba4d73ab3f8e67b21770fbed0651d32ce515cd38919a26873266",
                "sha256:6d03149126864abd32715d4e9267d2754cede25a69052901399356ad3bc5ecff",
                "sha256:6ddf67bc9f413791072e3afb466e46cc72c6799ba73dea18439b412e8f2e3257",
                "sha256:746e4c197ec1083581bb1f64d07d1136accf03437badb5ff8fcb862565c193b2",
                "sha256:7721ac736170b191c50806f43357407138c6748e4eb3e69b071397f7f7aaeedd",
                "sha256:88ef3e8640ef0a64b7ad7394b0f23384f58ac19dd759da7eaa9bc04b2898943f",
                "sha256:aa68d2d9a89d686fae99d28a6edf3b18595e78f5adf4f5c18fbfda549ac0f20c",
                "sha256:b962de4d7d92ff78fb2dbc6a0cb292a679dea879a0eb5568911484d56545b153",
                "sha256:ce7376aed3da5fd777483fe5ebc8475a440c6d18f23998024f832134b2938e7b",
                "sha256:ddde157dc1447d8130cb5b8df102fad845916fe4335e3d3c3f44c16565becbb7",
                "sha256:efcc8cbc1b43902571b3dce7ef53003f5b97fe4f275fe0489565fc6e2ebe3314",
                "sha256:f9ee4c6bf3a1b2ed6be90a2d78f3f4bbd8105b6390c04a86eb48ed67bbfa0b0b",
                "sha256:fed4de6e45a4f16e4046ea00917b4fe1700b97244e5d114f594b4a1b9de6bed8"
            ],
            "index": "pypi",
            "version": "==2.1.8"
        },
        "watchgod": {
            "hashes": [
                "sha256:2f3e8137d98f493ff58af54ea00f4d1433a6afe2ed08ab331a657df468c6bfce",
                "sha256:cb11ff66657befba94d828e3b622d5fb76f22fbda1376f355f3e6e51e97d9450"
            ],
            "version": "==0.8.2"
        },
        "wcwidth": {
            "hashes": [
                "sha256:beb4802a9cebb9144e99086eff703a642a13d6a0052920003a230f3294bbe784",
                "sha256:c4d647b99872929fdb7bdcaa4fbe7f01413ed3d98077df798530e5b04f116c83"
            ],
            "version": "==0.2.5"
        },
        "websockets": {
            "hashes": [
                "sha256:07cdc0a5b2549bcfbadb585ad8471ebdc7bdf91e32e34ae3889001c1c106a6af",
                "sha256:210aad7fdd381c52e58777560860c7e6110b6174488ef1d4b681c08b68bf7f8c",
                "sha256:28dd20b938a57c3124028680dc1600c197294da5db4292c76a0b48efb3ed7f76",
                "sha256:2f94fa3ae454a63ea3a19f73b95deeebc9f02ba2d5617ca16f0bbdae375cda47",
                "sha256:31564a67c3e4005f27815634343df688b25705cccb22bc1db621c781ddc64c69",
                "sha256:347974105bbd4ea068106ec65e8e8ebd86f28c19e529d115d89bd8cc5cda3079",
                "sha256:379e03422178436af4f3abe0aa8f401aa77ae2487843738542a75faf44a31f0c",
                "sha256:3eda1cb7e9da1b22588cefff09f0951771d6ee9fa8dbe66f5ae04cc5f26b2b55",
                "sha256:51695d3b199cd03098ae5b42833006a0f43dc5418d3102972addc593a783bc02",
                "sha256:54c000abeaff6d8771a4e2cef40900919908ea7b6b6a30eae72752607c6db559",
                "sha256:5b936bf552e4f6357f5727579072ff1e1324717902127ffe60c92d29b67b7be3",
                "sha256:6075fd24df23133c1b078e08a9b04a3bc40b31a8def4ee0b9f2c8865acce913e",
                "sha256:661f641b44ed315556a2fa630239adfd77bd1b11cb0b9d96ed8ad90b0b1e4978",
                "sha256:6ea6b300a6bdd782e49922d690e11c3669828fe36fc2471408c58b93b5535a98",
                "sha256:6ed1d6f791eabfd9808afea1e068f5e59418e55721db8b7f3bfc39dc831c42ae",
                "sha256:7934e055fd5cd9dee60f11d16c8d79c4567315824bacb1246d0208a47eca9755",
                "sha256:7ab36e17af592eec5747c68ef2722a74c1a4a70f3772bc661079baf4ae30e40d",
                "sha256:7f6d96fdb0975044fdd7953b35d003b03f9e2bcf85f2d2cf86285ece53e9f991",
                "sha256:83e5ca0d5b743cde3d29fda74ccab37bdd0911f25bd4cdf09ff8b51b7b4f2fa1",
                "sha256:85506b3328a9e083cc0a0fb3ba27e33c8db78341b3eb12eb72e8afd166c36680",
                "sha256:8af75085b4bc0b5c40c4a3c0e113fa95e84c60f4ed6786cbb675aeb1ee128247",
                "sha256:8b1359aba0ff810d5830d5ab8e2c4a02bebf98a60aa0124fb29aa78cfdb8031f",
                "sha256:8fbd7d77f8aba46d43245e86dd91a8970eac4fb74c473f8e30e9c07581f852b2",
                "sha256:907e8247480f287aa9bbc9391bd6de23c906d48af54c8c421df84655eef66af7",
                "sha256:93d5ea0b5da8d66d868b32c614d2b52d14304444e39e13a59566d4acb8d6e2e4",
                "sha256:97bc9d41e69a7521a358f9b8e44871f6cdeb42af31815c17aed36372d4eec667",
                "sha256:994cdb1942a7a4c2e10098d9162948c9e7b235df755de91ca33f6e0481366fdb",
                "sha256:a141de3d5a92188234afa61653ed0bbd2dde46ad47b15c3042ffb89548e77094",
                "sha256:a1e15b230c3613e8ea82c9fc6941b2093e8eb939dd794c02754d33980ba81e36",
                "sha256:aad5e300ab32036eb3fdc350ad30877210e2f51bceaca83fb7fef4d2b6c72b79",
                "sha256:b529fdfa881b69fe563dbd98acce84f3e5a67df13de415e143ef053ff006d500",
                "sha256:b9c77f0d1436ea4b4dc089ed8335fa141e6a251a92f75f675056dac4ab47a71e",
                "sha256:bb621ec2dbbbe8df78a27dbd9dd7919f9b7d32a73fafcb4d9252fc4637343582",
                "sha256:c7250848ce69559756ad0086a37b82c986cd33c2d344ab87fea596c5ac6d9442",
                "sha256:c8d1d14aa0f600b5be363077b621b1b4d1eb3fbf90af83f9281cda668e6ff7fd",
                "sha256:d1655a6fc7aecd333b079d00fb3c8132d18988e47f19740c69303bf02e9883c6",
                "sha256:d6353ba89cfc657a3f5beabb3b69be226adbb5c6c7a66398e17809b0ce3c4731",
                "sha256:da4377904a3379f0c1b75a965fff23b28315bcd516d27f99a803720dfebd94d4",
                "sha256:e49ea4c1a9543d2bd8a747ff24411509c29e4bdcde05b5b0895e2120cb1a761d",
                "sha256:e4e08305bfd76ba8edab08dcc6496f40674f44eb9d5e23153efa0a35750337e8",
                "sha256:e6fa05a680e35d0fcc1470cb070b10e6fe247af54768f488ed93542e71339d6f",
                "sha256:e7e6f2d6fd48422071cc8a6f8542016f350b79cc782752de531577d35e9bd677",
                "sha256:e904c0381c014b914136c492c8fa711ca4cced4e9b3d110e5e7d436d0fc289e8",
                "sha256:ec2b0ab7edc8cd4b0eb428b38ed89079bdc20c6bdb5f889d353011038caac2f9",
                "sha256:ef5ce841e102278c1c2e98f043db99d6755b1c58bde475516aef3a008ed7f28e",
                "sha256:f351c7d7d92f67c0609329ab2735eee0426a03022771b00102816a72715bb00b",
                "sha256:fab7c640815812ed5f10fbee7abbf58788d602046b7bb3af9b1ac753a6d5e916",
                "sha256:fc06cc8073c8e87072138ba1e431300e2d408f054b27047d047b549455066ff4"
            ],
            "version": "==10.3"
        },
        "whitenoise": {
            "hashes": [
                "sha256:08c42bc535f9777eea1a599289d9433f081921f97887eaf6f559446b2a080374",
                "sha256:5a4aff543ee860fbe40d743e556adf92ccd41b7df45697cae074afdf657056b9"
            ],
            "index": "pypi",
            "version": "==6.0.0"
        },
        "whoosh": {
            "hashes": [
                "sha256:7ca5633dbfa9e0e0fa400d3151a8a0c4bec53bd2ecedc0a67705b17565c31a83",
                "sha256:aa39c3c3426e3fd107dcb4bde64ca1e276a65a889d9085a6e4b54ba82420a852",
                "sha256:e0857375f63e9041e03fedd5b7541f97cf78917ac1b6b06c1fcc9b45375dda69"
            ],
            "index": "pypi",
            "version": "==2.7.4"
        },
        "zipp": {
            "hashes": [
                "sha256:56bf8aadb83c24db6c4b577e13de374ccfb67da2078beba1d037c17980bf43ad",
                "sha256:c4f6e5bbf48e74f7a38e7cc5b0480ff42b0ae5178957d564d18932525d5cf099"
            ],
            "index": "pypi",
            "markers": "python_version < '3.9'",
            "version": "==3.8.0"
        },
        "zope.interface": {
            "hashes": [
                "sha256:08f9636e99a9d5410181ba0729e0408d3d8748026ea938f3b970a0249daa8192",
                "sha256:0b465ae0962d49c68aa9733ba92a001b2a0933c317780435f00be7ecb959c702",
                "sha256:0cba8477e300d64a11a9789ed40ee8932b59f9ee05f85276dbb4b59acee5dd09",
                "sha256:0cee5187b60ed26d56eb2960136288ce91bcf61e2a9405660d271d1f122a69a4",
                "sha256:0ea1d73b7c9dcbc5080bb8aaffb776f1c68e807767069b9ccdd06f27a161914a",
                "sha256:0f91b5b948686659a8e28b728ff5e74b1be6bf40cb04704453617e5f1e945ef3",
                "sha256:15e7d1f7a6ee16572e21e3576d2012b2778cbacf75eb4b7400be37455f5ca8bf",
                "sha256:17776ecd3a1fdd2b2cd5373e5ef8b307162f581c693575ec62e7c5399d80794c",
                "sha256:194d0bcb1374ac3e1e023961610dc8f2c78a0f5f634d0c737691e215569e640d",
                "sha256:1c0e316c9add0db48a5b703833881351444398b04111188069a26a61cfb4df78",
                "sha256:205e40ccde0f37496904572035deea747390a8b7dc65146d30b96e2dd1359a83",
                "sha256:273f158fabc5ea33cbc936da0ab3d4ba80ede5351babc4f577d768e057651531",
                "sha256:2876246527c91e101184f63ccd1d716ec9c46519cc5f3d5375a3351c46467c46",
                "sha256:2c98384b254b37ce50eddd55db8d381a5c53b4c10ee66e1e7fe749824f894021",
                "sha256:2e5a26f16503be6c826abca904e45f1a44ff275fdb7e9d1b75c10671c26f8b94",
                "sha256:334701327f37c47fa628fc8b8d28c7d7730ce7daaf4bda1efb741679c2b087fc",
                "sha256:3748fac0d0f6a304e674955ab1365d515993b3a0a865e16a11ec9d86fb307f63",
                "sha256:3c02411a3b62668200910090a0dff17c0b25aaa36145082a5a6adf08fa281e54",
                "sha256:3dd4952748521205697bc2802e4afac5ed4b02909bb799ba1fe239f77fd4e117",
                "sha256:3f24df7124c323fceb53ff6168da70dbfbae1442b4f3da439cd441681f54fe25",
                "sha256:469e2407e0fe9880ac690a3666f03eb4c3c444411a5a5fddfdabc5d184a79f05",
                "sha256:4de4bc9b6d35c5af65b454d3e9bc98c50eb3960d5a3762c9438df57427134b8e",
                "sha256:5208ebd5152e040640518a77827bdfcc73773a15a33d6644015b763b9c9febc1",
                "sha256:52de7fc6c21b419078008f697fd4103dbc763288b1406b4562554bd47514c004",
                "sha256:5bb3489b4558e49ad2c5118137cfeaf59434f9737fa9c5deefc72d22c23822e2",
                "sha256:5dba5f530fec3f0988d83b78cc591b58c0b6eb8431a85edd1569a0539a8a5a0e",
                "sha256:5dd9ca406499444f4c8299f803d4a14edf7890ecc595c8b1c7115c2342cadc5f",
                "sha256:5f931a1c21dfa7a9c573ec1f50a31135ccce84e32507c54e1ea404894c5eb96f",
                "sha256:63b82bb63de7c821428d513607e84c6d97d58afd1fe2eb645030bdc185440120",
                "sha256:66c0061c91b3b9cf542131148ef7ecbecb2690d48d1612ec386de9d36766058f",
                "sha256:6f0c02cbb9691b7c91d5009108f975f8ffeab5dff8f26d62e21c493060eff2a1",
                "sha256:71aace0c42d53abe6fc7f726c5d3b60d90f3c5c055a447950ad6ea9cec2e37d9",
                "sha256:7d97a4306898b05404a0dcdc32d9709b7d8832c0c542b861d9a826301719794e",
                "sha256:7df1e1c05304f26faa49fa752a8c690126cf98b40b91d54e6e9cc3b7d6ffe8b7",
                "sha256:8270252effc60b9642b423189a2fe90eb6b59e87cbee54549db3f5562ff8d1b8",
                "sha256:867a5ad16892bf20e6c4ea2aab1971f45645ff3102ad29bd84c86027fa99997b",
                "sha256:877473e675fdcc113c138813a5dd440da0769a2d81f4d86614e5d62b69497155",
                "sha256:8892f89999ffd992208754851e5a052f6b5db70a1e3f7d54b17c5211e37a98c7",
                "sha256:9a9845c4c6bb56e508651f005c4aeb0404e518c6f000d5a1123ab077ab769f5c",
                "sha256:a1e6e96217a0f72e2b8629e271e1b280c6fa3fe6e59fa8f6701bec14e3354325",
                "sha256:a8156e6a7f5e2a0ff0c5b21d6bcb45145efece1909efcbbbf48c56f8da68221d",
                "sha256:a9506a7e80bcf6eacfff7f804c0ad5350c8c95b9010e4356a4b36f5322f09abb",
                "sha256:af310ec8335016b5e52cae60cda4a4f2a60a788cbb949a4fbea13d441aa5a09e",
                "sha256:b0297b1e05fd128d26cc2460c810d42e205d16d76799526dfa8c8ccd50e74959",
                "sha256:bf68f4b2b6683e52bec69273562df15af352e5ed25d1b6641e7efddc5951d1a7",
                "sha256:d0c1bc2fa9a7285719e5678584f6b92572a5b639d0e471bb8d4b650a1a910920",
                "sha256:d4d9d6c1a455d4babd320203b918ccc7fcbefe308615c521062bc2ba1aa4d26e",
                "sha256:db1fa631737dab9fa0b37f3979d8d2631e348c3b4e8325d6873c2541d0ae5a48",
                "sha256:dd93ea5c0c7f3e25335ab7d22a507b1dc43976e1345508f845efc573d3d779d8",
                "sha256:f44e517131a98f7a76696a7b21b164bcb85291cee106a23beccce454e1f433a4",
                "sha256:f7ee479e96f7ee350db1cf24afa5685a5899e2b34992fb99e1f7c1b0b758d263"
            ],
            "markers": "python_version >= '2.7' and python_version not in '3.0, 3.1, 3.2, 3.3, 3.4'",
            "version": "==5.4.0"
        }
    },
    "develop": {
        "alabaster": {
            "hashes": [
                "sha256:446438bdcca0e05bd45ea2de1668c1d9b032e1a9154c2c259092d77031ddd359",
                "sha256:a661d72d58e6ea8a57f7a86e37d86716863ee5e92788398526d58b26a4e4dc02"
            ],
            "version": "==0.7.12"
        },
        "attrs": {
            "hashes": [
                "sha256:2d27e3784d7a565d36ab851fe94887c5eccd6a463168875832a1be79c82828b4",
                "sha256:626ba8234211db98e869df76230a137c4c40a12d72445c45d5f5b716f076e2fd"
            ],
            "markers": "python_version >= '2.7' and python_version not in '3.0, 3.1, 3.2, 3.3, 3.4'",
            "version": "==21.4.0"
        },
        "babel": {
            "hashes": [
                "sha256:3f349e85ad3154559ac4930c3918247d319f21910d5ce4b25d439ed8693b98d2",
                "sha256:98aeaca086133efb3e1e2aad0396987490c8425929ddbcfe0550184fdc54cd13"
            ],
            "markers": "python_version >= '3.6'",
            "version": "==2.10.1"
        },
        "black": {
            "hashes": [
                "sha256:06f9d8846f2340dfac80ceb20200ea5d1b3f181dd0556b47af4e8e0b24fa0a6b",
                "sha256:10dbe6e6d2988049b4655b2b739f98785a884d4d6b85bc35133a8fb9a2233176",
                "sha256:2497f9c2386572e28921fa8bec7be3e51de6801f7459dffd6e62492531c47e09",
                "sha256:30d78ba6bf080eeaf0b7b875d924b15cd46fec5fd044ddfbad38c8ea9171043a",
                "sha256:328efc0cc70ccb23429d6be184a15ce613f676bdfc85e5fe8ea2a9354b4e9015",
                "sha256:35020b8886c022ced9282b51b5a875b6d1ab0c387b31a065b84db7c33085ca79",
                "sha256:5795a0375eb87bfe902e80e0c8cfaedf8af4d49694d69161e5bd3206c18618bb",
                "sha256:5891ef8abc06576985de8fa88e95ab70641de6c1fca97e2a15820a9b69e51b20",
                "sha256:637a4014c63fbf42a692d22b55d8ad6968a946b4a6ebc385c5505d9625b6a464",
                "sha256:67c8301ec94e3bcc8906740fe071391bce40a862b7be0b86fb5382beefecd968",
                "sha256:6d2fc92002d44746d3e7db7cf9313cf4452f43e9ea77a2c939defce3b10b5c82",
                "sha256:6ee227b696ca60dd1c507be80a6bc849a5a6ab57ac7352aad1ffec9e8b805f21",
                "sha256:863714200ada56cbc366dc9ae5291ceb936573155f8bf8e9de92aef51f3ad0f0",
                "sha256:9b542ced1ec0ceeff5b37d69838106a6348e60db7b8fdd245294dc1d26136265",
                "sha256:a6342964b43a99dbc72f72812bf88cad8f0217ae9acb47c0d4f141a6416d2d7b",
                "sha256:ad4efa5fad66b903b4a5f96d91461d90b9507a812b3c5de657d544215bb7877a",
                "sha256:bc58025940a896d7e5356952228b68f793cf5fcb342be703c3a2669a1488cb72",
                "sha256:cc1e1de68c8e5444e8f94c3670bb48a2beef0e91dddfd4fcc29595ebd90bb9ce",
                "sha256:cee3e11161dde1b2a33a904b850b0899e0424cc331b7295f2a9698e79f9a69a0",
                "sha256:e3556168e2e5c49629f7b0f377070240bd5511e45e25a4497bb0073d9dda776a",
                "sha256:e8477ec6bbfe0312c128e74644ac8a02ca06bcdb8982d4ee06f209be28cdf163",
                "sha256:ee8f1f7228cce7dffc2b464f07ce769f478968bfb3dd1254a4c2eeed84928aad",
                "sha256:fd57160949179ec517d32ac2ac898b5f20d68ed1a9c977346efbac9c2f1e779d"
            ],
            "index": "pypi",
            "version": "==22.3.0"
        },
        "certifi": {
            "hashes": [
                "sha256:78884e7c1d4b00ce3cea67b44566851c4343c120abd683433ce934a68ea58872",
                "sha256:d62a0163eb4c2344ac042ab2bdf75399a71a2d8c7d47eac2e2ee91b9d6339569"
            ],
            "version": "==2021.10.8"
        },
        "cfgv": {
            "hashes": [
                "sha256:c6a0883f3917a037485059700b9e75da2464e6c27051014ad85ba6aaa5884426",
                "sha256:f5a830efb9ce7a445376bb66ec94c638a9787422f96264c98edc6bdeed8ab736"
            ],
            "markers": "python_full_version >= '3.6.1'",
            "version": "==3.3.1"
        },
        "charset-normalizer": {
            "hashes": [
                "sha256:2857e29ff0d34db842cd7ca3230549d1a697f96ee6d3fb071cfa6c7393832597",
                "sha256:6881edbebdb17b39b4eaaa821b438bf6eddffb4468cf344f09f89def34a8b1df"
            ],
            "markers": "python_version >= '3.5'",
            "version": "==2.0.12"
        },
        "click": {
            "hashes": [
                "sha256:7682dc8afb30297001674575ea00d1814d808d6a36af415a82bd481d37ba7b8e",
                "sha256:bb4d8133cb15a609f44e8213d9b391b0809795062913b383c62be0ee95b1db48"
            ],
            "markers": "python_version >= '3.7'",
            "version": "==8.1.3"
        },
        "colorama": {
            "hashes": [
                "sha256:5941b2b48a20143d2267e95b1c2a7603ce057ee39fd88e7329b0c292aa16869b",
                "sha256:9f47eda37229f68eee03b24b9748937c7dc3868f906e8ba69fbcbdd3bc5dc3e2"
            ],
            "markers": "python_version >= '2.7' and python_version not in '3.0, 3.1, 3.2, 3.3, 3.4'",
            "version": "==0.4.4"
        },
        "coverage": {
            "extras": [
                "toml"
            ],
            "hashes": [
                "sha256:06f54765cdbce99901871d50fe9f41d58213f18e98b170a30ca34f47de7dd5e8",
                "sha256:114944e6061b68a801c5da5427b9173a0dd9d32cd5fcc18a13de90352843737d",
                "sha256:1414e8b124611bf4df8d77215bd32cba6e3425da8ce9c1f1046149615e3a9a31",
                "sha256:2781c43bffbbec2b8867376d4d61916f5e9c4cc168232528562a61d1b4b01879",
                "sha256:2ab88a01cd180b5640ccc9c47232e31924d5f9967ab7edd7e5c91c68eee47a69",
                "sha256:338c417613f15596af9eb7a39353b60abec9d8ce1080aedba5ecee6a5d85f8d3",
                "sha256:3401b0d2ed9f726fadbfa35102e00d1b3547b73772a1de5508ef3bdbcb36afe7",
                "sha256:462105283de203df8de58a68c1bb4ba2a8a164097c2379f664fa81d6baf94b81",
                "sha256:4cd696aa712e6cd16898d63cf66139dc70d998f8121ab558f0e1936396dbc579",
                "sha256:4d06380e777dd6b35ee936f333d55b53dc4a8271036ff884c909cf6e94be8b6c",
                "sha256:61f4fbf3633cb0713437291b8848634ea97f89c7e849c2be17a665611e433f53",
                "sha256:6d4a6f30f611e657495cc81a07ff7aa8cd949144e7667c5d3e680d73ba7a70e4",
                "sha256:6f5fee77ec3384b934797f1873758f796dfb4f167e1296dc00f8b2e023ce6ee9",
                "sha256:75b5dbffc334e0beb4f6c503fb95e6d422770fd2d1b40a64898ea26d6c02742d",
                "sha256:7835f76a081787f0ca62a53504361b3869840a1620049b56d803a8cb3a9eeea3",
                "sha256:79bf405432428e989cad7b8bc60581963238f7645ae8a404f5dce90236cc0293",
                "sha256:8329635c0781927a2c6ae068461e19674c564e05b86736ab8eb29c420ee7dc20",
                "sha256:8586b177b4407f988731eb7f41967415b2197f35e2a6ee1a9b9b561f6323c8e9",
                "sha256:892e7fe32191960da559a14536768a62e83e87bbb867e1b9c643e7e0fbce2579",
                "sha256:91502bf27cbd5c83c95cfea291ef387469f2387508645602e1ca0fd8a4ba7548",
                "sha256:93b16b08f94c92cab88073ffd185070cdcb29f1b98df8b28e6649145b7f2c90d",
                "sha256:9c9441d57b0963cf8340268ad62fc83de61f1613034b79c2b1053046af0c5284",
                "sha256:ad8f9068f5972a46d50fe5f32c09d6ee11da69c560fcb1b4c3baea246ca4109b",
                "sha256:afb03f981fadb5aed1ac6e3dd34f0488e1a0875623d557b6fad09b97a942b38a",
                "sha256:b5ba058610e8289a07db2a57bce45a1793ec0d3d11db28c047aae2aa1a832572",
                "sha256:baa8be8aba3dd1e976e68677be68a960a633a6d44c325757aefaa4d66175050f",
                "sha256:c06455121a089252b5943ea682187a4e0a5cf0a3fb980eb8e7ce394b144430a9",
                "sha256:c1a9942e282cc9d3ed522cd3e3cab081149b27ea3bda72d6f61f84eaf88c1a63",
                "sha256:c488db059848702aff30aa1d90ef87928d4e72e4f00717343800546fdbff0a94",
                "sha256:cb5311d6ccbd22578c80028c5e292a7ab9adb91bd62c1982087fad75abe2e63d",
                "sha256:cbe91bc84be4e5ef0b1480d15c7b18e29c73bdfa33e07d3725da7d18e1b0aff2",
                "sha256:cc692c9ee18f0dd3214843779ba6b275ee4bb9b9a5745ba64265bce911aefd1a",
                "sha256:cc972d829ad5ef4d4c5fcabd2bbe2add84ce8236f64ba1c0c72185da3a273130",
                "sha256:ceb6534fcdfb5c503affb6b1130db7b5bfc8a0f77fa34880146f7a5c117987d0",
                "sha256:d522f1dc49127eab0bfbba4e90fa068ecff0899bbf61bf4065c790ddd6c177fe",
                "sha256:db094a6a4ae6329ed322a8973f83630b12715654c197dd392410400a5bfa1a73",
                "sha256:df32ee0f4935a101e4b9a5f07b617d884a531ed5666671ff6ac66d2e8e8246d8",
                "sha256:e5af1feee71099ae2e3b086ec04f57f9950e1be9ecf6c420696fea7977b84738",
                "sha256:e814a4a5a1d95223b08cdb0f4f57029e8eab22ffdbae2f97107aeef28554517e",
                "sha256:f8cabc5fd0091976ab7b020f5708335033e422de25e20ddf9416bdce2b7e07d8",
                "sha256:fbc86ae8cc129c801e7baaafe3addf3c8d49c9c1597c44bdf2d78139707c3c62"
            ],
            "markers": "python_version >= '3.7'",
            "version": "==6.3.3"
        },
        "coveralls": {
            "hashes": [
                "sha256:b32a8bb5d2df585207c119d6c01567b81fba690c9c10a753bfe27a335bfc43ea",
                "sha256:f42015f31d386b351d4226389b387ae173207058832fbf5c8ec4b40e27b16026"
            ],
            "index": "pypi",
            "version": "==3.3.1"
        },
        "distlib": {
            "hashes": [
                "sha256:6564fe0a8f51e734df6333d08b8b94d4ea8ee6b99b5ed50613f731fd4089f34b",
                "sha256:e4b58818180336dc9c529bfb9a0b58728ffc09ad92027a3f30b7cd91e3458579"
            ],
            "version": "==0.3.4"
        },
        "docopt": {
            "hashes": [
                "sha256:49b3a825280bd66b3aa83585ef59c4a8c82f2c8a522dbe754a8bc8d08c85c491"
            ],
            "version": "==0.6.2"
        },
        "docutils": {
            "hashes": [
                "sha256:686577d2e4c32380bb50cbb22f575ed742d58168cee37e99117a854bcd88f125",
                "sha256:cf316c8370a737a022b72b56874f6602acf974a37a9fba42ec2876387549fc61"
            ],
            "markers": "python_version >= '2.7' and python_version not in '3.0, 3.1, 3.2, 3.3, 3.4'",
            "version": "==0.17.1"
        },
        "execnet": {
            "hashes": [
                "sha256:8f694f3ba9cc92cab508b152dcfe322153975c29bda272e2fd7f3f00f36e47c5",
                "sha256:a295f7cc774947aac58dde7fdc85f4aa00c42adf5d8f5468fc630c1acf30a142"
            ],
            "markers": "python_version >= '2.7' and python_version not in '3.0, 3.1, 3.2, 3.3, 3.4'",
            "version": "==1.9.0"
        },
        "factory-boy": {
            "hashes": [
                "sha256:a98d277b0c047c75eb6e4ab8508a7f81fb03d2cb21986f627913546ef7a2a55e",
                "sha256:eb02a7dd1b577ef606b75a253b9818e6f9eaf996d94449c9d5ebb124f90dc795"
            ],
            "index": "pypi",
            "version": "==3.2.1"
        },
        "faker": {
            "hashes": [
                "sha256:c6ff91847d7c820afc0a74d95e824b48aab71ddfd9003f300641e42d58ae886f",
                "sha256:cad1f69d72a68878cd67855140b6fe3e44c11628971cd838595d289c98bc45de"
            ],
            "markers": "python_version >= '3.6'",
            "version": "==13.11.1"
        },
        "filelock": {
            "hashes": [
                "sha256:b795f1b42a61bbf8ec7113c341dad679d772567b936fbd1bf43c9a238e673e20",
                "sha256:c7b5fdb219b398a5b28c8e4c1893ef5f98ece6a38c6ab2c22e26ec161556fed6"
            ],
            "index": "pypi",
            "version": "==3.7.0"
        },
        "identify": {
            "hashes": [
                "sha256:3acfe15a96e4272b4ec5662ee3e231ceba976ef63fd9980ed2ce9cc415df393f",
                "sha256:c83af514ea50bf2be2c4a3f2fb349442b59dc87284558ae9ff54191bff3541d2"
            ],
            "markers": "python_version >= '3.7'",
            "version": "==2.5.0"
        },
        "idna": {
            "hashes": [
                "sha256:84d9dd047ffa80596e0f246e2eab0b391788b0503584e8945f2368256d2735ff",
                "sha256:9d643ff0a55b762d5cdb124b8eaa99c66322e2157b69160bc32796e824360e6d"
            ],
            "markers": "python_version >= '3.5'",
            "version": "==3.3"
        },
        "imagesize": {
            "hashes": [
                "sha256:1db2f82529e53c3e929e8926a1fa9235aa82d0bd0c580359c67ec31b2fddaa8c",
                "sha256:cd1750d452385ca327479d45b64d9c7729ecf0b3969a58148298c77092261f9d"
            ],
            "markers": "python_version >= '2.7' and python_version not in '3.0, 3.1, 3.2, 3.3'",
            "version": "==1.3.0"
        },
        "importlib-metadata": {
            "hashes": [
                "sha256:1208431ca90a8cca1a6b8af391bb53c1a2db74e5d1cef6ddced95d4b2062edc6",
                "sha256:ea4c597ebf37142f827b8f39299579e31685c31d3a438b59f469406afd0f2539"
            ],
            "markers": "python_version < '3.10'",
            "version": "==4.11.3"
        },
        "iniconfig": {
            "hashes": [
                "sha256:011e24c64b7f47f6ebd835bb12a743f2fbe9a26d4cecaa7f53bc4f35ee9da8b3",
                "sha256:bc3af051d7d14b2ee5ef9969666def0cd1a000e121eaea580d4a313df4b37f32"
            ],
            "version": "==1.1.1"
        },
        "jinja2": {
            "hashes": [
                "sha256:31351a702a408a9e7595a8fc6150fc3f43bb6bf7e319770cbc0db9df9437e852",
                "sha256:6088930bfe239f0e6710546ab9c19c9ef35e29792895fed6e6e31a023a182a61"
            ],
            "markers": "python_version >= '3.7'",
            "version": "==3.1.2"
        },
<<<<<<< HEAD
        "livereload": {
            "hashes": [
                "sha256:776f2f865e59fde56490a56bcc6773b6917366bce0c267c60ee8aaf1a0959869"
            ],
            "version": "==2.6.3"
=======
        "markdown-it-py": {
            "hashes": [
                "sha256:93de681e5c021a432c63147656fe21790bc01231e0cd2da73626f1aa3ac0fe27",
                "sha256:cf7e59fed14b5ae17c0006eff14a2d9a00ed5f3a846148153899a0224e2c07da"
            ],
            "markers": "python_version >= '3.7'",
            "version": "==2.1.0"
>>>>>>> c3997c9f
        },
        "markupsafe": {
            "hashes": [
                "sha256:0212a68688482dc52b2d45013df70d169f542b7394fc744c02a57374a4207003",
                "sha256:089cf3dbf0cd6c100f02945abeb18484bd1ee57a079aefd52cffd17fba910b88",
                "sha256:10c1bfff05d95783da83491be968e8fe789263689c02724e0c691933c52994f5",
                "sha256:33b74d289bd2f5e527beadcaa3f401e0df0a89927c1559c8566c066fa4248ab7",
                "sha256:3799351e2336dc91ea70b034983ee71cf2f9533cdff7c14c90ea126bfd95d65a",
                "sha256:3ce11ee3f23f79dbd06fb3d63e2f6af7b12db1d46932fe7bd8afa259a5996603",
                "sha256:421be9fbf0ffe9ffd7a378aafebbf6f4602d564d34be190fc19a193232fd12b1",
                "sha256:43093fb83d8343aac0b1baa75516da6092f58f41200907ef92448ecab8825135",
                "sha256:46d00d6cfecdde84d40e572d63735ef81423ad31184100411e6e3388d405e247",
                "sha256:4a33dea2b688b3190ee12bd7cfa29d39c9ed176bda40bfa11099a3ce5d3a7ac6",
                "sha256:4b9fe39a2ccc108a4accc2676e77da025ce383c108593d65cc909add5c3bd601",
                "sha256:56442863ed2b06d19c37f94d999035e15ee982988920e12a5b4ba29b62ad1f77",
                "sha256:671cd1187ed5e62818414afe79ed29da836dde67166a9fac6d435873c44fdd02",
                "sha256:694deca8d702d5db21ec83983ce0bb4b26a578e71fbdbd4fdcd387daa90e4d5e",
                "sha256:6a074d34ee7a5ce3effbc526b7083ec9731bb3cbf921bbe1d3005d4d2bdb3a63",
                "sha256:6d0072fea50feec76a4c418096652f2c3238eaa014b2f94aeb1d56a66b41403f",
                "sha256:6fbf47b5d3728c6aea2abb0589b5d30459e369baa772e0f37a0320185e87c980",
                "sha256:7f91197cc9e48f989d12e4e6fbc46495c446636dfc81b9ccf50bb0ec74b91d4b",
                "sha256:86b1f75c4e7c2ac2ccdaec2b9022845dbb81880ca318bb7a0a01fbf7813e3812",
                "sha256:8dc1c72a69aa7e082593c4a203dcf94ddb74bb5c8a731e4e1eb68d031e8498ff",
                "sha256:8e3dcf21f367459434c18e71b2a9532d96547aef8a871872a5bd69a715c15f96",
                "sha256:8e576a51ad59e4bfaac456023a78f6b5e6e7651dcd383bcc3e18d06f9b55d6d1",
                "sha256:96e37a3dc86e80bf81758c152fe66dbf60ed5eca3d26305edf01892257049925",
                "sha256:97a68e6ada378df82bc9f16b800ab77cbf4b2fada0081794318520138c088e4a",
                "sha256:99a2a507ed3ac881b975a2976d59f38c19386d128e7a9a18b7df6fff1fd4c1d6",
                "sha256:a49907dd8420c5685cfa064a1335b6754b74541bbb3706c259c02ed65b644b3e",
                "sha256:b09bf97215625a311f669476f44b8b318b075847b49316d3e28c08e41a7a573f",
                "sha256:b7bd98b796e2b6553da7225aeb61f447f80a1ca64f41d83612e6139ca5213aa4",
                "sha256:b87db4360013327109564f0e591bd2a3b318547bcef31b468a92ee504d07ae4f",
                "sha256:bcb3ed405ed3222f9904899563d6fc492ff75cce56cba05e32eff40e6acbeaa3",
                "sha256:d4306c36ca495956b6d568d276ac11fdd9c30a36f1b6eb928070dc5360b22e1c",
                "sha256:d5ee4f386140395a2c818d149221149c54849dfcfcb9f1debfe07a8b8bd63f9a",
                "sha256:dda30ba7e87fbbb7eab1ec9f58678558fd9a6b8b853530e176eabd064da81417",
                "sha256:e04e26803c9c3851c931eac40c695602c6295b8d432cbe78609649ad9bd2da8a",
                "sha256:e1c0b87e09fa55a220f058d1d49d3fb8df88fbfab58558f1198e08c1e1de842a",
                "sha256:e72591e9ecd94d7feb70c1cbd7be7b3ebea3f548870aa91e2732960fa4d57a37",
                "sha256:e8c843bbcda3a2f1e3c2ab25913c80a3c5376cd00c6e8c4a86a89a28c8dc5452",
                "sha256:efc1913fd2ca4f334418481c7e595c00aad186563bbc1ec76067848c7ca0a933",
                "sha256:f121a1420d4e173a5d96e47e9a0c0dcff965afdf1626d28de1460815f7c4ee7a",
                "sha256:fc7b548b17d238737688817ab67deebb30e8073c95749d55538ed473130ec0c7"
            ],
            "markers": "python_version >= '3.7'",
            "version": "==2.1.1"
        },
        "mdit-py-plugins": {
            "hashes": [
                "sha256:b1279701cee2dbf50e188d3da5f51fee8d78d038cdf99be57c6b9d1aa93b4073",
                "sha256:ecc24f51eeec6ab7eecc2f9724e8272c2fb191c2e93cf98109120c2cace69750"
            ],
            "markers": "python_version ~= '3.6'",
            "version": "==0.3.0"
        },
        "mdurl": {
            "hashes": [
                "sha256:6a8f6804087b7128040b2fb2ebe242bdc2affaeaa034d5fc9feeed30b443651b",
                "sha256:f79c9709944df218a4cdb0fcc0b0c7ead2f44594e3e84dc566606f04ad749c20"
            ],
            "markers": "python_version >= '3.7'",
            "version": "==0.1.1"
        },
        "mypy-extensions": {
            "hashes": [
                "sha256:090fedd75945a69ae91ce1303b5824f428daf5a028d2f6ab8a299250a846f15d",
                "sha256:2d82818f5bb3e369420cb3c4060a7970edba416647068eb4c5343488a6c604a8"
            ],
            "version": "==0.4.3"
        },
        "myst-parser": {
            "hashes": [
                "sha256:1635ce3c18965a528d6de980f989ff64d6a1effb482e1f611b1bfb79e38f3d98",
                "sha256:4c076d649e066f9f5c7c661bae2658be1ca06e76b002bb97f02a09398707686c"
            ],
            "index": "pypi",
            "version": "==0.17.2"
        },
        "nodeenv": {
            "hashes": [
                "sha256:3ef13ff90291ba2a4a7a4ff9a979b63ffdd00a464dbe04acf0ea6471517a4c2b",
                "sha256:621e6b7076565ddcacd2db0294c0381e01fd28945ab36bcf00f41c5daf63bef7"
            ],
            "version": "==1.6.0"
        },
        "packaging": {
            "hashes": [
                "sha256:dd47c42927d89ab911e606518907cc2d3a1f38bbd026385970643f9c5b8ecfeb",
                "sha256:ef103e05f519cdc783ae24ea4e2e0f508a9c99b2d4969652eed6a2e1ea5bd522"
            ],
            "markers": "python_version >= '3.6'",
            "version": "==21.3"
        },
        "pathspec": {
            "hashes": [
                "sha256:7d15c4ddb0b5c802d161efc417ec1a2558ea2653c2e8ad9c19098201dc1c993a",
                "sha256:e564499435a2673d586f6b2130bb5b95f04a3ba06f81b8f895b651a3c76aabb1"
            ],
            "version": "==0.9.0"
        },
        "platformdirs": {
            "hashes": [
                "sha256:027d8e83a2d7de06bbac4e5ef7e023c02b863d7ea5d079477e722bb41ab25788",
                "sha256:58c8abb07dcb441e6ee4b11d8df0ac856038f944ab98b7be6b27b2a3c7feef19"
            ],
            "markers": "python_version >= '3.7'",
            "version": "==2.5.2"
        },
        "pluggy": {
            "hashes": [
                "sha256:4224373bacce55f955a878bf9cfa763c1e360858e330072059e10bad68531159",
                "sha256:74134bbf457f031a36d68416e1509f34bd5ccc019f0bcc952c7b909d06b37bd3"
            ],
            "markers": "python_version >= '3.6'",
            "version": "==1.0.0"
        },
        "pre-commit": {
            "hashes": [
                "sha256:10c62741aa5704faea2ad69cb550ca78082efe5697d6f04e5710c3c229afdd10",
                "sha256:4233a1e38621c87d9dda9808c6606d7e7ba0e087cd56d3fe03202a01d2919615"
            ],
            "index": "pypi",
            "version": "==2.19.0"
        },
        "py": {
            "hashes": [
                "sha256:51c75c4126074b472f746a24399ad32f6053d1b34b68d2fa41e558e6f4a98719",
                "sha256:607c53218732647dff4acdfcd50cb62615cedf612e72d1724fb1a0cc6405b378"
            ],
            "markers": "python_version >= '2.7' and python_version not in '3.0, 3.1, 3.2, 3.3, 3.4'",
            "version": "==1.11.0"
        },
        "pycodestyle": {
            "hashes": [
                "sha256:720f8b39dde8b293825e7ff02c475f3077124006db4f440dcbc9a20b76548a20",
                "sha256:eddd5847ef438ea1c7870ca7eb78a9d47ce0cdb4851a5523949f2601d0cbbe7f"
            ],
            "index": "pypi",
            "version": "==2.8.0"
        },
        "pygments": {
            "hashes": [
                "sha256:5eb116118f9612ff1ee89ac96437bb6b49e8f04d8a13b514ba26f620208e26eb",
                "sha256:dc9c10fb40944260f6ed4c688ece0cd2048414940f1cea51b8b226318411c519"
            ],
            "markers": "python_version >= '3.6'",
            "version": "==2.12.0"
        },
        "pyparsing": {
            "hashes": [
                "sha256:2b020ecf7d21b687f219b71ecad3631f644a47f01403fa1d1036b0c6416d70fb",
                "sha256:5026bae9a10eeaefb61dab2f09052b9f4307d44aee4eda64b309723d8d206bbc"
            ],
            "markers": "python_full_version >= '3.6.8'",
            "version": "==3.0.9"
        },
        "pytest": {
            "hashes": [
                "sha256:13d0e3ccfc2b6e26be000cb6568c832ba67ba32e719443bfe725814d3c42433c",
                "sha256:a06a0425453864a270bc45e71f783330a7428defb4230fb5e6a731fde06ecd45"
            ],
            "index": "pypi",
            "version": "==7.1.2"
        },
        "pytest-cov": {
            "hashes": [
                "sha256:578d5d15ac4a25e5f961c938b85a05b09fdaae9deef3bb6de9a6e766622ca7a6",
                "sha256:e7f0f5b1617d2210a2cabc266dfe2f4c75a8d32fb89eafb7ad9d06f6d076d470"
            ],
            "index": "pypi",
            "version": "==3.0.0"
        },
        "pytest-django": {
            "hashes": [
                "sha256:c60834861933773109334fe5a53e83d1ef4828f2203a1d6a0fa9972f4f75ab3e",
                "sha256:d9076f759bb7c36939dbdd5ae6633c18edfc2902d1a69fdbefd2426b970ce6c2"
            ],
            "index": "pypi",
            "version": "==4.5.2"
        },
        "pytest-env": {
            "hashes": [
                "sha256:7e94956aef7f2764f3c147d216ce066bf6c42948bb9e293169b1b1c880a580c2"
            ],
            "index": "pypi",
            "version": "==0.6.2"
        },
        "pytest-forked": {
            "hashes": [
                "sha256:8b67587c8f98cbbadfdd804539ed5455b6ed03802203485dd2f53c1422d7440e",
                "sha256:bbbb6717efc886b9d64537b41fb1497cfaf3c9601276be8da2cccfea5a3c8ad8"
            ],
            "markers": "python_version >= '3.6'",
            "version": "==1.4.0"
        },
        "pytest-sugar": {
            "hashes": [
                "sha256:b1b2186b0a72aada6859bea2a5764145e3aaa2c1cfbb23c3a19b5f7b697563d3"
            ],
            "index": "pypi",
            "version": "==0.9.4"
        },
        "pytest-xdist": {
            "hashes": [
                "sha256:4580deca3ff04ddb2ac53eba39d76cb5dd5edeac050cb6fbc768b0dd712b4edf",
                "sha256:6fe5c74fec98906deb8f2d2b616b5c782022744978e7bd4695d39c8f42d0ce65"
            ],
            "index": "pypi",
            "version": "==2.5.0"
        },
        "python-dateutil": {
            "hashes": [
                "sha256:0123cacc1627ae19ddf3c27a5de5bd67ee4586fbdd6440d9748f8abb483d3e86",
                "sha256:961d03dc3453ebbc59dbdea9e4e11c5651520a876d0f4db161e8674aae935da9"
            ],
            "index": "pypi",
            "version": "==2.8.2"
        },
        "pytz": {
            "hashes": [
                "sha256:1e760e2fe6a8163bc0b3d9a19c4f84342afa0a2affebfaa84b01b978a02ecaa7",
                "sha256:e68985985296d9a66a881eb3193b0906246245294a881e7c8afe623866ac6a5c"
            ],
            "version": "==2022.1"
        },
        "pyyaml": {
            "hashes": [
                "sha256:0283c35a6a9fbf047493e3a0ce8d79ef5030852c51e9d911a27badfde0605293",
                "sha256:055d937d65826939cb044fc8c9b08889e8c743fdc6a32b33e2390f66013e449b",
                "sha256:07751360502caac1c067a8132d150cf3d61339af5691fe9e87803040dbc5db57",
                "sha256:0b4624f379dab24d3725ffde76559cff63d9ec94e1736b556dacdfebe5ab6d4b",
                "sha256:0ce82d761c532fe4ec3f87fc45688bdd3a4c1dc5e0b4a19814b9009a29baefd4",
                "sha256:1e4747bc279b4f613a09eb64bba2ba602d8a6664c6ce6396a4d0cd413a50ce07",
                "sha256:213c60cd50106436cc818accf5baa1aba61c0189ff610f64f4a3e8c6726218ba",
                "sha256:231710d57adfd809ef5d34183b8ed1eeae3f76459c18fb4a0b373ad56bedcdd9",
                "sha256:277a0ef2981ca40581a47093e9e2d13b3f1fbbeffae064c1d21bfceba2030287",
                "sha256:2cd5df3de48857ed0544b34e2d40e9fac445930039f3cfe4bcc592a1f836d513",
                "sha256:40527857252b61eacd1d9af500c3337ba8deb8fc298940291486c465c8b46ec0",
                "sha256:473f9edb243cb1935ab5a084eb238d842fb8f404ed2193a915d1784b5a6b5fc0",
                "sha256:48c346915c114f5fdb3ead70312bd042a953a8ce5c7106d5bfb1a5254e47da92",
                "sha256:50602afada6d6cbfad699b0c7bb50d5ccffa7e46a3d738092afddc1f9758427f",
                "sha256:68fb519c14306fec9720a2a5b45bc9f0c8d1b9c72adf45c37baedfcd949c35a2",
                "sha256:77f396e6ef4c73fdc33a9157446466f1cff553d979bd00ecb64385760c6babdc",
                "sha256:819b3830a1543db06c4d4b865e70ded25be52a2e0631ccd2f6a47a2822f2fd7c",
                "sha256:897b80890765f037df3403d22bab41627ca8811ae55e9a722fd0392850ec4d86",
                "sha256:98c4d36e99714e55cfbaaee6dd5badbc9a1ec339ebfc3b1f52e293aee6bb71a4",
                "sha256:9df7ed3b3d2e0ecfe09e14741b857df43adb5a3ddadc919a2d94fbdf78fea53c",
                "sha256:9fa600030013c4de8165339db93d182b9431076eb98eb40ee068700c9c813e34",
                "sha256:a80a78046a72361de73f8f395f1f1e49f956c6be882eed58505a15f3e430962b",
                "sha256:b3d267842bf12586ba6c734f89d1f5b871df0273157918b0ccefa29deb05c21c",
                "sha256:b5b9eccad747aabaaffbc6064800670f0c297e52c12754eb1d976c57e4f74dcb",
                "sha256:c5687b8d43cf58545ade1fe3e055f70eac7a5a1a0bf42824308d868289a95737",
                "sha256:cba8c411ef271aa037d7357a2bc8f9ee8b58b9965831d9e51baf703280dc73d3",
                "sha256:d15a181d1ecd0d4270dc32edb46f7cb7733c7c508857278d3d378d14d606db2d",
                "sha256:d4db7c7aef085872ef65a8fd7d6d09a14ae91f691dec3e87ee5ee0539d516f53",
                "sha256:d4eccecf9adf6fbcc6861a38015c2a64f38b9d94838ac1810a9023a0609e1b78",
                "sha256:d67d839ede4ed1b28a4e8909735fc992a923cdb84e618544973d7dfc71540803",
                "sha256:daf496c58a8c52083df09b80c860005194014c3698698d1a57cbcfa182142a3a",
                "sha256:e61ceaab6f49fb8bdfaa0f92c4b57bcfbea54c09277b1b4f7ac376bfb7a7c174",
                "sha256:f84fbc98b019fef2ee9a1cb3ce93e3187a6df0b2538a651bfb890254ba9f90b5"
            ],
            "version": "==6.0"
        },
        "requests": {
            "hashes": [
                "sha256:68d7c56fd5a8999887728ef304a6d12edc7be74f1cfa47714fc8b414525c9a61",
                "sha256:f22fa1e554c9ddfd16e6e41ac79759e17be9e492b3587efa038054674760e72d"
            ],
            "markers": "python_version >= '2.7' and python_version not in '3.0, 3.1, 3.2, 3.3, 3.4, 3.5'",
            "version": "==2.27.1"
        },
        "six": {
            "hashes": [
                "sha256:1e61c37477a1626458e36f7b1d82aa5c9b094fa4802892072e49de9c60c4c926",
                "sha256:8abb2f1d86890a2dfb989f9a77cfcfd3e47c2a354b01111771326f8aa26e0254"
            ],
            "markers": "python_version >= '2.7' and python_version not in '3.0, 3.1, 3.2, 3.3'",
            "version": "==1.16.0"
        },
        "snowballstemmer": {
            "hashes": [
                "sha256:09b16deb8547d3412ad7b590689584cd0fe25ec8db3be37788be3810cbf19cb1",
                "sha256:c8e1716e83cc398ae16824e5572ae04e0d9fc2c6b985fb0f900f5f0c96ecba1a"
            ],
            "version": "==2.2.0"
        },
        "sphinx": {
            "hashes": [
                "sha256:7bf8ca9637a4ee15af412d1a1d9689fec70523a68ca9bb9127c2f3eeb344e2e6",
                "sha256:ebf612653238bcc8f4359627a9b7ce44ede6fdd75d9d30f68255c7383d3a6226"
            ],
            "index": "pypi",
            "version": "==4.5.0"
        },
        "sphinx-autobuild": {
            "hashes": [
                "sha256:8fe8cbfdb75db04475232f05187c776f46f6e9e04cacf1e49ce81bdac649ccac",
                "sha256:de1ca3b66e271d2b5b5140c35034c89e47f263f2cd5db302c9217065f7443f05"
            ],
            "index": "pypi",
            "version": "==2021.3.14"
        },
        "sphinx-rtd-theme": {
            "hashes": [
                "sha256:4d35a56f4508cfee4c4fb604373ede6feae2a306731d533f409ef5c3496fdbd8",
                "sha256:eec6d497e4c2195fa0e8b2016b337532b8a699a68bcb22a512870e16925c6a5c"
            ],
            "index": "pypi",
            "version": "==1.0.0"
        },
        "sphinxcontrib-applehelp": {
            "hashes": [
                "sha256:806111e5e962be97c29ec4c1e7fe277bfd19e9652fb1a4392105b43e01af885a",
                "sha256:a072735ec80e7675e3f432fcae8610ecf509c5f1869d17e2eecff44389cdbc58"
            ],
            "markers": "python_version >= '3.5'",
            "version": "==1.0.2"
        },
        "sphinxcontrib-devhelp": {
            "hashes": [
                "sha256:8165223f9a335cc1af7ffe1ed31d2871f325254c0423bc0c4c7cd1c1e4734a2e",
                "sha256:ff7f1afa7b9642e7060379360a67e9c41e8f3121f2ce9164266f61b9f4b338e4"
            ],
            "markers": "python_version >= '3.5'",
            "version": "==1.0.2"
        },
        "sphinxcontrib-htmlhelp": {
            "hashes": [
                "sha256:d412243dfb797ae3ec2b59eca0e52dac12e75a241bf0e4eb861e450d06c6ed07",
                "sha256:f5f8bb2d0d629f398bf47d0d69c07bc13b65f75a81ad9e2f71a63d4b7a2f6db2"
            ],
            "markers": "python_version >= '3.6'",
            "version": "==2.0.0"
        },
        "sphinxcontrib-jsmath": {
            "hashes": [
                "sha256:2ec2eaebfb78f3f2078e73666b1415417a116cc848b72e5172e596c871103178",
                "sha256:a9925e4a4587247ed2191a22df5f6970656cb8ca2bd6284309578f2153e0c4b8"
            ],
            "markers": "python_version >= '3.5'",
            "version": "==1.0.1"
        },
        "sphinxcontrib-qthelp": {
            "hashes": [
                "sha256:4c33767ee058b70dba89a6fc5c1892c0d57a54be67ddd3e7875a18d14cba5a72",
                "sha256:bd9fc24bcb748a8d51fd4ecaade681350aa63009a347a8c14e637895444dfab6"
            ],
            "markers": "python_version >= '3.5'",
            "version": "==1.0.3"
        },
        "sphinxcontrib-serializinghtml": {
            "hashes": [
                "sha256:352a9a00ae864471d3a7ead8d7d79f5fc0b57e8b3f95e9867eb9eb28999b92fd",
                "sha256:aa5f6de5dfdf809ef505c4895e51ef5c9eac17d0f287933eb49ec495280b6952"
            ],
            "markers": "python_version >= '3.5'",
            "version": "==1.1.5"
        },
        "termcolor": {
            "hashes": [
                "sha256:1d6d69ce66211143803fbc56652b41d73b4a400a2891d7bf7a1cdf4c02de613b"
            ],
            "version": "==1.1.0"
        },
        "toml": {
            "hashes": [
                "sha256:806143ae5bfb6a3c6e736a764057db0e6a0e05e338b5630894a5f779cabb4f9b",
                "sha256:b3bda1d108d5dd99f4a20d24d9c348e91c4db7ab1b749200bded2f839ccbe68f"
            ],
            "markers": "python_version >= '2.6' and python_version not in '3.0, 3.1, 3.2, 3.3'",
            "version": "==0.10.2"
        },
        "tomli": {
            "hashes": [
                "sha256:939de3e7a6161af0c887ef91b7d41a53e7c5a1ca976325f429cb46ea9bc30ecc",
                "sha256:de526c12914f0c550d15924c62d72abc48d6fe7364aa87328337a31007fe8a4f"
            ],
            "markers": "python_version < '3.11'",
            "version": "==2.0.1"
        },
        "tornado": {
            "hashes": [
                "sha256:0a00ff4561e2929a2c37ce706cb8233b7907e0cdc22eab98888aca5dd3775feb",
                "sha256:0d321a39c36e5f2c4ff12b4ed58d41390460f798422c4504e09eb5678e09998c",
                "sha256:1e8225a1070cd8eec59a996c43229fe8f95689cb16e552d130b9793cb570a288",
                "sha256:20241b3cb4f425e971cb0a8e4ffc9b0a861530ae3c52f2b0434e6c1b57e9fd95",
                "sha256:25ad220258349a12ae87ede08a7b04aca51237721f63b1808d39bdb4b2164558",
                "sha256:33892118b165401f291070100d6d09359ca74addda679b60390b09f8ef325ffe",
                "sha256:33c6e81d7bd55b468d2e793517c909b139960b6c790a60b7991b9b6b76fb9791",
                "sha256:3447475585bae2e77ecb832fc0300c3695516a47d46cefa0528181a34c5b9d3d",
                "sha256:34ca2dac9e4d7afb0bed4677512e36a52f09caa6fded70b4e3e1c89dbd92c326",
                "sha256:3e63498f680547ed24d2c71e6497f24bca791aca2fe116dbc2bd0ac7f191691b",
                "sha256:548430be2740e327b3fe0201abe471f314741efcb0067ec4f2d7dcfb4825f3e4",
                "sha256:6196a5c39286cc37c024cd78834fb9345e464525d8991c21e908cc046d1cc02c",
                "sha256:61b32d06ae8a036a6607805e6720ef00a3c98207038444ba7fd3d169cd998910",
                "sha256:6286efab1ed6e74b7028327365cf7346b1d777d63ab30e21a0f4d5b275fc17d5",
                "sha256:65d98939f1a2e74b58839f8c4dab3b6b3c1ce84972ae712be02845e65391ac7c",
                "sha256:66324e4e1beede9ac79e60f88de548da58b1f8ab4b2f1354d8375774f997e6c0",
                "sha256:6c77c9937962577a6a76917845d06af6ab9197702a42e1346d8ae2e76b5e3675",
                "sha256:70dec29e8ac485dbf57481baee40781c63e381bebea080991893cd297742b8fd",
                "sha256:7250a3fa399f08ec9cb3f7b1b987955d17e044f1ade821b32e5f435130250d7f",
                "sha256:748290bf9112b581c525e6e6d3820621ff020ed95af6f17fedef416b27ed564c",
                "sha256:7da13da6f985aab7f6f28debab00c67ff9cbacd588e8477034c0652ac141feea",
                "sha256:8f959b26f2634a091bb42241c3ed8d3cedb506e7c27b8dd5c7b9f745318ddbb6",
                "sha256:9de9e5188a782be6b1ce866e8a51bc76a0fbaa0e16613823fc38e4fc2556ad05",
                "sha256:a48900ecea1cbb71b8c71c620dee15b62f85f7c14189bdeee54966fbd9a0c5bd",
                "sha256:b87936fd2c317b6ee08a5741ea06b9d11a6074ef4cc42e031bc6403f82a32575",
                "sha256:c77da1263aa361938476f04c4b6c8916001b90b2c2fdd92d8d535e1af48fba5a",
                "sha256:cb5ec8eead331e3bb4ce8066cf06d2dfef1bfb1b2a73082dfe8a161301b76e37",
                "sha256:cc0ee35043162abbf717b7df924597ade8e5395e7b66d18270116f8745ceb795",
                "sha256:d14d30e7f46a0476efb0deb5b61343b1526f73ebb5ed84f23dc794bdb88f9d9f",
                "sha256:d371e811d6b156d82aa5f9a4e08b58debf97c302a35714f6f45e35139c332e32",
                "sha256:d3d20ea5782ba63ed13bc2b8c291a053c8d807a8fa927d941bd718468f7b950c",
                "sha256:d3f7594930c423fd9f5d1a76bee85a2c36fd8b4b16921cae7e965f22575e9c01",
                "sha256:dcef026f608f678c118779cd6591c8af6e9b4155c44e0d1bc0c87c036fb8c8c4",
                "sha256:e0791ac58d91ac58f694d8d2957884df8e4e2f6687cdf367ef7eb7497f79eaa2",
                "sha256:e385b637ac3acaae8022e7e47dfa7b83d3620e432e3ecb9a3f7f58f150e50921",
                "sha256:e519d64089b0876c7b467274468709dadf11e41d65f63bba207e04217f47c085",
                "sha256:e7229e60ac41a1202444497ddde70a48d33909e484f96eb0da9baf8dc68541df",
                "sha256:ed3ad863b1b40cd1d4bd21e7498329ccaece75db5a5bf58cd3c9f130843e7102",
                "sha256:f0ba29bafd8e7e22920567ce0d232c26d4d47c8b5cf4ed7b562b5db39fa199c5",
                "sha256:fa2ba70284fa42c2a5ecb35e322e68823288a4251f9ba9cc77be04ae15eada68",
                "sha256:fba85b6cd9c39be262fcd23865652920832b61583de2a2ca907dbd8e8a8c81e5"
            ],
            "markers": "python_version >= '3.5'",
            "version": "==6.1"
        },
        "tox": {
            "hashes": [
                "sha256:0805727eb4d6b049de304977dfc9ce315a1938e6619c3ab9f38682bb04662a5a",
                "sha256:37888f3092aa4e9f835fc8cc6dadbaaa0782651c41ef359e3a5743fcb0308160"
            ],
            "index": "pypi",
            "version": "==3.25.0"
        },
        "typing-extensions": {
            "hashes": [
                "sha256:6657594ee297170d19f67d55c05852a874e7eb634f4f753dbd667855e07c1708",
                "sha256:f1c24655a0da0d1b67f07e17a5e6b2a105894e6824b92096378bb3668ef02376"
            ],
            "markers": "python_version >= '3.7'",
            "version": "==4.2.0"
        },
        "urllib3": {
            "hashes": [
                "sha256:44ece4d53fb1706f667c9bd1c648f5469a2ec925fcf3a776667042d645472c14",
                "sha256:aabaf16477806a5e1dd19aa41f8c2b7950dd3c746362d7e3223dbe6de6ac448e"
            ],
            "markers": "python_version >= '2.7' and python_version not in '3.0, 3.1, 3.2, 3.3, 3.4' and python_version < '4'",
            "version": "==1.26.9"
        },
        "virtualenv": {
            "hashes": [
                "sha256:e617f16e25b42eb4f6e74096b9c9e37713cf10bf30168fb4a739f3fa8f898a3a",
                "sha256:ef589a79795589aada0c1c5b319486797c03b67ac3984c48c669c0e4f50df3a5"
            ],
            "markers": "python_version >= '2.7' and python_version not in '3.0, 3.1, 3.2, 3.3, 3.4'",
            "version": "==20.14.1"
        },
        "zipp": {
            "hashes": [
                "sha256:56bf8aadb83c24db6c4b577e13de374ccfb67da2078beba1d037c17980bf43ad",
                "sha256:c4f6e5bbf48e74f7a38e7cc5b0480ff42b0ae5178957d564d18932525d5cf099"
            ],
            "index": "pypi",
            "markers": "python_version < '3.9'",
            "version": "==3.8.0"
        }
    }
}<|MERGE_RESOLUTION|>--- conflicted
+++ resolved
@@ -1,11 +1,7 @@
 {
     "_meta": {
         "hash": {
-<<<<<<< HEAD
-            "sha256": "434d3bf66029f345dba47ebdd022db1505722ddf274fc7df8b4ed0022eab5013"
-=======
-            "sha256": "edaf53125fd5a0dc3aff5b75e188523ef3b7bc29bda792ee78ee67506e0b831d"
->>>>>>> c3997c9f
+            "sha256": "818f3513df4a757e6302baf5a17ce61e85c7d69a7666e7d49e7e50e78e064ae3"
         },
         "pipfile-spec": 6,
         "requires": {},
@@ -1757,13 +1753,12 @@
             "markers": "python_version >= '3.7'",
             "version": "==3.1.2"
         },
-<<<<<<< HEAD
         "livereload": {
             "hashes": [
                 "sha256:776f2f865e59fde56490a56bcc6773b6917366bce0c267c60ee8aaf1a0959869"
             ],
             "version": "==2.6.3"
-=======
+        },
         "markdown-it-py": {
             "hashes": [
                 "sha256:93de681e5c021a432c63147656fe21790bc01231e0cd2da73626f1aa3ac0fe27",
@@ -1771,7 +1766,6 @@
             ],
             "markers": "python_version >= '3.7'",
             "version": "==2.1.0"
->>>>>>> c3997c9f
         },
         "markupsafe": {
             "hashes": [
@@ -2149,7 +2143,7 @@
                 "sha256:939de3e7a6161af0c887ef91b7d41a53e7c5a1ca976325f429cb46ea9bc30ecc",
                 "sha256:de526c12914f0c550d15924c62d72abc48d6fe7364aa87328337a31007fe8a4f"
             ],
-            "markers": "python_version < '3.11'",
+            "markers": "python_version >= '3.7'",
             "version": "==2.0.1"
         },
         "tornado": {
