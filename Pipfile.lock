{
    "_meta": {
        "hash": {
<<<<<<< HEAD
            "sha256": "584249cbeaf29659c975000b5e02b12e45d768d795e4a8ac36118e73bd7c0b8a"
=======
            "sha256": "e4cb2328c49829f56793ef25780dcc73ea8e4838e6e9bc25d1b6feb74eb3befe"
>>>>>>> be684c9a
        },
        "pipfile-spec": 6,
        "requires": {},
        "sources": [
            {
                "name": "pypi",
                "url": "https://pypi.python.org/simple",
                "verify_ssl": true
            }
        ]
    },
    "default": {
        "amqp": {
            "hashes": [
                "sha256:827cb12fb0baa892aad844fd95258143bce4027fdac4fccddbc43330fd281637",
                "sha256:a1ecff425ad063ad42a486c902807d1482311481c8ad95a72694b2975e75f7fd"
            ],
            "markers": "python_version >= '3.6'",
            "version": "==5.2.0"
        },
        "anyio": {
            "hashes": [
                "sha256:4c8bc31ccdb51c7f7bd251f51c609e038d63e34219b44aa86e47576389880b4c",
                "sha256:6d170c36fba3bdd840c73d3868c1e777e33676a69c3a72cf0a0d5d6d8009b61d"
            ],
            "markers": "python_version >= '3.9'",
            "version": "==4.6.2.post1"
        },
        "asgiref": {
            "hashes": [
                "sha256:3e1e3ecc849832fe52ccf2cb6686b7a55f82bb1d6aee72a58826471390335e47",
                "sha256:c343bd80a0bec947a9860adb4c432ffa7db769836c64238fc34bdc3fec84d590"
            ],
            "markers": "python_version >= '3.8'",
            "version": "==3.8.1"
        },
        "async-timeout": {
            "hashes": [
                "sha256:39e3809566ff85354557ec2398b55e096c8364bacac9405a7a1fa429e77fe76c",
                "sha256:d9321a7a3d5a6a5e187e824d2fa0793ce379a202935782d555d6e9d2735677d3"
            ],
            "markers": "python_version >= '3.8'",
            "version": "==5.0.1"
        },
        "billiard": {
            "hashes": [
                "sha256:12b641b0c539073fc8d3f5b8b7be998956665c4233c7c1fcd66a7e677c4fb36f",
                "sha256:40b59a4ac8806ba2c2369ea98d876bc6108b051c227baffd928c644d15d8f3cb"
            ],
            "markers": "python_version >= '3.7'",
            "version": "==4.2.1"
        },
        "bleach": {
            "hashes": [
                "sha256:117d9c6097a7c3d22fd578fcd8d35ff1e125df6736f554da4e432fdd63f31e5e",
                "sha256:123e894118b8a599fd80d3ec1a6d4cc7ce4e5882b1317a7e1ba69b56e95f991f"
            ],
            "index": "pypi",
            "markers": "python_version >= '3.9'",
            "version": "==6.2.0"
        },
        "brotli": {
            "hashes": [
                "sha256:03d20af184290887bdea3f0f78c4f737d126c74dc2f3ccadf07e54ceca3bf208",
                "sha256:0541e747cce78e24ea12d69176f6a7ddb690e62c425e01d31cc065e69ce55b48",
                "sha256:069a121ac97412d1fe506da790b3e69f52254b9df4eb665cd42460c837193354",
                "sha256:0737ddb3068957cf1b054899b0883830bb1fec522ec76b1098f9b6e0f02d9419",
                "sha256:0b63b949ff929fbc2d6d3ce0e924c9b93c9785d877a21a1b678877ffbbc4423a",
                "sha256:0c6244521dda65ea562d5a69b9a26120769b7a9fb3db2fe9545935ed6735b128",
                "sha256:11d00ed0a83fa22d29bc6b64ef636c4552ebafcef57154b4ddd132f5638fbd1c",
                "sha256:141bd4d93984070e097521ed07e2575b46f817d08f9fa42b16b9b5f27b5ac088",
                "sha256:19c116e796420b0cee3da1ccec3b764ed2952ccfcc298b55a10e5610ad7885f9",
                "sha256:1ab4fbee0b2d9098c74f3057b2bc055a8bd92ccf02f65944a241b4349229185a",
                "sha256:1ae56aca0402a0f9a3431cddda62ad71666ca9d4dc3a10a142b9dce2e3c0cda3",
                "sha256:1b2c248cd517c222d89e74669a4adfa5577e06ab68771a529060cf5a156e9757",
                "sha256:1e9a65b5736232e7a7f91ff3d02277f11d339bf34099a56cdab6a8b3410a02b2",
                "sha256:224e57f6eac61cc449f498cc5f0e1725ba2071a3d4f48d5d9dffba42db196438",
                "sha256:22fc2a8549ffe699bfba2256ab2ed0421a7b8fadff114a3d201794e45a9ff578",
                "sha256:23032ae55523cc7bccb4f6a0bf368cd25ad9bcdcc1990b64a647e7bbcce9cb5b",
                "sha256:2333e30a5e00fe0fe55903c8832e08ee9c3b1382aacf4db26664a16528d51b4b",
                "sha256:2954c1c23f81c2eaf0b0717d9380bd348578a94161a65b3a2afc62c86467dd68",
                "sha256:2a24c50840d89ded6c9a8fdc7b6ed3692ed4e86f1c4a4a938e1e92def92933e0",
                "sha256:2de9d02f5bda03d27ede52e8cfe7b865b066fa49258cbab568720aa5be80a47d",
                "sha256:2feb1d960f760a575dbc5ab3b1c00504b24caaf6986e2dc2b01c09c87866a943",
                "sha256:30924eb4c57903d5a7526b08ef4a584acc22ab1ffa085faceb521521d2de32dd",
                "sha256:316cc9b17edf613ac76b1f1f305d2a748f1b976b033b049a6ecdfd5612c70409",
                "sha256:32d95b80260d79926f5fab3c41701dbb818fde1c9da590e77e571eefd14abe28",
                "sha256:38025d9f30cf4634f8309c6874ef871b841eb3c347e90b0851f63d1ded5212da",
                "sha256:39da8adedf6942d76dc3e46653e52df937a3c4d6d18fdc94a7c29d263b1f5b50",
                "sha256:3c0ef38c7a7014ffac184db9e04debe495d317cc9c6fb10071f7fefd93100a4f",
                "sha256:3d7954194c36e304e1523f55d7042c59dc53ec20dd4e9ea9d151f1b62b4415c0",
                "sha256:3ee8a80d67a4334482d9712b8e83ca6b1d9bc7e351931252ebef5d8f7335a547",
                "sha256:4093c631e96fdd49e0377a9c167bfd75b6d0bad2ace734c6eb20b348bc3ea180",
                "sha256:43395e90523f9c23a3d5bdf004733246fba087f2948f87ab28015f12359ca6a0",
                "sha256:43ce1b9935bfa1ede40028054d7f48b5469cd02733a365eec8a329ffd342915d",
                "sha256:4410f84b33374409552ac9b6903507cdb31cd30d2501fc5ca13d18f73548444a",
                "sha256:494994f807ba0b92092a163a0a283961369a65f6cbe01e8891132b7a320e61eb",
                "sha256:4d4a848d1837973bf0f4b5e54e3bec977d99be36a7895c61abb659301b02c112",
                "sha256:4ed11165dd45ce798d99a136808a794a748d5dc38511303239d4e2363c0695dc",
                "sha256:4f3607b129417e111e30637af1b56f24f7a49e64763253bbc275c75fa887d4b2",
                "sha256:510b5b1bfbe20e1a7b3baf5fed9e9451873559a976c1a78eebaa3b86c57b4265",
                "sha256:524f35912131cc2cabb00edfd8d573b07f2d9f21fa824bd3fb19725a9cf06327",
                "sha256:587ca6d3cef6e4e868102672d3bd9dc9698c309ba56d41c2b9c85bbb903cdb95",
                "sha256:58d4b711689366d4a03ac7957ab8c28890415e267f9b6589969e74b6e42225ec",
                "sha256:5b3cc074004d968722f51e550b41a27be656ec48f8afaeeb45ebf65b561481dd",
                "sha256:5dab0844f2cf82be357a0eb11a9087f70c5430b2c241493fc122bb6f2bb0917c",
                "sha256:5e55da2c8724191e5b557f8e18943b1b4839b8efc3ef60d65985bcf6f587dd38",
                "sha256:5eeb539606f18a0b232d4ba45adccde4125592f3f636a6182b4a8a436548b914",
                "sha256:5f4d5ea15c9382135076d2fb28dde923352fe02951e66935a9efaac8f10e81b0",
                "sha256:5fb2ce4b8045c78ebbc7b8f3c15062e435d47e7393cc57c25115cfd49883747a",
                "sha256:6172447e1b368dcbc458925e5ddaf9113477b0ed542df258d84fa28fc45ceea7",
                "sha256:6967ced6730aed543b8673008b5a391c3b1076d834ca438bbd70635c73775368",
                "sha256:6974f52a02321b36847cd19d1b8e381bf39939c21efd6ee2fc13a28b0d99348c",
                "sha256:6c3020404e0b5eefd7c9485ccf8393cfb75ec38ce75586e046573c9dc29967a0",
                "sha256:6c6e0c425f22c1c719c42670d561ad682f7bfeeef918edea971a79ac5252437f",
                "sha256:70051525001750221daa10907c77830bc889cb6d865cc0b813d9db7fefc21451",
                "sha256:7905193081db9bfa73b1219140b3d315831cbff0d8941f22da695832f0dd188f",
                "sha256:7bc37c4d6b87fb1017ea28c9508b36bbcb0c3d18b4260fcdf08b200c74a6aee8",
                "sha256:7c4855522edb2e6ae7fdb58e07c3ba9111e7621a8956f481c68d5d979c93032e",
                "sha256:7e4c4629ddad63006efa0ef968c8e4751c5868ff0b1c5c40f76524e894c50248",
                "sha256:7eedaa5d036d9336c95915035fb57422054014ebdeb6f3b42eac809928e40d0c",
                "sha256:7f4bf76817c14aa98cc6697ac02f3972cb8c3da93e9ef16b9c66573a68014f91",
                "sha256:81de08ac11bcb85841e440c13611c00b67d3bf82698314928d0b676362546724",
                "sha256:832436e59afb93e1836081a20f324cb185836c617659b07b129141a8426973c7",
                "sha256:861bf317735688269936f755fa136a99d1ed526883859f86e41a5d43c61d8966",
                "sha256:87a3044c3a35055527ac75e419dfa9f4f3667a1e887ee80360589eb8c90aabb9",
                "sha256:890b5a14ce214389b2cc36ce82f3093f96f4cc730c1cffdbefff77a7c71f2a97",
                "sha256:89f4988c7203739d48c6f806f1e87a1d96e0806d44f0fba61dba81392c9e474d",
                "sha256:8bf32b98b75c13ec7cf774164172683d6e7891088f6316e54425fde1efc276d5",
                "sha256:8dadd1314583ec0bf2d1379f7008ad627cd6336625d6679cf2f8e67081b83acf",
                "sha256:901032ff242d479a0efa956d853d16875d42157f98951c0230f69e69f9c09bac",
                "sha256:9011560a466d2eb3f5a6e4929cf4a09be405c64154e12df0dd72713f6500e32b",
                "sha256:906bc3a79de8c4ae5b86d3d75a8b77e44404b0f4261714306e3ad248d8ab0951",
                "sha256:919e32f147ae93a09fe064d77d5ebf4e35502a8df75c29fb05788528e330fe74",
                "sha256:91d7cc2a76b5567591d12c01f019dd7afce6ba8cba6571187e21e2fc418ae648",
                "sha256:929811df5462e182b13920da56c6e0284af407d1de637d8e536c5cd00a7daf60",
                "sha256:949f3b7c29912693cee0afcf09acd6ebc04c57af949d9bf77d6101ebb61e388c",
                "sha256:a090ca607cbb6a34b0391776f0cb48062081f5f60ddcce5d11838e67a01928d1",
                "sha256:a1fd8a29719ccce974d523580987b7f8229aeace506952fa9ce1d53a033873c8",
                "sha256:a37b8f0391212d29b3a91a799c8e4a2855e0576911cdfb2515487e30e322253d",
                "sha256:a3daabb76a78f829cafc365531c972016e4aa8d5b4bf60660ad8ecee19df7ccc",
                "sha256:a469274ad18dc0e4d316eefa616d1d0c2ff9da369af19fa6f3daa4f09671fd61",
                "sha256:a599669fd7c47233438a56936988a2478685e74854088ef5293802123b5b2460",
                "sha256:a743e5a28af5f70f9c080380a5f908d4d21d40e8f0e0c8901604d15cfa9ba751",
                "sha256:a77def80806c421b4b0af06f45d65a136e7ac0bdca3c09d9e2ea4e515367c7e9",
                "sha256:a7e53012d2853a07a4a79c00643832161a910674a893d296c9f1259859a289d2",
                "sha256:a93dde851926f4f2678e704fadeb39e16c35d8baebd5252c9fd94ce8ce68c4a0",
                "sha256:aac0411d20e345dc0920bdec5548e438e999ff68d77564d5e9463a7ca9d3e7b1",
                "sha256:ae15b066e5ad21366600ebec29a7ccbc86812ed267e4b28e860b8ca16a2bc474",
                "sha256:aea440a510e14e818e67bfc4027880e2fb500c2ccb20ab21c7a7c8b5b4703d75",
                "sha256:af6fa6817889314555aede9a919612b23739395ce767fe7fcbea9a80bf140fe5",
                "sha256:b760c65308ff1e462f65d69c12e4ae085cff3b332d894637f6273a12a482d09f",
                "sha256:be36e3d172dc816333f33520154d708a2657ea63762ec16b62ece02ab5e4daf2",
                "sha256:c247dd99d39e0338a604f8c2b3bc7061d5c2e9e2ac7ba9cc1be5a69cb6cd832f",
                "sha256:c5529b34c1c9d937168297f2c1fde7ebe9ebdd5e121297ff9c043bdb2ae3d6fb",
                "sha256:c8146669223164fc87a7e3de9f81e9423c67a79d6b3447994dfb9c95da16e2d6",
                "sha256:c8fd5270e906eef71d4a8d19b7c6a43760c6abcfcc10c9101d14eb2357418de9",
                "sha256:ca63e1890ede90b2e4454f9a65135a4d387a4585ff8282bb72964fab893f2111",
                "sha256:caf9ee9a5775f3111642d33b86237b05808dafcd6268faa492250e9b78046eb2",
                "sha256:cb1dac1770878ade83f2ccdf7d25e494f05c9165f5246b46a621cc849341dc01",
                "sha256:cdad5b9014d83ca68c25d2e9444e28e967ef16e80f6b436918c700c117a85467",
                "sha256:cdbc1fc1bc0bff1cef838eafe581b55bfbffaed4ed0318b724d0b71d4d377619",
                "sha256:ceb64bbc6eac5a140ca649003756940f8d6a7c444a68af170b3187623b43bebf",
                "sha256:d0c5516f0aed654134a2fc936325cc2e642f8a0e096d075209672eb321cff408",
                "sha256:d143fd47fad1db3d7c27a1b1d66162e855b5d50a89666af46e1679c496e8e579",
                "sha256:d192f0f30804e55db0d0e0a35d83a9fead0e9a359a9ed0285dbacea60cc10a84",
                "sha256:d2b35ca2c7f81d173d2fadc2f4f31e88cc5f7a39ae5b6db5513cf3383b0e0ec7",
                "sha256:d342778ef319e1026af243ed0a07c97acf3bad33b9f29e7ae6a1f68fd083e90c",
                "sha256:d487f5432bf35b60ed625d7e1b448e2dc855422e87469e3f450aa5552b0eb284",
                "sha256:d7702622a8b40c49bffb46e1e3ba2e81268d5c04a34f460978c6b5517a34dd52",
                "sha256:db85ecf4e609a48f4b29055f1e144231b90edc90af7481aa731ba2d059226b1b",
                "sha256:de6551e370ef19f8de1807d0a9aa2cdfdce2e85ce88b122fe9f6b2b076837e59",
                "sha256:e1140c64812cb9b06c922e77f1c26a75ec5e3f0fb2bf92cc8c58720dec276752",
                "sha256:e4fe605b917c70283db7dfe5ada75e04561479075761a0b3866c081d035b01c1",
                "sha256:e6a904cb26bfefc2f0a6f240bdf5233be78cd2488900a2f846f3c3ac8489ab80",
                "sha256:e79e6520141d792237c70bcd7a3b122d00f2613769ae0cb61c52e89fd3443839",
                "sha256:e84799f09591700a4154154cab9787452925578841a94321d5ee8fb9a9a328f0",
                "sha256:e93dfc1a1165e385cc8239fab7c036fb2cd8093728cbd85097b284d7b99249a2",
                "sha256:efa8b278894b14d6da122a72fefcebc28445f2d3f880ac59d46c90f4c13be9a3",
                "sha256:f0d8a7a6b5983c2496e364b969f0e526647a06b075d034f3297dc66f3b360c64",
                "sha256:f0db75f47be8b8abc8d9e31bc7aad0547ca26f24a54e6fd10231d623f183d089",
                "sha256:f296c40e23065d0d6650c4aefe7470d2a25fffda489bcc3eb66083f3ac9f6643",
                "sha256:f31859074d57b4639318523d6ffdca586ace54271a73ad23ad021acd807eb14b",
                "sha256:f66b5337fa213f1da0d9000bc8dc0cb5b896b726eefd9c6046f699b169c41b9e",
                "sha256:f733d788519c7e3e71f0855c96618720f5d3d60c3cb829d8bbb722dddce37985",
                "sha256:fce1473f3ccc4187f75b4690cfc922628aed4d3dd013d047f95a9b3919a86596",
                "sha256:fd5f17ff8f14003595ab414e45fce13d073e0762394f957182e69035c9f3d7c2",
                "sha256:fdc3ff3bfccdc6b9cc7c342c03aa2400683f0cb891d46e94b64a197910dc4064"
            ],
            "version": "==1.1.0"
        },
        "celery": {
            "extras": [
                "redis"
            ],
            "hashes": [
                "sha256:369631eb580cf8c51a82721ec538684994f8277637edde2dfc0dacd73ed97f64",
                "sha256:504a19140e8d3029d5acad88330c541d4c3f64c789d85f94756762d8bca7e706"
            ],
            "markers": "python_version >= '3.8'",
            "version": "==5.4.0"
        },
        "certifi": {
            "hashes": [
                "sha256:922820b53db7a7257ffbda3f597266d435245903d80737e34f8a45ff3e3230d8",
                "sha256:bec941d2aa8195e248a60b31ff9f0558284cf01a52591ceda73ea9afffd69fd9"
            ],
            "markers": "python_version >= '3.6'",
            "version": "==2024.8.30"
        },
        "cffi": {
            "hashes": [
                "sha256:045d61c734659cc045141be4bae381a41d89b741f795af1dd018bfb532fd0df8",
                "sha256:0984a4925a435b1da406122d4d7968dd861c1385afe3b45ba82b750f229811e2",
                "sha256:0e2b1fac190ae3ebfe37b979cc1ce69c81f4e4fe5746bb401dca63a9062cdaf1",
                "sha256:0f048dcf80db46f0098ccac01132761580d28e28bc0f78ae0d58048063317e15",
                "sha256:1257bdabf294dceb59f5e70c64a3e2f462c30c7ad68092d01bbbfb1c16b1ba36",
                "sha256:1c39c6016c32bc48dd54561950ebd6836e1670f2ae46128f67cf49e789c52824",
                "sha256:1d599671f396c4723d016dbddb72fe8e0397082b0a77a4fab8028923bec050e8",
                "sha256:28b16024becceed8c6dfbc75629e27788d8a3f9030691a1dbf9821a128b22c36",
                "sha256:2bb1a08b8008b281856e5971307cc386a8e9c5b625ac297e853d36da6efe9c17",
                "sha256:30c5e0cb5ae493c04c8b42916e52ca38079f1b235c2f8ae5f4527b963c401caf",
                "sha256:31000ec67d4221a71bd3f67df918b1f88f676f1c3b535a7eb473255fdc0b83fc",
                "sha256:386c8bf53c502fff58903061338ce4f4950cbdcb23e2902d86c0f722b786bbe3",
                "sha256:3edc8d958eb099c634dace3c7e16560ae474aa3803a5df240542b305d14e14ed",
                "sha256:45398b671ac6d70e67da8e4224a065cec6a93541bb7aebe1b198a61b58c7b702",
                "sha256:46bf43160c1a35f7ec506d254e5c890f3c03648a4dbac12d624e4490a7046cd1",
                "sha256:4ceb10419a9adf4460ea14cfd6bc43d08701f0835e979bf821052f1805850fe8",
                "sha256:51392eae71afec0d0c8fb1a53b204dbb3bcabcb3c9b807eedf3e1e6ccf2de903",
                "sha256:5da5719280082ac6bd9aa7becb3938dc9f9cbd57fac7d2871717b1feb0902ab6",
                "sha256:610faea79c43e44c71e1ec53a554553fa22321b65fae24889706c0a84d4ad86d",
                "sha256:636062ea65bd0195bc012fea9321aca499c0504409f413dc88af450b57ffd03b",
                "sha256:6883e737d7d9e4899a8a695e00ec36bd4e5e4f18fabe0aca0efe0a4b44cdb13e",
                "sha256:6b8b4a92e1c65048ff98cfe1f735ef8f1ceb72e3d5f0c25fdb12087a23da22be",
                "sha256:6f17be4345073b0a7b8ea599688f692ac3ef23ce28e5df79c04de519dbc4912c",
                "sha256:706510fe141c86a69c8ddc029c7910003a17353970cff3b904ff0686a5927683",
                "sha256:72e72408cad3d5419375fc87d289076ee319835bdfa2caad331e377589aebba9",
                "sha256:733e99bc2df47476e3848417c5a4540522f234dfd4ef3ab7fafdf555b082ec0c",
                "sha256:7596d6620d3fa590f677e9ee430df2958d2d6d6de2feeae5b20e82c00b76fbf8",
                "sha256:78122be759c3f8a014ce010908ae03364d00a1f81ab5c7f4a7a5120607ea56e1",
                "sha256:805b4371bf7197c329fcb3ead37e710d1bca9da5d583f5073b799d5c5bd1eee4",
                "sha256:85a950a4ac9c359340d5963966e3e0a94a676bd6245a4b55bc43949eee26a655",
                "sha256:8f2cdc858323644ab277e9bb925ad72ae0e67f69e804f4898c070998d50b1a67",
                "sha256:9755e4345d1ec879e3849e62222a18c7174d65a6a92d5b346b1863912168b595",
                "sha256:98e3969bcff97cae1b2def8ba499ea3d6f31ddfdb7635374834cf89a1a08ecf0",
                "sha256:a08d7e755f8ed21095a310a693525137cfe756ce62d066e53f502a83dc550f65",
                "sha256:a1ed2dd2972641495a3ec98445e09766f077aee98a1c896dcb4ad0d303628e41",
                "sha256:a24ed04c8ffd54b0729c07cee15a81d964e6fee0e3d4d342a27b020d22959dc6",
                "sha256:a45e3c6913c5b87b3ff120dcdc03f6131fa0065027d0ed7ee6190736a74cd401",
                "sha256:a9b15d491f3ad5d692e11f6b71f7857e7835eb677955c00cc0aefcd0669adaf6",
                "sha256:ad9413ccdeda48c5afdae7e4fa2192157e991ff761e7ab8fdd8926f40b160cc3",
                "sha256:b2ab587605f4ba0bf81dc0cb08a41bd1c0a5906bd59243d56bad7668a6fc6c16",
                "sha256:b62ce867176a75d03a665bad002af8e6d54644fad99a3c70905c543130e39d93",
                "sha256:c03e868a0b3bc35839ba98e74211ed2b05d2119be4e8a0f224fba9384f1fe02e",
                "sha256:c59d6e989d07460165cc5ad3c61f9fd8f1b4796eacbd81cee78957842b834af4",
                "sha256:c7eac2ef9b63c79431bc4b25f1cd649d7f061a28808cbc6c47b534bd789ef964",
                "sha256:c9c3d058ebabb74db66e431095118094d06abf53284d9c81f27300d0e0d8bc7c",
                "sha256:ca74b8dbe6e8e8263c0ffd60277de77dcee6c837a3d0881d8c1ead7268c9e576",
                "sha256:caaf0640ef5f5517f49bc275eca1406b0ffa6aa184892812030f04c2abf589a0",
                "sha256:cdf5ce3acdfd1661132f2a9c19cac174758dc2352bfe37d98aa7512c6b7178b3",
                "sha256:d016c76bdd850f3c626af19b0542c9677ba156e4ee4fccfdd7848803533ef662",
                "sha256:d01b12eeeb4427d3110de311e1774046ad344f5b1a7403101878976ecd7a10f3",
                "sha256:d63afe322132c194cf832bfec0dc69a99fb9bb6bbd550f161a49e9e855cc78ff",
                "sha256:da95af8214998d77a98cc14e3a3bd00aa191526343078b530ceb0bd710fb48a5",
                "sha256:dd398dbc6773384a17fe0d3e7eeb8d1a21c2200473ee6806bb5e6a8e62bb73dd",
                "sha256:de2ea4b5833625383e464549fec1bc395c1bdeeb5f25c4a3a82b5a8c756ec22f",
                "sha256:de55b766c7aa2e2a3092c51e0483d700341182f08e67c63630d5b6f200bb28e5",
                "sha256:df8b1c11f177bc2313ec4b2d46baec87a5f3e71fc8b45dab2ee7cae86d9aba14",
                "sha256:e03eab0a8677fa80d646b5ddece1cbeaf556c313dcfac435ba11f107ba117b5d",
                "sha256:e221cf152cff04059d011ee126477f0d9588303eb57e88923578ace7baad17f9",
                "sha256:e31ae45bc2e29f6b2abd0de1cc3b9d5205aa847cafaecb8af1476a609a2f6eb7",
                "sha256:edae79245293e15384b51f88b00613ba9f7198016a5948b5dddf4917d4d26382",
                "sha256:f1e22e8c4419538cb197e4dd60acc919d7696e5ef98ee4da4e01d3f8cfa4cc5a",
                "sha256:f3a2b4222ce6b60e2e8b337bb9596923045681d71e5a082783484d845390938e",
                "sha256:f6a16c31041f09ead72d69f583767292f750d24913dadacf5756b966aacb3f1a",
                "sha256:f75c7ab1f9e4aca5414ed4d8e5c0e303a34f4421f8a0d47a4d019ceff0ab6af4",
                "sha256:f79fc4fc25f1c8698ff97788206bb3c2598949bfe0fef03d299eb1b5356ada99",
                "sha256:f7f5baafcc48261359e14bcd6d9bff6d4b28d9103847c9e136694cb0501aef87",
                "sha256:fc48c783f9c87e60831201f2cce7f3b2e4846bf4d8728eabe54d60700b318a0b"
            ],
            "markers": "python_version >= '3.8'",
            "version": "==1.17.1"
        },
        "channels": {
            "hashes": [
                "sha256:a3c4419307f582c3f71d67bfb6eff748ae819c2f360b9b141694d84f242baa48",
                "sha256:e0ed375719f5c1851861f05ed4ce78b0166f9245ca0ecd836cb77d4bb531489d"
            ],
            "index": "pypi",
            "markers": "python_version >= '3.8'",
            "version": "==4.1.0"
        },
        "channels-redis": {
            "hashes": [
                "sha256:01c26c4d5d3a203f104bba9e5585c0305a70df390d21792386586068162027fd",
                "sha256:2c5b944a39bd984b72aa8005a3ae11637bf29b5092adeb91c9aad4ab819a8ac4"
            ],
            "index": "pypi",
            "markers": "python_version >= '3.8'",
            "version": "==4.2.0"
        },
        "charset-normalizer": {
            "hashes": [
                "sha256:0099d79bdfcf5c1f0c2c72f91516702ebf8b0b8ddd8905f97a8aecf49712c621",
                "sha256:0713f3adb9d03d49d365b70b84775d0a0d18e4ab08d12bc46baa6132ba78aaf6",
                "sha256:07afec21bbbbf8a5cc3651aa96b980afe2526e7f048fdfb7f1014d84acc8b6d8",
                "sha256:0b309d1747110feb25d7ed6b01afdec269c647d382c857ef4663bbe6ad95a912",
                "sha256:0d99dd8ff461990f12d6e42c7347fd9ab2532fb70e9621ba520f9e8637161d7c",
                "sha256:0de7b687289d3c1b3e8660d0741874abe7888100efe14bd0f9fd7141bcbda92b",
                "sha256:1110e22af8ca26b90bd6364fe4c763329b0ebf1ee213ba32b68c73de5752323d",
                "sha256:130272c698667a982a5d0e626851ceff662565379baf0ff2cc58067b81d4f11d",
                "sha256:136815f06a3ae311fae551c3df1f998a1ebd01ddd424aa5603a4336997629e95",
                "sha256:14215b71a762336254351b00ec720a8e85cada43b987da5a042e4ce3e82bd68e",
                "sha256:1db4e7fefefd0f548d73e2e2e041f9df5c59e178b4c72fbac4cc6f535cfb1565",
                "sha256:1ffd9493de4c922f2a38c2bf62b831dcec90ac673ed1ca182fe11b4d8e9f2a64",
                "sha256:2006769bd1640bdf4d5641c69a3d63b71b81445473cac5ded39740a226fa88ab",
                "sha256:20587d20f557fe189b7947d8e7ec5afa110ccf72a3128d61a2a387c3313f46be",
                "sha256:223217c3d4f82c3ac5e29032b3f1c2eb0fb591b72161f86d93f5719079dae93e",
                "sha256:27623ba66c183eca01bf9ff833875b459cad267aeeb044477fedac35e19ba907",
                "sha256:285e96d9d53422efc0d7a17c60e59f37fbf3dfa942073f666db4ac71e8d726d0",
                "sha256:2de62e8801ddfff069cd5c504ce3bc9672b23266597d4e4f50eda28846c322f2",
                "sha256:2f6c34da58ea9c1a9515621f4d9ac379871a8f21168ba1b5e09d74250de5ad62",
                "sha256:309a7de0a0ff3040acaebb35ec45d18db4b28232f21998851cfa709eeff49d62",
                "sha256:35c404d74c2926d0287fbd63ed5d27eb911eb9e4a3bb2c6d294f3cfd4a9e0c23",
                "sha256:3710a9751938947e6327ea9f3ea6332a09bf0ba0c09cae9cb1f250bd1f1549bc",
                "sha256:3d59d125ffbd6d552765510e3f31ed75ebac2c7470c7274195b9161a32350284",
                "sha256:40d3ff7fc90b98c637bda91c89d51264a3dcf210cade3a2c6f838c7268d7a4ca",
                "sha256:425c5f215d0eecee9a56cdb703203dda90423247421bf0d67125add85d0c4455",
                "sha256:43193c5cda5d612f247172016c4bb71251c784d7a4d9314677186a838ad34858",
                "sha256:44aeb140295a2f0659e113b31cfe92c9061622cadbc9e2a2f7b8ef6b1e29ef4b",
                "sha256:47334db71978b23ebcf3c0f9f5ee98b8d65992b65c9c4f2d34c2eaf5bcaf0594",
                "sha256:4796efc4faf6b53a18e3d46343535caed491776a22af773f366534056c4e1fbc",
                "sha256:4a51b48f42d9358460b78725283f04bddaf44a9358197b889657deba38f329db",
                "sha256:4b67fdab07fdd3c10bb21edab3cbfe8cf5696f453afce75d815d9d7223fbe88b",
                "sha256:4ec9dd88a5b71abfc74e9df5ebe7921c35cbb3b641181a531ca65cdb5e8e4dea",
                "sha256:4f9fc98dad6c2eaa32fc3af1417d95b5e3d08aff968df0cd320066def971f9a6",
                "sha256:54b6a92d009cbe2fb11054ba694bc9e284dad30a26757b1e372a1fdddaf21920",
                "sha256:55f56e2ebd4e3bc50442fbc0888c9d8c94e4e06a933804e2af3e89e2f9c1c749",
                "sha256:5726cf76c982532c1863fb64d8c6dd0e4c90b6ece9feb06c9f202417a31f7dd7",
                "sha256:5d447056e2ca60382d460a604b6302d8db69476fd2015c81e7c35417cfabe4cd",
                "sha256:5ed2e36c3e9b4f21dd9422f6893dec0abf2cca553af509b10cd630f878d3eb99",
                "sha256:5ff2ed8194587faf56555927b3aa10e6fb69d931e33953943bc4f837dfee2242",
                "sha256:62f60aebecfc7f4b82e3f639a7d1433a20ec32824db2199a11ad4f5e146ef5ee",
                "sha256:63bc5c4ae26e4bc6be6469943b8253c0fd4e4186c43ad46e713ea61a0ba49129",
                "sha256:6b40e8d38afe634559e398cc32b1472f376a4099c75fe6299ae607e404c033b2",
                "sha256:6b493a043635eb376e50eedf7818f2f322eabbaa974e948bd8bdd29eb7ef2a51",
                "sha256:6dba5d19c4dfab08e58d5b36304b3f92f3bd5d42c1a3fa37b5ba5cdf6dfcbcee",
                "sha256:6fd30dc99682dc2c603c2b315bded2799019cea829f8bf57dc6b61efde6611c8",
                "sha256:707b82d19e65c9bd28b81dde95249b07bf9f5b90ebe1ef17d9b57473f8a64b7b",
                "sha256:7706f5850360ac01d80c89bcef1640683cc12ed87f42579dab6c5d3ed6888613",
                "sha256:7782afc9b6b42200f7362858f9e73b1f8316afb276d316336c0ec3bd73312742",
                "sha256:79983512b108e4a164b9c8d34de3992f76d48cadc9554c9e60b43f308988aabe",
                "sha256:7f683ddc7eedd742e2889d2bfb96d69573fde1d92fcb811979cdb7165bb9c7d3",
                "sha256:82357d85de703176b5587dbe6ade8ff67f9f69a41c0733cf2425378b49954de5",
                "sha256:84450ba661fb96e9fd67629b93d2941c871ca86fc38d835d19d4225ff946a631",
                "sha256:86f4e8cca779080f66ff4f191a685ced73d2f72d50216f7112185dc02b90b9b7",
                "sha256:8cda06946eac330cbe6598f77bb54e690b4ca93f593dee1568ad22b04f347c15",
                "sha256:8ce7fd6767a1cc5a92a639b391891bf1c268b03ec7e021c7d6d902285259685c",
                "sha256:8ff4e7cdfdb1ab5698e675ca622e72d58a6fa2a8aa58195de0c0061288e6e3ea",
                "sha256:9289fd5dddcf57bab41d044f1756550f9e7cf0c8e373b8cdf0ce8773dc4bd417",
                "sha256:92a7e36b000bf022ef3dbb9c46bfe2d52c047d5e3f3343f43204263c5addc250",
                "sha256:92db3c28b5b2a273346bebb24857fda45601aef6ae1c011c0a997106581e8a88",
                "sha256:95c3c157765b031331dd4db3c775e58deaee050a3042fcad72cbc4189d7c8dca",
                "sha256:980b4f289d1d90ca5efcf07958d3eb38ed9c0b7676bf2831a54d4f66f9c27dfa",
                "sha256:9ae4ef0b3f6b41bad6366fb0ea4fc1d7ed051528e113a60fa2a65a9abb5b1d99",
                "sha256:9c98230f5042f4945f957d006edccc2af1e03ed5e37ce7c373f00a5a4daa6149",
                "sha256:9fa2566ca27d67c86569e8c85297aaf413ffab85a8960500f12ea34ff98e4c41",
                "sha256:a14969b8691f7998e74663b77b4c36c0337cb1df552da83d5c9004a93afdb574",
                "sha256:a8aacce6e2e1edcb6ac625fb0f8c3a9570ccc7bfba1f63419b3769ccf6a00ed0",
                "sha256:a8e538f46104c815be19c975572d74afb53f29650ea2025bbfaef359d2de2f7f",
                "sha256:aa41e526a5d4a9dfcfbab0716c7e8a1b215abd3f3df5a45cf18a12721d31cb5d",
                "sha256:aa693779a8b50cd97570e5a0f343538a8dbd3e496fa5dcb87e29406ad0299654",
                "sha256:ab22fbd9765e6954bc0bcff24c25ff71dcbfdb185fcdaca49e81bac68fe724d3",
                "sha256:ab2e5bef076f5a235c3774b4f4028a680432cded7cad37bba0fd90d64b187d19",
                "sha256:ab973df98fc99ab39080bfb0eb3a925181454d7c3ac8a1e695fddfae696d9e90",
                "sha256:af73657b7a68211996527dbfeffbb0864e043d270580c5aef06dc4b659a4b578",
                "sha256:b197e7094f232959f8f20541ead1d9862ac5ebea1d58e9849c1bf979255dfac9",
                "sha256:b295729485b06c1a0683af02a9e42d2caa9db04a373dc38a6a58cdd1e8abddf1",
                "sha256:b8831399554b92b72af5932cdbbd4ddc55c55f631bb13ff8fe4e6536a06c5c51",
                "sha256:b8dcd239c743aa2f9c22ce674a145e0a25cb1566c495928440a181ca1ccf6719",
                "sha256:bcb4f8ea87d03bc51ad04add8ceaf9b0f085ac045ab4d74e73bbc2dc033f0236",
                "sha256:bd7af3717683bea4c87acd8c0d3d5b44d56120b26fd3f8a692bdd2d5260c620a",
                "sha256:bf4475b82be41b07cc5e5ff94810e6a01f276e37c2d55571e3fe175e467a1a1c",
                "sha256:c3e446d253bd88f6377260d07c895816ebf33ffffd56c1c792b13bff9c3e1ade",
                "sha256:c57516e58fd17d03ebe67e181a4e4e2ccab1168f8c2976c6a334d4f819fe5944",
                "sha256:c94057af19bc953643a33581844649a7fdab902624d2eb739738a30e2b3e60fc",
                "sha256:cab5d0b79d987c67f3b9e9c53f54a61360422a5a0bc075f43cab5621d530c3b6",
                "sha256:ce031db0408e487fd2775d745ce30a7cd2923667cf3b69d48d219f1d8f5ddeb6",
                "sha256:cee4373f4d3ad28f1ab6290684d8e2ebdb9e7a1b74fdc39e4c211995f77bec27",
                "sha256:d5b054862739d276e09928de37c79ddeec42a6e1bfc55863be96a36ba22926f6",
                "sha256:dbe03226baf438ac4fda9e2d0715022fd579cb641c4cf639fa40d53b2fe6f3e2",
                "sha256:dc15e99b2d8a656f8e666854404f1ba54765871104e50c8e9813af8a7db07f12",
                "sha256:dcaf7c1524c0542ee2fc82cc8ec337f7a9f7edee2532421ab200d2b920fc97cf",
                "sha256:dd4eda173a9fcccb5f2e2bd2a9f423d180194b1bf17cf59e3269899235b2a114",
                "sha256:dd9a8bd8900e65504a305bf8ae6fa9fbc66de94178c420791d0293702fce2df7",
                "sha256:de7376c29d95d6719048c194a9cf1a1b0393fbe8488a22008610b0361d834ecf",
                "sha256:e7fdd52961feb4c96507aa649550ec2a0d527c086d284749b2f582f2d40a2e0d",
                "sha256:e91f541a85298cf35433bf66f3fab2a4a2cff05c127eeca4af174f6d497f0d4b",
                "sha256:e9e3c4c9e1ed40ea53acf11e2a386383c3304212c965773704e4603d589343ed",
                "sha256:ee803480535c44e7f5ad00788526da7d85525cfefaf8acf8ab9a310000be4b03",
                "sha256:f09cb5a7bbe1ecae6e87901a2eb23e0256bb524a79ccc53eb0b7629fbe7677c4",
                "sha256:f19c1585933c82098c2a520f8ec1227f20e339e33aca8fa6f956f6691b784e67",
                "sha256:f1a2f519ae173b5b6a2c9d5fa3116ce16e48b3462c8b96dfdded11055e3d6365",
                "sha256:f28f891ccd15c514a0981f3b9db9aa23d62fe1a99997512b0491d2ed323d229a",
                "sha256:f3e73a4255342d4eb26ef6df01e3962e73aa29baa3124a8e824c5d3364a65748",
                "sha256:f606a1881d2663630ea5b8ce2efe2111740df4b687bd78b34a8131baa007f79b",
                "sha256:fe9f97feb71aa9896b81973a7bbada8c49501dc73e58a10fcef6663af95e5079",
                "sha256:ffc519621dce0c767e96b9c53f09c5d215578e10b02c285809f76509a3931482"
            ],
            "markers": "python_full_version >= '3.7.0'",
            "version": "==3.4.0"
        },
        "click": {
            "hashes": [
                "sha256:ae74fb96c20a0277a1d615f1e4d73c8414f5a98db8b799a7931d1582f3390c28",
                "sha256:ca9853ad459e787e2192211578cc907e7594e294c7ccc834310722b41b9ca6de"
            ],
            "markers": "python_version >= '3.7'",
            "version": "==8.1.7"
        },
        "click-didyoumean": {
            "hashes": [
                "sha256:4f82fdff0dbe64ef8ab2279bd6aa3f6a99c3b28c05aa09cbfc07c9d7fbb5a463",
                "sha256:5c4bb6007cfea5f2fd6583a2fb6701a22a41eb98957e63d0fac41c10e7c3117c"
            ],
            "markers": "python_full_version >= '3.6.2'",
            "version": "==0.3.1"
        },
        "click-plugins": {
            "hashes": [
                "sha256:46ab999744a9d831159c3411bb0c79346d94a444df9a3a3742e9ed63645f264b",
                "sha256:5d262006d3222f5057fd81e1623d4443e41dcda5dc815c06b442aa3c02889fc8"
            ],
            "version": "==1.1.1"
        },
        "click-repl": {
            "hashes": [
                "sha256:17849c23dba3d667247dc4defe1757fff98694e90fe37474f3feebb69ced26a9",
                "sha256:fb7e06deb8da8de86180a33a9da97ac316751c094c6899382da7feeeeb51b812"
            ],
            "markers": "python_version >= '3.6'",
            "version": "==0.3.0"
        },
        "concurrent-log-handler": {
            "hashes": [
                "sha256:157bee12914aa2a72246d1d0641ce07c1aa7a55faa3322bed02f21e60395eb82",
                "sha256:1e2c6f021414e214d3dac66107894827a3e78db63018304a4f29e55ba549ac22"
            ],
            "index": "pypi",
            "markers": "python_version >= '3.6'",
            "version": "==0.9.25"
        },
        "cryptography": {
            "hashes": [
                "sha256:0c580952eef9bf68c4747774cde7ec1d85a6e61de97281f2dba83c7d2c806362",
                "sha256:0f996e7268af62598f2fc1204afa98a3b5712313a55c4c9d434aef49cadc91d4",
                "sha256:1ec0bcf7e17c0c5669d881b1cd38c4972fade441b27bda1051665faaa89bdcaa",
                "sha256:281c945d0e28c92ca5e5930664c1cefd85efe80e5c0d2bc58dd63383fda29f83",
                "sha256:2ce6fae5bdad59577b44e4dfed356944fbf1d925269114c28be377692643b4ff",
                "sha256:315b9001266a492a6ff443b61238f956b214dbec9910a081ba5b6646a055a805",
                "sha256:443c4a81bb10daed9a8f334365fe52542771f25aedaf889fd323a853ce7377d6",
                "sha256:4a02ded6cd4f0a5562a8887df8b3bd14e822a90f97ac5e544c162899bc467664",
                "sha256:53a583b6637ab4c4e3591a15bc9db855b8d9dee9a669b550f311480acab6eb08",
                "sha256:63efa177ff54aec6e1c0aefaa1a241232dcd37413835a9b674b6e3f0ae2bfd3e",
                "sha256:74f57f24754fe349223792466a709f8e0c093205ff0dca557af51072ff47ab18",
                "sha256:7e1ce50266f4f70bf41a2c6dc4358afadae90e2a1e5342d3c08883df1675374f",
                "sha256:81ef806b1fef6b06dcebad789f988d3b37ccaee225695cf3e07648eee0fc6b73",
                "sha256:846da004a5804145a5f441b8530b4bf35afbf7da70f82409f151695b127213d5",
                "sha256:8ac43ae87929a5982f5948ceda07001ee5e83227fd69cf55b109144938d96984",
                "sha256:9762ea51a8fc2a88b70cf2995e5675b38d93bf36bd67d91721c309df184f49bd",
                "sha256:a2a431ee15799d6db9fe80c82b055bae5a752bef645bba795e8e52687c69efe3",
                "sha256:bf7a1932ac4176486eab36a19ed4c0492da5d97123f1406cf15e41b05e787d2e",
                "sha256:c2e6fc39c4ab499049df3bdf567f768a723a5e8464816e8f009f121a5a9f4405",
                "sha256:cbeb489927bd7af4aa98d4b261af9a5bc025bd87f0e3547e11584be9e9427be2",
                "sha256:d03b5621a135bffecad2c73e9f4deb1a0f977b9a8ffe6f8e002bf6c9d07b918c",
                "sha256:d56e96520b1020449bbace2b78b603442e7e378a9b3bd68de65c782db1507995",
                "sha256:df6b6c6d742395dd77a23ea3728ab62f98379eff8fb61be2744d4679ab678f73",
                "sha256:e1be4655c7ef6e1bbe6b5d0403526601323420bcf414598955968c9ef3eb7d16",
                "sha256:f18c716be16bc1fea8e95def49edf46b82fccaa88587a45f8dc0ff6ab5d8e0a7",
                "sha256:f46304d6f0c6ab8e52770addfa2fc41e6629495548862279641972b6215451cd",
                "sha256:f7b178f11ed3664fd0e995a47ed2b5ff0a12d893e41dd0494f406d1cf555cab7"
            ],
            "markers": "python_version >= '3.7'",
            "version": "==43.0.3"
        },
        "dateparser": {
            "hashes": [
                "sha256:0b21ad96534e562920a0083e97fd45fa959882d4162acc358705144520a35830",
                "sha256:7975b43a4222283e0ae15be7b4999d08c9a70e2d378ac87385b1ccf2cffbbb30"
            ],
            "index": "pypi",
            "markers": "python_version >= '3.7'",
            "version": "==1.2.0"
        },
        "deprecated": {
            "hashes": [
                "sha256:6fac8b097794a90302bdbb17b9b815e732d3c4720583ff1b198499d78470466c",
                "sha256:e5323eb936458dccc2582dc6f9c322c852a775a27065ff2b0c4970b9d53d01b3"
            ],
            "markers": "python_version >= '2.7' and python_version not in '3.0, 3.1, 3.2, 3.3'",
            "version": "==1.2.14"
        },
        "deprecation": {
            "hashes": [
                "sha256:72b3bde64e5d778694b0cf68178aed03d15e15477116add3fb773e581f9518ff",
                "sha256:a10811591210e1fb0e768a8c25517cabeabcba6f0bf96564f8ff45189f90b14a"
            ],
            "version": "==2.1.0"
        },
        "django": {
            "hashes": [
                "sha256:8b38a9a12da3ae00cb0ba72da985ec4b14de6345046b1e174b1fd7254398f818",
                "sha256:c0fa0e619c39325a169208caef234f90baa925227032ad3f44842ba14d75234a"
            ],
            "index": "pypi",
            "markers": "python_version >= '3.10'",
            "version": "==5.1.3"
        },
        "django-allauth": {
            "extras": [
                "mfa",
                "socialaccount"
            ],
            "hashes": [
                "sha256:0a3d7baf7beefd6fe8027316302c26ece7433cf4331a3b245d15fc9a7be68b6f"
            ],
            "markers": "python_version >= '3.8'",
            "version": "==65.2.0"
        },
        "django-auditlog": {
            "hashes": [
                "sha256:92db1cf4a51ceca5c26b3ff46997d9e3305a02da1bd435e2efb5b8b6d300ce1f",
                "sha256:9de49f80a4911135d136017123cd73461f869b4947eec14d5e76db4b88182f3f"
            ],
            "index": "pypi",
            "markers": "python_version >= '3.8'",
            "version": "==3.0.0"
        },
        "django-celery-results": {
            "hashes": [
                "sha256:0da4cd5ecc049333e4524a23fcfc3460dfae91aa0a60f1fae4b6b2889c254e01",
                "sha256:3ecb7147f773f34d0381bac6246337ce4cf88a2ea7b82774ed48e518b67bb8fd"
            ],
            "index": "pypi",
            "version": "==2.5.1"
        },
        "django-compression-middleware": {
            "hashes": [
                "sha256:0df50f12d774659abc8bbc88e4c794f2785a8f11f30b5bb267c314b85d941b73",
                "sha256:9c59f56db6a5d83db50ca1c05d55f589d161062959defea41f26254e393cc37a"
            ],
            "index": "pypi",
            "version": "==0.5.0"
        },
        "django-cors-headers": {
            "hashes": [
                "sha256:14d76b4b4c8d39375baeddd89e4f08899051eeaf177cb02a29bd6eae8cf63aa8",
                "sha256:8edbc0497e611c24d5150e0055d3b178c6534b8ed826fb6f53b21c63f5d48ba3"
            ],
            "index": "pypi",
            "markers": "python_version >= '3.9'",
            "version": "==4.6.0"
        },
        "django-extensions": {
            "hashes": [
                "sha256:44d27919d04e23b3f40231c4ab7af4e61ce832ef46d610cc650d53e68328410a",
                "sha256:9600b7562f79a92cbf1fde6403c04fee314608fefbb595502e34383ae8203401"
            ],
            "index": "pypi",
            "markers": "python_version >= '3.6'",
            "version": "==3.2.3"
        },
        "django-filter": {
            "hashes": [
                "sha256:c4852822928ce17fb699bcfccd644b3574f1a2d80aeb2b4ff4f16b02dd49dc64",
                "sha256:d8ccaf6732afd21ca0542f6733b11591030fa98669f8d15599b358e24a2cd9c3"
            ],
            "index": "pypi",
            "markers": "python_version >= '3.8'",
            "version": "==24.3"
        },
        "django-guardian": {
            "hashes": [
                "sha256:440ca61358427e575323648b25f8384739e54c38b3d655c81d75e0cd0d61b697",
                "sha256:c58a68ae76922d33e6bdc0e69af1892097838de56e93e78a8361090bcd9f89a0"
            ],
            "index": "pypi",
            "markers": "python_version >= '3.5'",
            "version": "==2.4.0"
        },
        "django-multiselectfield": {
            "hashes": [
                "sha256:437d72632f4c0ca416951917632529c3d1d42b62bb6c3c03e3396fa50265be94",
                "sha256:f146ef568c823a409f4021b98781666ec2debabfceca9176116d749dc39cb8b3"
            ],
            "index": "pypi",
            "version": "==0.1.13"
        },
        "django-soft-delete": {
            "hashes": [
                "sha256:36cf26a9eaa5f4c0fdb5cb6367ea183e91b7f73783cad173e4071a4747dd1277",
                "sha256:fc16c870020984b7f58254adead12fdfb637a6c2f4bd8a93a3a636b18b1463e0"
            ],
            "index": "pypi",
            "markers": "python_version >= '3.6'",
            "version": "==1.0.15"
        },
        "djangorestframework": {
            "hashes": [
                "sha256:2b8871b062ba1aefc2de01f773875441a961fefbf79f5eed1e32b2f096944b20",
                "sha256:36fe88cd2d6c6bec23dca9804bab2ba5517a8bb9d8f47ebc68981b56840107ad"
            ],
            "index": "pypi",
            "markers": "python_version >= '3.8'",
            "version": "==3.15.2"
        },
        "djangorestframework-guardian": {
            "hashes": [
                "sha256:1883756452d9bfcc2a51fb4e039a6837a8f6697c756447aa83af085749b59330",
                "sha256:3bd3dd6ea58e1bceca5048faf6f8b1a93bb5dcff30ba5eb91b9a0e190a48a0c7"
            ],
            "index": "pypi",
            "version": "==0.3.0"
        },
        "drf-writable-nested": {
            "hashes": [
                "sha256:d8ddc606dc349e56373810842965712a5789e6a5ca7704729d15429b95f8f2ee"
            ],
            "index": "pypi",
            "markers": "python_version >= '3.8'",
            "version": "==0.7.1"
        },
        "exceptiongroup": {
            "hashes": [
                "sha256:3111b9d131c238bec2f8f516e123e14ba243563fb135d3fe885990585aa7795b",
                "sha256:47c2edf7c6738fafb49fd34290706d1a1a2f4d1c6df275526b62cbb4aa5393cc"
            ],
            "markers": "python_version >= '3.7'",
            "version": "==1.2.2"
        },
        "fido2": {
            "hashes": [
                "sha256:26100f226d12ced621ca6198528ce17edf67b78df4287aee1285fee3cd5aa9fc",
                "sha256:6be34c0b9fe85e4911fd2d103cce7ae8ce2f064384a7a2a3bd970b3ef7702931"
            ],
            "version": "==1.1.3"
        },
        "filelock": {
            "hashes": [
                "sha256:2082e5703d51fbf98ea75855d9d5527e33d8ff23099bec374a134febee6946b0",
                "sha256:c249fbfcd5db47e5e2d6d62198e565475ee65e4831e2561c8e313fa7eb961435"
            ],
            "index": "pypi",
            "markers": "python_version >= '3.8'",
            "version": "==3.16.1"
        },
        "flower": {
            "hashes": [
                "sha256:5ab717b979530770c16afb48b50d2a98d23c3e9fe39851dcf6bc4d01845a02a0",
                "sha256:9db2c621eeefbc844c8dd88be64aef61e84e2deb29b271e02ab2b5b9f01068e2"
            ],
            "index": "pypi",
            "markers": "python_version >= '3.7'",
            "version": "==2.0.1"
        },
        "gotenberg-client": {
            "hashes": [
                "sha256:3c1ee0aabb9107f0cf9aed84647575b322406ad9eb2c794e1da62bda6a4e74fa",
                "sha256:8e626307f31bb8e07f2f7153eba57910c6bb15dbad15bc945e15d71aa847bc53"
            ],
            "index": "pypi",
            "markers": "python_version >= '3.8'",
            "version": "==0.7.0"
        },
        "gunicorn": {
            "hashes": [
                "sha256:ec400d38950de4dfd418cff8328b2c8faed0edb0d517d3394e457c317908ca4d",
                "sha256:f014447a0101dc57e294f6c18ca6b40227a4c90e9bdb586042628030cba004ec"
            ],
            "index": "pypi",
            "markers": "python_version >= '3.7'",
            "version": "==23.0.0"
        },
        "h11": {
            "hashes": [
                "sha256:8f19fbbe99e72420ff35c00b27a34cb9937e902a8b810e2c88300c6f0a3b699d",
                "sha256:e3fe4ac4b851c468cc8363d500db52c2ead036020723024a109d37346efaa761"
            ],
            "markers": "python_version >= '3.7'",
            "version": "==0.14.0"
        },
        "h2": {
            "hashes": [
                "sha256:03a46bcf682256c95b5fd9e9a99c1323584c3eec6440d379b9903d709476bc6d",
                "sha256:a83aca08fbe7aacb79fec788c9c0bac936343560ed9ec18b82a13a12c28d2abb"
            ],
            "markers": "python_full_version >= '3.6.1'",
            "version": "==4.1.0"
        },
        "hiredis": {
            "hashes": [
                "sha256:00018f22f38530768b73ea86c11f47e8d4df65facd4e562bd78773bd1baef35e",
                "sha256:034925b5fb514f7b11aac38cd55b3fd7e9d3af23bd6497f3f20aa5b8ba58e232",
                "sha256:038756db735e417ab36ee6fd7725ce412385ed2bd0767e8179a4755ea11b804f",
                "sha256:04ccae6dcd9647eae6025425ab64edb4d79fde8b9e6e115ebfabc6830170e3b2",
                "sha256:0aacc0a78e1d94d843a6d191f224a35893e6bdfeb77a4a89264155015c65f126",
                "sha256:0bb6f9fd92f147ba11d338ef5c68af4fd2908739c09e51f186e1d90958c68cc1",
                "sha256:0dcfa684966f25b335072115de2f920228a3c2caf79d4bfa2b30f6e4f674a948",
                "sha256:100431e04d25a522ef2c3b94f294c4219c4de3bfc7d557b6253296145a144c11",
                "sha256:120f2dda469b28d12ccff7c2230225162e174657b49cf4cd119db525414ae281",
                "sha256:122171ff47d96ed8dd4bba6c0e41d8afaba3e8194949f7720431a62aa29d8895",
                "sha256:13c275b483a052dd645eb2cb60d6380f1f5215e4c22d6207e17b86be6dd87ffa",
                "sha256:13c345e7278c210317e77e1934b27b61394fee0dec2e8bd47e71570900f75823",
                "sha256:1f669212c390eebfbe03c4e20181f5970b82c5d0a0ad1df1785f7ffbe7d61150",
                "sha256:1fb8de899f0145d6c4d5d4bd0ee88a78eb980a7ffabd51e9889251b8f58f1785",
                "sha256:204b79b30a0e6be0dc2301a4d385bb61472809f09c49f400497f1cdd5a165c66",
                "sha256:22c17c96143c2a62dfd61b13803bc5de2ac526b8768d2141c018b965d0333b66",
                "sha256:23142a8af92a13fc1e3f2ca1d940df3dcf2af1d176be41fe8d89e30a837a0b60",
                "sha256:3d22c53f0ec5c18ecb3d92aa9420563b1c5d657d53f01356114978107b00b860",
                "sha256:3dc8043959b50141df58ab4f398e8ae84c6f9e673a2c9407be65fc789138f4a6",
                "sha256:3ea635101b739c12effd189cc19b2671c268abb03013fd1f6321ca29df3ca625",
                "sha256:41afc0d3c18b59eb50970479a9c0e5544fb4b95e3a79cf2fbaece6ddefb926fe",
                "sha256:4664dedcd5933364756d7251a7ea86d60246ccf73a2e00912872dacbfcef8978",
                "sha256:466f836dbcf86de3f9692097a7a01533dc9926986022c6617dc364a402b265c5",
                "sha256:467d28112c7faa29b7db743f40803d927c8591e9da02b6ce3d5fadc170a542a2",
                "sha256:47de0bbccf4c8a9f99d82d225f7672b9dd690d8fd872007b933ef51a302c9fa6",
                "sha256:484025d2eb8f6348f7876fc5a2ee742f568915039fcb31b478fd5c242bb0fe3a",
                "sha256:48727d7d405d03977d01885f317328dc21d639096308de126c2c4e9950cbd3c9",
                "sha256:4b182791c41c5eb1d9ed736f0ff81694b06937ca14b0d4dadde5dadba7ff6dae",
                "sha256:4c6efcbb5687cf8d2aedcc2c3ed4ac6feae90b8547427d417111194873b66b06",
                "sha256:4ea3a86405baa8eb0d3639ced6926ad03e07113de54cb00fd7510cb0db76a89d",
                "sha256:50a196af0ce657fcde9bf8a0bbe1032e22c64d8fcec2bc926a35e7ff68b3a166",
                "sha256:50da7a9edf371441dfcc56288d790985ee9840d982750580710a9789b8f4a290",
                "sha256:51b99cfac514173d7b8abdfe10338193e8a0eccdfe1870b646009d2fb7cbe4b5",
                "sha256:54a6dd7b478e6eb01ce15b3bb5bf771e108c6c148315bf194eb2ab776a3cac4d",
                "sha256:562eaf820de045eb487afaa37e6293fe7eceb5b25e158b5a1974b7e40bf04543",
                "sha256:5a8dffb5f5b3415a4669d25de48b617fd9d44b0bccfc4c2ab24b06406ecc9ecb",
                "sha256:5b5cff42a522a0d81c2ae7eae5e56d0ee7365e0c4ad50c4de467d8957aff4414",
                "sha256:63482db3fadebadc1d01ad33afa6045ebe2ea528eb77ccaabd33ee7d9c2bad48",
                "sha256:6ca41fa40fa019cde42c21add74aadd775e71458051a15a352eabeb12eb4d084",
                "sha256:6eecb343c70629f5af55a8b3e53264e44fa04e155ef7989de13668a0cb102a90",
                "sha256:719c32147ba29528cb451f037bf837dcdda4ff3ddb6cdb12c4216b0973174718",
                "sha256:77c8006c12154c37691b24ff293c077300c22944018c3ff70094a33e10c1d795",
                "sha256:793c80a3d6b0b0e8196a2d5de37a08330125668c8012922685e17aa9108c33ac",
                "sha256:7d99b91e42217d7b4b63354b15b41ce960e27d216783e04c4a350224d55842a4",
                "sha256:82f794d564f4bc76b80c50b03267fe5d6589e93f08e66b7a2f674faa2fa76ebc",
                "sha256:83a29cc7b21b746cb6a480189e49f49b2072812c445e66a9e38d2004d496b81c",
                "sha256:869f6d5537d243080f44253491bb30aa1ec3c21754003b3bddeadedeb65842b0",
                "sha256:8854969e7480e8d61ed7549eb232d95082a743e94138d98d7222ba4e9f7ecacd",
                "sha256:898636a06d9bf575d2c594129085ad6b713414038276a4bfc5db7646b8a5be78",
                "sha256:8e0bb6102ebe2efecf8a3292c6660a0e6fac98176af6de67f020bea1c2343717",
                "sha256:8fed69bbaa307040c62195a269f82fc3edf46b510a17abb6b30a15d7dab548df",
                "sha256:9862db92ef67a8a02e0d5370f07d380e14577ecb281b79720e0d7a89aedb9ee5",
                "sha256:98a152052b8878e5e43a2e3a14075218adafc759547c98668a21e9485882696c",
                "sha256:99516d99316062824a24d145d694f5b0d030c80da693ea6f8c4ecf71a251d8bb",
                "sha256:9b285ef6bf1581310b0d5e8f6ce64f790a1c40e89c660e1320b35f7515433672",
                "sha256:a131377493a59fb0f5eaeb2afd49c6540cafcfba5b0b3752bed707be9e7c4eaf",
                "sha256:a1c81c89ed765198da27412aa21478f30d54ef69bf5e4480089d9c3f77b8f882",
                "sha256:a2537b2cd98192323fce4244c8edbf11f3cac548a9d633dbbb12b48702f379f4",
                "sha256:a41be8af1fd78ca97bc948d789a09b730d1e7587d07ca53af05758f31f4b985d",
                "sha256:a631e2990b8be23178f655cae8ac6c7422af478c420dd54e25f2e26c29e766f1",
                "sha256:a6a49ef161739f8018c69b371528bdb47d7342edfdee9ddc75a4d8caddf45a6e",
                "sha256:ac6d929cb33dd12ad3424b75725975f0a54b5b12dbff95f2a2d660c510aa106d",
                "sha256:b23291951959141173eec10f8573538e9349fa27f47a0c34323d1970bf891ee5",
                "sha256:ba9fc605ac558f0de67463fb588722878641e6fa1dabcda979e8e69ff581d0bd",
                "sha256:bdc144d56333c52c853c31b4e2e52cfbdb22d3da4374c00f5f3d67c42158970f",
                "sha256:c073848d2b1d5561f3903879ccf4e1a70c9b1e7566c7bdcc98d082fa3e7f0a1d",
                "sha256:c1018cc7f12824506f165027eabb302735b49e63af73eb4d5450c66c88f47026",
                "sha256:c3ece960008dab66c6b8bb3a1350764677ee7c74ccd6270aaf1b1caf9ccebb46",
                "sha256:c3fdad75e7837a475900a1d3a5cc09aa024293c3b0605155da2d42f41bc0e482",
                "sha256:c8a1df39d74ec507d79c7a82c8063eee60bf80537cdeee652f576059b9cdd15c",
                "sha256:c8a91e9520fbc65a799943e5c970ffbcd67905744d8becf2e75f9f0a5e8414f0",
                "sha256:d10fcd9e0eeab835f492832b2a6edb5940e2f1230155f33006a8dfd3bd2c94e4",
                "sha256:d435ae89073d7cd51e6b6bf78369c412216261c9c01662e7008ff00978153729",
                "sha256:d7a4c1791d7aa7e192f60fe028ae409f18ccdd540f8b1e6aeb0df7816c77e4a4",
                "sha256:dc384874a719c767b50a30750f937af18842ee5e288afba95a5a3ed703b1515a",
                "sha256:df274e3abb4df40f4c7274dd3e587dfbb25691826c948bc98d5fead019dfb001",
                "sha256:e069967cbd5e1900aafc4b5943888f6d34937fc59bf8918a1a546cb729b4b1e4",
                "sha256:e194a0d5df9456995d8f510eab9f529213e7326af6b94770abf8f8b7952ddcaa",
                "sha256:e1a9c14ae9573d172dc050a6f63a644457df5d01ec4d35a6a0f097f812930f83",
                "sha256:e241fab6332e8fb5f14af00a4a9c6aefa22f19a336c069b7ddbf28ef8341e8d6",
                "sha256:e421ac9e4b5efc11705a0d5149e641d4defdc07077f748667f359e60dc904420",
                "sha256:e43679eca508ba8240d016d8cca9d27342d70184773c15bea78a23c87a1922f1",
                "sha256:e584fe5f4e6681d8762982be055f1534e0170f6308a7a90f58d737bab12ff6a8",
                "sha256:f114a6c86edbf17554672b050cce72abf489fe58d583c7921904d5f1c9691605",
                "sha256:f2f312eef8aafc2255e3585dcf94d5da116c43ef837db91db9ecdc1bc930072d",
                "sha256:f359175197fd833c8dd7a8c288f1516be45415bb5c939862ab60c2918e1e1943",
                "sha256:f75999ae00a920f7dce6ecae76fa5e8674a3110e5a75f12c7a2c75ae1af53396",
                "sha256:f91456507427ba36fd81b2ca11053a8e112c775325acc74e993201ea912d63e9",
                "sha256:fa1fcad89d8a41d8dc10b1e54951ec1e161deabd84ed5a2c95c3c7213bdb3514",
                "sha256:fa86bf9a0ed339ec9e8a9a9d0ae4dccd8671625c83f9f9f2640729b15e07fbfd",
                "sha256:fcdb552ffd97151dab8e7bc3ab556dfa1512556b48a367db94b5c20253a35ee1",
                "sha256:fcecbd39bd42cef905c0b51c9689c39d0cc8b88b1671e7f40d4fb213423aef3a",
                "sha256:fe91d62b0594db5ea7d23fc2192182b1a7b6973f628a9b8b2e0a42a2be721ac6",
                "sha256:fed8581ae26345dea1f1e0d1a96e05041a727a45e7d8d459164583e23c6ac441"
            ],
            "markers": "python_version >= '3.8'",
            "version": "==3.0.0"
        },
        "hpack": {
            "hashes": [
                "sha256:84a076fad3dc9a9f8063ccb8041ef100867b1878b25ef0ee63847a5d53818a6c",
                "sha256:fc41de0c63e687ebffde81187a948221294896f6bdc0ae2312708df339430095"
            ],
            "markers": "python_full_version >= '3.6.1'",
            "version": "==4.0.0"
        },
        "httpcore": {
            "hashes": [
                "sha256:27b59625743b85577a8c0e10e55b50b5368a4f2cfe8cc7bcfa9cf00829c2682f",
                "sha256:73f6dbd6eb8c21bbf7ef8efad555481853f5f6acdeaff1edb0694289269ee17f"
            ],
            "markers": "python_version >= '3.8'",
            "version": "==1.0.6"
        },
        "httptools": {
            "hashes": [
                "sha256:0614154d5454c21b6410fdf5262b4a3ddb0f53f1e1721cfd59d55f32138c578a",
                "sha256:0e563e54979e97b6d13f1bbc05a96109923e76b901f786a5eae36e99c01237bd",
                "sha256:16e603a3bff50db08cd578d54f07032ca1631450ceb972c2f834c2b860c28ea2",
                "sha256:288cd628406cc53f9a541cfaf06041b4c71d751856bab45e3702191f931ccd17",
                "sha256:28908df1b9bb8187393d5b5db91435ccc9c8e891657f9cbb42a2541b44c82fc8",
                "sha256:322d20ea9cdd1fa98bd6a74b77e2ec5b818abdc3d36695ab402a0de8ef2865a3",
                "sha256:342dd6946aa6bda4b8f18c734576106b8a31f2fe31492881a9a160ec84ff4bd5",
                "sha256:345c288418f0944a6fe67be8e6afa9262b18c7626c3ef3c28adc5eabc06a68da",
                "sha256:3c73ce323711a6ffb0d247dcd5a550b8babf0f757e86a52558fe5b86d6fefcc0",
                "sha256:40a5ec98d3f49904b9fe36827dcf1aadfef3b89e2bd05b0e35e94f97c2b14721",
                "sha256:40b0f7fe4fd38e6a507bdb751db0379df1e99120c65fbdc8ee6c1d044897a636",
                "sha256:40dc6a8e399e15ea525305a2ddba998b0af5caa2566bcd79dcbe8948181eeaff",
                "sha256:4b36913ba52008249223042dca46e69967985fb4051951f94357ea681e1f5dc0",
                "sha256:4d87b29bd4486c0093fc64dea80231f7c7f7eb4dc70ae394d70a495ab8436071",
                "sha256:4e93eee4add6493b59a5c514da98c939b244fce4a0d8879cd3f466562f4b7d5c",
                "sha256:59e724f8b332319e2875efd360e61ac07f33b492889284a3e05e6d13746876f4",
                "sha256:69422b7f458c5af875922cdb5bd586cc1f1033295aa9ff63ee196a87519ac8e1",
                "sha256:703c346571fa50d2e9856a37d7cd9435a25e7fd15e236c397bf224afaa355fe9",
                "sha256:85071a1e8c2d051b507161f6c3e26155b5c790e4e28d7f236422dbacc2a9cc44",
                "sha256:856f4bc0478ae143bad54a4242fccb1f3f86a6e1be5548fecfd4102061b3a083",
                "sha256:85797e37e8eeaa5439d33e556662cc370e474445d5fab24dcadc65a8ffb04003",
                "sha256:90d96a385fa941283ebd231464045187a31ad932ebfa541be8edf5b3c2328959",
                "sha256:94978a49b8f4569ad607cd4946b759d90b285e39c0d4640c6b36ca7a3ddf2efc",
                "sha256:aafe0f1918ed07b67c1e838f950b1c1fabc683030477e60b335649b8020e1076",
                "sha256:ab9ba8dcf59de5181f6be44a77458e45a578fc99c31510b8c65b7d5acc3cf490",
                "sha256:ade273d7e767d5fae13fa637f4d53b6e961fb7fd93c7797562663f0171c26660",
                "sha256:b799de31416ecc589ad79dd85a0b2657a8fe39327944998dea368c1d4c9e55e6",
                "sha256:c26f313951f6e26147833fc923f78f95604bbec812a43e5ee37f26dc9e5a686c",
                "sha256:ca80b7485c76f768a3bc83ea58373f8db7b015551117375e4918e2aa77ea9b50",
                "sha256:d1ffd262a73d7c28424252381a5b854c19d9de5f56f075445d33919a637e3547",
                "sha256:d3f0d369e7ffbe59c4b6116a44d6a8eb4783aae027f2c0b366cf0aa964185dba",
                "sha256:d54efd20338ac52ba31e7da78e4a72570cf729fac82bc31ff9199bedf1dc7440",
                "sha256:dacdd3d10ea1b4ca9df97a0a303cbacafc04b5cd375fa98732678151643d4988",
                "sha256:db353d22843cf1028f43c3651581e4bb49374d85692a85f95f7b9a130e1b2cab",
                "sha256:db78cb9ca56b59b016e64b6031eda5653be0589dba2b1b43453f6e8b405a0970",
                "sha256:deee0e3343f98ee8047e9f4c5bc7cedbf69f5734454a94c38ee829fb2d5fa3c1",
                "sha256:df017d6c780287d5c80601dafa31f17bddb170232d85c066604d8558683711a2",
                "sha256:df959752a0c2748a65ab5387d08287abf6779ae9165916fe053e68ae1fbdc47f",
                "sha256:ec4f178901fa1834d4a060320d2f3abc5c9e39766953d038f1458cb885f47e81",
                "sha256:f47f8ed67cc0ff862b84a1189831d1d33c963fb3ce1ee0c65d3b0cbe7b711069",
                "sha256:f8787367fbdfccae38e35abf7641dafc5310310a5987b689f4c32cc8cc3ee975",
                "sha256:f9eb89ecf8b290f2e293325c646a211ff1c2493222798bb80a530c5e7502494f",
                "sha256:fc411e1c0a7dcd2f902c7c48cf079947a7e65b5485dea9decb82b9105ca71a43"
            ],
            "markers": "python_full_version >= '3.8.0'",
            "version": "==0.6.4"
        },
        "httpx": {
            "extras": [
                "http2"
            ],
            "hashes": [
                "sha256:7bb2708e112d8fdd7829cd4243970f0c223274051cb35ee80c03301ee29a3df0",
                "sha256:f7c2be1d2f3c3c3160d441802406b206c2b76f5947b11115e6df10c6c65e66c2"
            ],
            "markers": "python_version >= '3.8'",
            "version": "==0.27.2"
        },
        "httpx-oauth": {
            "hashes": [
                "sha256:4094cf0938fc7252b5f5dfd62cd1ab5aee2fcb6734e621942ee17d1af4806b74",
                "sha256:89b45f250e93e42bbe9631adf349cab0e3d3ced958c07e06651735198d1bdf00"
            ],
            "index": "pypi",
            "markers": "python_version >= '3.8'",
            "version": "==0.15.1"
        },
        "humanize": {
            "hashes": [
                "sha256:b53caaec8532bcb2fff70c8826f904c35943f8cecaca29d272d9df38092736c0",
                "sha256:e66f36020a2d5a974c504bd2555cf770621dbdbb6d82f94a6857c0b1ea2608be"
            ],
            "markers": "python_version >= '3.9'",
            "version": "==4.11.0"
        },
        "hyperframe": {
            "hashes": [
                "sha256:0ec6bafd80d8ad2195c4f03aacba3a8265e57bc4cff261e802bf39970ed02a15",
                "sha256:ae510046231dc8e9ecb1a6586f63d2347bf4c8905914aa84ba585ae85f28a914"
            ],
            "markers": "python_full_version >= '3.6.1'",
            "version": "==6.0.1"
        },
        "idna": {
            "hashes": [
                "sha256:12f65c9b470abda6dc35cf8e63cc574b1c52b11df2c86030af0ac09b01b13ea9",
                "sha256:946d195a0d259cbba61165e88e65941f16e9b36ea6ddb97f00452bae8b1287d3"
            ],
            "markers": "python_version >= '3.6'",
            "version": "==3.10"
        },
        "imap-tools": {
            "hashes": [
                "sha256:ad3b4ca29141c1fba28e697f4c93bdc1cd4c05c44d60ee89dec4a3ac308f8acf",
                "sha256:de66fb949d84f9cd411e4937daef17604db629c312954ebb1edb0ba88caf26c5"
            ],
            "index": "pypi",
            "version": "==1.7.4"
        },
        "img2pdf": {
            "hashes": [
                "sha256:73847e47242f4b5bd113c70049e03e03212936c2727cd2a8bf564229a67d0b95"
            ],
            "version": "==0.5.1"
        },
        "inotify-simple": {
            "hashes": [
                "sha256:8440ffe49c4ae81a8df57c1ae1eb4b6bfa7acb830099bfb3e305b383005cc128"
            ],
            "markers": "python_version >= '2.7' and python_version not in '3.0, 3.1'",
            "version": "==1.3.5"
        },
        "inotifyrecursive": {
            "hashes": [
                "sha256:7e5f4a2e1dc2bef0efa3b5f6b339c41fb4599055a2b54909d020e9e932cc8d2f",
                "sha256:a2c450b317693e4538416f90eb1d7858506dafe6b8b885037bd2dd9ae2dafa1e"
            ],
            "index": "pypi",
            "markers": "python_version >= '2.7' and python_version not in '3.0, 3.1'",
            "version": "==0.3.5"
        },
        "jinja2": {
            "hashes": [
                "sha256:4a3aee7acbbe7303aede8e9648d13b8bf88a429282aa6122a993f0ac800cb369",
                "sha256:bc5dd2abb727a5319567b7a813e6a2e7318c39f4f487cfe6c89c6f9c7d25197d"
            ],
            "index": "pypi",
            "markers": "python_version >= '3.7'",
            "version": "==3.1.4"
        },
        "joblib": {
            "hashes": [
                "sha256:06d478d5674cbc267e7496a410ee875abd68e4340feff4490bcb7afb88060ae6",
                "sha256:2382c5816b2636fbd20a09e0f4e9dad4736765fdfb7dca582943b9c1366b3f0e"
            ],
            "markers": "python_version >= '3.8'",
            "version": "==1.4.2"
        },
        "kombu": {
            "hashes": [
                "sha256:14212f5ccf022fc0a70453bb025a1dcc32782a588c49ea866884047d66e14763",
                "sha256:eef572dd2fd9fc614b37580e3caeafdd5af46c1eff31e7fba89138cdb406f2cf"
            ],
            "markers": "python_version >= '3.8'",
            "version": "==5.4.2"
        },
        "langdetect": {
            "hashes": [
                "sha256:7cbc0746252f19e76f77c0b1690aadf01963be835ef0cd4b56dddf2a8f1dfc2a",
                "sha256:cbc1fef89f8d062739774bd51eda3da3274006b3661d199c2655f6b3f6d605a0"
            ],
            "index": "pypi",
            "version": "==1.0.9"
        },
        "lxml": {
            "hashes": [
                "sha256:01220dca0d066d1349bd6a1726856a78f7929f3878f7e2ee83c296c69495309e",
                "sha256:02ced472497b8362c8e902ade23e3300479f4f43e45f4105c85ef43b8db85229",
                "sha256:052d99051e77a4f3e8482c65014cf6372e61b0a6f4fe9edb98503bb5364cfee3",
                "sha256:07da23d7ee08577760f0a71d67a861019103e4812c87e2fab26b039054594cc5",
                "sha256:094cb601ba9f55296774c2d57ad68730daa0b13dc260e1f941b4d13678239e70",
                "sha256:0a7056921edbdd7560746f4221dca89bb7a3fe457d3d74267995253f46343f15",
                "sha256:0c120f43553ec759f8de1fee2f4794452b0946773299d44c36bfe18e83caf002",
                "sha256:0d7b36afa46c97875303a94e8f3ad932bf78bace9e18e603f2085b652422edcd",
                "sha256:0fdf3a3059611f7585a78ee10399a15566356116a4288380921a4b598d807a22",
                "sha256:109fa6fede314cc50eed29e6e56c540075e63d922455346f11e4d7a036d2b8cf",
                "sha256:146173654d79eb1fc97498b4280c1d3e1e5d58c398fa530905c9ea50ea849b22",
                "sha256:1473427aff3d66a3fa2199004c3e601e6c4500ab86696edffdbc84954c72d832",
                "sha256:1483fd3358963cc5c1c9b122c80606a3a79ee0875bcac0204149fa09d6ff2727",
                "sha256:168f2dfcfdedf611eb285efac1516c8454c8c99caf271dccda8943576b67552e",
                "sha256:17e8d968d04a37c50ad9c456a286b525d78c4a1c15dd53aa46c1d8e06bf6fa30",
                "sha256:18feb4b93302091b1541221196a2155aa296c363fd233814fa11e181adebc52f",
                "sha256:1afe0a8c353746e610bd9031a630a95bcfb1a720684c3f2b36c4710a0a96528f",
                "sha256:1d04f064bebdfef9240478f7a779e8c5dc32b8b7b0b2fc6a62e39b928d428e51",
                "sha256:1fdc9fae8dd4c763e8a31e7630afef517eab9f5d5d31a278df087f307bf601f4",
                "sha256:1ffc23010330c2ab67fac02781df60998ca8fe759e8efde6f8b756a20599c5de",
                "sha256:20094fc3f21ea0a8669dc4c61ed7fa8263bd37d97d93b90f28fc613371e7a875",
                "sha256:213261f168c5e1d9b7535a67e68b1f59f92398dd17a56d934550837143f79c42",
                "sha256:218c1b2e17a710e363855594230f44060e2025b05c80d1f0661258142b2add2e",
                "sha256:23e0553b8055600b3bf4a00b255ec5c92e1e4aebf8c2c09334f8368e8bd174d6",
                "sha256:25f1b69d41656b05885aa185f5fdf822cb01a586d1b32739633679699f220391",
                "sha256:2b3778cb38212f52fac9fe913017deea2fdf4eb1a4f8e4cfc6b009a13a6d3fcc",
                "sha256:2bc9fd5ca4729af796f9f59cd8ff160fe06a474da40aca03fcc79655ddee1a8b",
                "sha256:2c226a06ecb8cdef28845ae976da407917542c5e6e75dcac7cc33eb04aaeb237",
                "sha256:2c3406b63232fc7e9b8783ab0b765d7c59e7c59ff96759d8ef9632fca27c7ee4",
                "sha256:2c86bf781b12ba417f64f3422cfc302523ac9cd1d8ae8c0f92a1c66e56ef2e86",
                "sha256:2d9b8d9177afaef80c53c0a9e30fa252ff3036fb1c6494d427c066a4ce6a282f",
                "sha256:2dec2d1130a9cda5b904696cec33b2cfb451304ba9081eeda7f90f724097300a",
                "sha256:2dfab5fa6a28a0b60a20638dc48e6343c02ea9933e3279ccb132f555a62323d8",
                "sha256:2ecdd78ab768f844c7a1d4a03595038c166b609f6395e25af9b0f3f26ae1230f",
                "sha256:315f9542011b2c4e1d280e4a20ddcca1761993dda3afc7a73b01235f8641e903",
                "sha256:36aef61a1678cb778097b4a6eeae96a69875d51d1e8f4d4b491ab3cfb54b5a03",
                "sha256:384aacddf2e5813a36495233b64cb96b1949da72bef933918ba5c84e06af8f0e",
                "sha256:3879cc6ce938ff4eb4900d901ed63555c778731a96365e53fadb36437a131a99",
                "sha256:3c174dc350d3ec52deb77f2faf05c439331d6ed5e702fc247ccb4e6b62d884b7",
                "sha256:3eb44520c4724c2e1a57c0af33a379eee41792595023f367ba3952a2d96c2aab",
                "sha256:406246b96d552e0503e17a1006fd27edac678b3fcc9f1be71a2f94b4ff61528d",
                "sha256:41ce1f1e2c7755abfc7e759dc34d7d05fd221723ff822947132dc934d122fe22",
                "sha256:423b121f7e6fa514ba0c7918e56955a1d4470ed35faa03e3d9f0e3baa4c7e492",
                "sha256:44264ecae91b30e5633013fb66f6ddd05c006d3e0e884f75ce0b4755b3e3847b",
                "sha256:482c2f67761868f0108b1743098640fbb2a28a8e15bf3f47ada9fa59d9fe08c3",
                "sha256:4b0c7a688944891086ba192e21c5229dea54382f4836a209ff8d0a660fac06be",
                "sha256:4c1fefd7e3d00921c44dc9ca80a775af49698bbfd92ea84498e56acffd4c5469",
                "sha256:4e109ca30d1edec1ac60cdbe341905dc3b8f55b16855e03a54aaf59e51ec8c6f",
                "sha256:501d0d7e26b4d261fca8132854d845e4988097611ba2531408ec91cf3fd9d20a",
                "sha256:516f491c834eb320d6c843156440fe7fc0d50b33e44387fcec5b02f0bc118a4c",
                "sha256:51806cfe0279e06ed8500ce19479d757db42a30fd509940b1701be9c86a5ff9a",
                "sha256:562e7494778a69086f0312ec9689f6b6ac1c6b65670ed7d0267e49f57ffa08c4",
                "sha256:56b9861a71575f5795bde89256e7467ece3d339c9b43141dbdd54544566b3b94",
                "sha256:5b8f5db71b28b8c404956ddf79575ea77aa8b1538e8b2ef9ec877945b3f46442",
                "sha256:5c2fb570d7823c2bbaf8b419ba6e5662137f8166e364a8b2b91051a1fb40ab8b",
                "sha256:5c54afdcbb0182d06836cc3d1be921e540be3ebdf8b8a51ee3ef987537455f84",
                "sha256:5d6a6972b93c426ace71e0be9a6f4b2cfae9b1baed2eed2006076a746692288c",
                "sha256:609251a0ca4770e5a8768ff902aa02bf636339c5a93f9349b48eb1f606f7f3e9",
                "sha256:62d172f358f33a26d6b41b28c170c63886742f5b6772a42b59b4f0fa10526cb1",
                "sha256:62f7fdb0d1ed2065451f086519865b4c90aa19aed51081979ecd05a21eb4d1be",
                "sha256:658f2aa69d31e09699705949b5fc4719cbecbd4a97f9656a232e7d6c7be1a367",
                "sha256:65ab5685d56914b9a2a34d67dd5488b83213d680b0c5d10b47f81da5a16b0b0e",
                "sha256:68934b242c51eb02907c5b81d138cb977b2129a0a75a8f8b60b01cb8586c7b21",
                "sha256:68b87753c784d6acb8a25b05cb526c3406913c9d988d51f80adecc2b0775d6aa",
                "sha256:69959bd3167b993e6e710b99051265654133a98f20cec1d9b493b931942e9c16",
                "sha256:6a7095eeec6f89111d03dabfe5883a1fd54da319c94e0fb104ee8f23616b572d",
                "sha256:6b038cc86b285e4f9fea2ba5ee76e89f21ed1ea898e287dc277a25884f3a7dfe",
                "sha256:6ba0d3dcac281aad8a0e5b14c7ed6f9fa89c8612b47939fc94f80b16e2e9bc83",
                "sha256:6e91cf736959057f7aac7adfc83481e03615a8e8dd5758aa1d95ea69e8931dba",
                "sha256:6ee8c39582d2652dcd516d1b879451500f8db3fe3607ce45d7c5957ab2596040",
                "sha256:6f651ebd0b21ec65dfca93aa629610a0dbc13dbc13554f19b0113da2e61a4763",
                "sha256:71a8dd38fbd2f2319136d4ae855a7078c69c9a38ae06e0c17c73fd70fc6caad8",
                "sha256:74068c601baff6ff021c70f0935b0c7bc528baa8ea210c202e03757c68c5a4ff",
                "sha256:7437237c6a66b7ca341e868cda48be24b8701862757426852c9b3186de1da8a2",
                "sha256:747a3d3e98e24597981ca0be0fd922aebd471fa99d0043a3842d00cdcad7ad6a",
                "sha256:74bcb423462233bc5d6066e4e98b0264e7c1bed7541fff2f4e34fe6b21563c8b",
                "sha256:78d9b952e07aed35fe2e1a7ad26e929595412db48535921c5013edc8aa4a35ce",
                "sha256:7b1cd427cb0d5f7393c31b7496419da594fe600e6fdc4b105a54f82405e6626c",
                "sha256:7d3d1ca42870cdb6d0d29939630dbe48fa511c203724820fc0fd507b2fb46577",
                "sha256:7e2f58095acc211eb9d8b5771bf04df9ff37d6b87618d1cbf85f92399c98dae8",
                "sha256:7f41026c1d64043a36fda21d64c5026762d53a77043e73e94b71f0521939cc71",
                "sha256:81b4e48da4c69313192d8c8d4311e5d818b8be1afe68ee20f6385d0e96fc9512",
                "sha256:86a6b24b19eaebc448dc56b87c4865527855145d851f9fc3891673ff97950540",
                "sha256:874a216bf6afaf97c263b56371434e47e2c652d215788396f60477540298218f",
                "sha256:89e043f1d9d341c52bf2af6d02e6adde62e0a46e6755d5eb60dc6e4f0b8aeca2",
                "sha256:8c72e9563347c7395910de6a3100a4840a75a6f60e05af5e58566868d5eb2d6a",
                "sha256:8dc2c0395bea8254d8daebc76dcf8eb3a95ec2a46fa6fae5eaccee366bfe02ce",
                "sha256:8f0de2d390af441fe8b2c12626d103540b5d850d585b18fcada58d972b74a74e",
                "sha256:92e67a0be1639c251d21e35fe74df6bcc40cba445c2cda7c4a967656733249e2",
                "sha256:94d6c3782907b5e40e21cadf94b13b0842ac421192f26b84c45f13f3c9d5dc27",
                "sha256:97acf1e1fd66ab53dacd2c35b319d7e548380c2e9e8c54525c6e76d21b1ae3b1",
                "sha256:9ada35dd21dc6c039259596b358caab6b13f4db4d4a7f8665764d616daf9cc1d",
                "sha256:9c52100e2c2dbb0649b90467935c4b0de5528833c76a35ea1a2691ec9f1ee7a1",
                "sha256:9e41506fec7a7f9405b14aa2d5c8abbb4dbbd09d88f9496958b6d00cb4d45330",
                "sha256:9e4b47ac0f5e749cfc618efdf4726269441014ae1d5583e047b452a32e221920",
                "sha256:9fb81d2824dff4f2e297a276297e9031f46d2682cafc484f49de182aa5e5df99",
                "sha256:a0eabd0a81625049c5df745209dc7fcef6e2aea7793e5f003ba363610aa0a3ff",
                "sha256:a3d819eb6f9b8677f57f9664265d0a10dd6551d227afb4af2b9cd7bdc2ccbf18",
                "sha256:a87de7dd873bf9a792bf1e58b1c3887b9264036629a5bf2d2e6579fe8e73edff",
                "sha256:aa617107a410245b8660028a7483b68e7914304a6d4882b5ff3d2d3eb5948d8c",
                "sha256:aac0bbd3e8dd2d9c45ceb82249e8bdd3ac99131a32b4d35c8af3cc9db1657179",
                "sha256:ab6dd83b970dc97c2d10bc71aa925b84788c7c05de30241b9e96f9b6d9ea3080",
                "sha256:ace2c2326a319a0bb8a8b0e5b570c764962e95818de9f259ce814ee666603f19",
                "sha256:ae5fe5c4b525aa82b8076c1a59d642c17b6e8739ecf852522c6321852178119d",
                "sha256:b11a5d918a6216e521c715b02749240fb07ae5a1fefd4b7bf12f833bc8b4fe70",
                "sha256:b1c8c20847b9f34e98080da785bb2336ea982e7f913eed5809e5a3c872900f32",
                "sha256:b369d3db3c22ed14c75ccd5af429086f166a19627e84a8fdade3f8f31426e52a",
                "sha256:b710bc2b8292966b23a6a0121f7a6c51d45d2347edcc75f016ac123b8054d3f2",
                "sha256:bd96517ef76c8654446fc3db9242d019a1bb5fe8b751ba414765d59f99210b79",
                "sha256:c00f323cc00576df6165cc9d21a4c21285fa6b9989c5c39830c3903dc4303ef3",
                "sha256:c162b216070f280fa7da844531169be0baf9ccb17263cf5a8bf876fcd3117fa5",
                "sha256:c1a69e58a6bb2de65902051d57fde951febad631a20a64572677a1052690482f",
                "sha256:c1f794c02903c2824fccce5b20c339a1a14b114e83b306ff11b597c5f71a1c8d",
                "sha256:c24037349665434f375645fa9d1f5304800cec574d0310f618490c871fd902b3",
                "sha256:c300306673aa0f3ed5ed9372b21867690a17dba38c68c44b287437c362ce486b",
                "sha256:c56a1d43b2f9ee4786e4658c7903f05da35b923fb53c11025712562d5cc02753",
                "sha256:c6379f35350b655fd817cd0d6cbeef7f265f3ae5fedb1caae2eb442bbeae9ab9",
                "sha256:c802e1c2ed9f0c06a65bc4ed0189d000ada8049312cfeab6ca635e39c9608957",
                "sha256:cb83f8a875b3d9b458cada4f880fa498646874ba4011dc974e071a0a84a1b033",
                "sha256:cf120cce539453ae086eacc0130a324e7026113510efa83ab42ef3fcfccac7fb",
                "sha256:dd36439be765e2dde7660212b5275641edbc813e7b24668831a5c8ac91180656",
                "sha256:dd5350b55f9fecddc51385463a4f67a5da829bc741e38cf689f38ec9023f54ab",
                "sha256:df5c7333167b9674aa8ae1d4008fa4bc17a313cc490b2cca27838bbdcc6bb15b",
                "sha256:e63601ad5cd8f860aa99d109889b5ac34de571c7ee902d6812d5d9ddcc77fa7d",
                "sha256:e92ce66cd919d18d14b3856906a61d3f6b6a8500e0794142338da644260595cd",
                "sha256:e99f5507401436fdcc85036a2e7dc2e28d962550afe1cbfc07c40e454256a859",
                "sha256:ea2e2f6f801696ad7de8aec061044d6c8c0dd4037608c7cab38a9a4d316bfb11",
                "sha256:eafa2c8658f4e560b098fe9fc54539f86528651f61849b22111a9b107d18910c",
                "sha256:ecd4ad8453ac17bc7ba3868371bffb46f628161ad0eefbd0a855d2c8c32dd81a",
                "sha256:ee70d08fd60c9565ba8190f41a46a54096afa0eeb8f76bd66f2c25d3b1b83005",
                "sha256:eec1bb8cdbba2925bedc887bc0609a80e599c75b12d87ae42ac23fd199445654",
                "sha256:ef0c1fe22171dd7c7c27147f2e9c3e86f8bdf473fed75f16b0c2e84a5030ce80",
                "sha256:f2901429da1e645ce548bf9171784c0f74f0718c3f6150ce166be39e4dd66c3e",
                "sha256:f422a209d2455c56849442ae42f25dbaaba1c6c3f501d58761c619c7836642ec",
                "sha256:f65e5120863c2b266dbcc927b306c5b78e502c71edf3295dfcb9501ec96e5fc7",
                "sha256:f7d4a670107d75dfe5ad080bed6c341d18c4442f9378c9f58e5851e86eb79965",
                "sha256:f914c03e6a31deb632e2daa881fe198461f4d06e57ac3d0e05bbcab8eae01945",
                "sha256:fb66442c2546446944437df74379e9cf9e9db353e61301d1a0e26482f43f0dd8"
            ],
            "markers": "python_version >= '3.6'",
            "version": "==5.3.0"
        },
        "markdown-it-py": {
            "hashes": [
                "sha256:355216845c60bd96232cd8d8c40e8f9765cc86f46880e43a8fd22dc1a1a8cab1",
                "sha256:e3f60a94fa066dc52ec76661e37c851cb232d92f9886b15cb560aaada2df8feb"
            ],
            "markers": "python_version >= '3.8'",
            "version": "==3.0.0"
        },
        "markupsafe": {
            "hashes": [
                "sha256:0bff5e0ae4ef2e1ae4fdf2dfd5b76c75e5c2fa4132d05fc1b0dabcd20c7e28c4",
                "sha256:0f4ca02bea9a23221c0182836703cbf8930c5e9454bacce27e767509fa286a30",
                "sha256:1225beacc926f536dc82e45f8a4d68502949dc67eea90eab715dea3a21c1b5f0",
                "sha256:131a3c7689c85f5ad20f9f6fb1b866f402c445b220c19fe4308c0b147ccd2ad9",
                "sha256:15ab75ef81add55874e7ab7055e9c397312385bd9ced94920f2802310c930396",
                "sha256:1a9d3f5f0901fdec14d8d2f66ef7d035f2157240a433441719ac9a3fba440b13",
                "sha256:1c99d261bd2d5f6b59325c92c73df481e05e57f19837bdca8413b9eac4bd8028",
                "sha256:1e084f686b92e5b83186b07e8a17fc09e38fff551f3602b249881fec658d3eca",
                "sha256:2181e67807fc2fa785d0592dc2d6206c019b9502410671cc905d132a92866557",
                "sha256:2cb8438c3cbb25e220c2ab33bb226559e7afb3baec11c4f218ffa7308603c832",
                "sha256:3169b1eefae027567d1ce6ee7cae382c57fe26e82775f460f0b2778beaad66c0",
                "sha256:3809ede931876f5b2ec92eef964286840ed3540dadf803dd570c3b7e13141a3b",
                "sha256:38a9ef736c01fccdd6600705b09dc574584b89bea478200c5fbf112a6b0d5579",
                "sha256:3d79d162e7be8f996986c064d1c7c817f6df3a77fe3d6859f6f9e7be4b8c213a",
                "sha256:444dcda765c8a838eaae23112db52f1efaf750daddb2d9ca300bcae1039adc5c",
                "sha256:48032821bbdf20f5799ff537c7ac3d1fba0ba032cfc06194faffa8cda8b560ff",
                "sha256:4aa4e5faecf353ed117801a068ebab7b7e09ffb6e1d5e412dc852e0da018126c",
                "sha256:52305740fe773d09cffb16f8ed0427942901f00adedac82ec8b67752f58a1b22",
                "sha256:569511d3b58c8791ab4c2e1285575265991e6d8f8700c7be0e88f86cb0672094",
                "sha256:57cb5a3cf367aeb1d316576250f65edec5bb3be939e9247ae594b4bcbc317dfb",
                "sha256:5b02fb34468b6aaa40dfc198d813a641e3a63b98c2b05a16b9f80b7ec314185e",
                "sha256:6381026f158fdb7c72a168278597a5e3a5222e83ea18f543112b2662a9b699c5",
                "sha256:6af100e168aa82a50e186c82875a5893c5597a0c1ccdb0d8b40240b1f28b969a",
                "sha256:6c89876f41da747c8d3677a2b540fb32ef5715f97b66eeb0c6b66f5e3ef6f59d",
                "sha256:6e296a513ca3d94054c2c881cc913116e90fd030ad1c656b3869762b754f5f8a",
                "sha256:70a87b411535ccad5ef2f1df5136506a10775d267e197e4cf531ced10537bd6b",
                "sha256:7e94c425039cde14257288fd61dcfb01963e658efbc0ff54f5306b06054700f8",
                "sha256:846ade7b71e3536c4e56b386c2a47adf5741d2d8b94ec9dc3e92e5e1ee1e2225",
                "sha256:88416bd1e65dcea10bc7569faacb2c20ce071dd1f87539ca2ab364bf6231393c",
                "sha256:88b49a3b9ff31e19998750c38e030fc7bb937398b1f78cfa599aaef92d693144",
                "sha256:8c4e8c3ce11e1f92f6536ff07154f9d49677ebaaafc32db9db4620bc11ed480f",
                "sha256:8e06879fc22a25ca47312fbe7c8264eb0b662f6db27cb2d3bbbc74b1df4b9b87",
                "sha256:9025b4018f3a1314059769c7bf15441064b2207cb3f065e6ea1e7359cb46db9d",
                "sha256:93335ca3812df2f366e80509ae119189886b0f3c2b81325d39efdb84a1e2ae93",
                "sha256:9778bd8ab0a994ebf6f84c2b949e65736d5575320a17ae8984a77fab08db94cf",
                "sha256:9e2d922824181480953426608b81967de705c3cef4d1af983af849d7bd619158",
                "sha256:a123e330ef0853c6e822384873bef7507557d8e4a082961e1defa947aa59ba84",
                "sha256:a904af0a6162c73e3edcb969eeeb53a63ceeb5d8cf642fade7d39e7963a22ddb",
                "sha256:ad10d3ded218f1039f11a75f8091880239651b52e9bb592ca27de44eed242a48",
                "sha256:b424c77b206d63d500bcb69fa55ed8d0e6a3774056bdc4839fc9298a7edca171",
                "sha256:b5a6b3ada725cea8a5e634536b1b01c30bcdcd7f9c6fff4151548d5bf6b3a36c",
                "sha256:ba8062ed2cf21c07a9e295d5b8a2a5ce678b913b45fdf68c32d95d6c1291e0b6",
                "sha256:ba9527cdd4c926ed0760bc301f6728ef34d841f405abf9d4f959c478421e4efd",
                "sha256:bbcb445fa71794da8f178f0f6d66789a28d7319071af7a496d4d507ed566270d",
                "sha256:bcf3e58998965654fdaff38e58584d8937aa3096ab5354d493c77d1fdd66d7a1",
                "sha256:c0ef13eaeee5b615fb07c9a7dadb38eac06a0608b41570d8ade51c56539e509d",
                "sha256:cabc348d87e913db6ab4aa100f01b08f481097838bdddf7c7a84b7575b7309ca",
                "sha256:cdb82a876c47801bb54a690c5ae105a46b392ac6099881cdfb9f6e95e4014c6a",
                "sha256:cfad01eed2c2e0c01fd0ecd2ef42c492f7f93902e39a42fc9ee1692961443a29",
                "sha256:d16a81a06776313e817c951135cf7340a3e91e8c1ff2fac444cfd75fffa04afe",
                "sha256:d8213e09c917a951de9d09ecee036d5c7d36cb6cb7dbaece4c71a60d79fb9798",
                "sha256:e07c3764494e3776c602c1e78e298937c3315ccc9043ead7e685b7f2b8d47b3c",
                "sha256:e17c96c14e19278594aa4841ec148115f9c7615a47382ecb6b82bd8fea3ab0c8",
                "sha256:e444a31f8db13eb18ada366ab3cf45fd4b31e4db1236a4448f68778c1d1a5a2f",
                "sha256:e6a2a455bd412959b57a172ce6328d2dd1f01cb2135efda2e4576e8a23fa3b0f",
                "sha256:eaa0a10b7f72326f1372a713e73c3f739b524b3af41feb43e4921cb529f5929a",
                "sha256:eb7972a85c54febfb25b5c4b4f3af4dcc731994c7da0d8a0b4a6eb0640e1d178",
                "sha256:ee55d3edf80167e48ea11a923c7386f4669df67d7994554387f84e7d8b0a2bf0",
                "sha256:f3818cb119498c0678015754eba762e0d61e5b52d34c8b13d770f0719f7b1d79",
                "sha256:f8b3d067f2e40fe93e1ccdd6b2e1d16c43140e76f02fb1319a05cf2b79d99430",
                "sha256:fcabf5ff6eea076f859677f5f0b6b5c1a51e70a376b0579e0eadef8db48c6b50"
            ],
            "markers": "python_version >= '3.9'",
            "version": "==3.0.2"
        },
        "mdurl": {
            "hashes": [
                "sha256:84008a41e51615a49fc9966191ff91509e3c40b939176e643fd50a5c2196b8f8",
                "sha256:bb413d29f5eea38f31dd4754dd7377d4465116fb207585f97bf925588687c1ba"
            ],
            "markers": "python_version >= '3.7'",
            "version": "==0.1.2"
        },
        "msgpack": {
            "hashes": [
                "sha256:06f5fd2f6bb2a7914922d935d3b8bb4a7fff3a9a91cfce6d06c13bc42bec975b",
                "sha256:071603e2f0771c45ad9bc65719291c568d4edf120b44eb36324dcb02a13bfddf",
                "sha256:0907e1a7119b337971a689153665764adc34e89175f9a34793307d9def08e6ca",
                "sha256:0f92a83b84e7c0749e3f12821949d79485971f087604178026085f60ce109330",
                "sha256:115a7af8ee9e8cddc10f87636767857e7e3717b7a2e97379dc2054712693e90f",
                "sha256:13599f8829cfbe0158f6456374e9eea9f44eee08076291771d8ae93eda56607f",
                "sha256:17fb65dd0bec285907f68b15734a993ad3fc94332b5bb21b0435846228de1f39",
                "sha256:2137773500afa5494a61b1208619e3871f75f27b03bcfca7b3a7023284140247",
                "sha256:3180065ec2abbe13a4ad37688b61b99d7f9e012a535b930e0e683ad6bc30155b",
                "sha256:398b713459fea610861c8a7b62a6fec1882759f308ae0795b5413ff6a160cf3c",
                "sha256:3d364a55082fb2a7416f6c63ae383fbd903adb5a6cf78c5b96cc6316dc1cedc7",
                "sha256:3df7e6b05571b3814361e8464f9304c42d2196808e0119f55d0d3e62cd5ea044",
                "sha256:41c991beebf175faf352fb940bf2af9ad1fb77fd25f38d9142053914947cdbf6",
                "sha256:42f754515e0f683f9c79210a5d1cad631ec3d06cea5172214d2176a42e67e19b",
                "sha256:452aff037287acb1d70a804ffd022b21fa2bb7c46bee884dbc864cc9024128a0",
                "sha256:4676e5be1b472909b2ee6356ff425ebedf5142427842aa06b4dfd5117d1ca8a2",
                "sha256:46c34e99110762a76e3911fc923222472c9d681f1094096ac4102c18319e6468",
                "sha256:471e27a5787a2e3f974ba023f9e265a8c7cfd373632247deb225617e3100a3c7",
                "sha256:4a1964df7b81285d00a84da4e70cb1383f2e665e0f1f2a7027e683956d04b734",
                "sha256:4b51405e36e075193bc051315dbf29168d6141ae2500ba8cd80a522964e31434",
                "sha256:4d1b7ff2d6146e16e8bd665ac726a89c74163ef8cd39fa8c1087d4e52d3a2325",
                "sha256:53258eeb7a80fc46f62fd59c876957a2d0e15e6449a9e71842b6d24419d88ca1",
                "sha256:534480ee5690ab3cbed89d4c8971a5c631b69a8c0883ecfea96c19118510c846",
                "sha256:58638690ebd0a06427c5fe1a227bb6b8b9fdc2bd07701bec13c2335c82131a88",
                "sha256:58dfc47f8b102da61e8949708b3eafc3504509a5728f8b4ddef84bd9e16ad420",
                "sha256:59caf6a4ed0d164055ccff8fe31eddc0ebc07cf7326a2aaa0dbf7a4001cd823e",
                "sha256:5dbad74103df937e1325cc4bfeaf57713be0b4f15e1c2da43ccdd836393e2ea2",
                "sha256:5e1da8f11a3dd397f0a32c76165cf0c4eb95b31013a94f6ecc0b280c05c91b59",
                "sha256:646afc8102935a388ffc3914b336d22d1c2d6209c773f3eb5dd4d6d3b6f8c1cb",
                "sha256:64fc9068d701233effd61b19efb1485587560b66fe57b3e50d29c5d78e7fef68",
                "sha256:65553c9b6da8166e819a6aa90ad15288599b340f91d18f60b2061f402b9a4915",
                "sha256:685ec345eefc757a7c8af44a3032734a739f8c45d1b0ac45efc5d8977aa4720f",
                "sha256:6ad622bf7756d5a497d5b6836e7fc3752e2dd6f4c648e24b1803f6048596f701",
                "sha256:73322a6cc57fcee3c0c57c4463d828e9428275fb85a27aa2aa1a92fdc42afd7b",
                "sha256:74bed8f63f8f14d75eec75cf3d04ad581da6b914001b474a5d3cd3372c8cc27d",
                "sha256:79ec007767b9b56860e0372085f8504db5d06bd6a327a335449508bbee9648fa",
                "sha256:7a946a8992941fea80ed4beae6bff74ffd7ee129a90b4dd5cf9c476a30e9708d",
                "sha256:7ad442d527a7e358a469faf43fda45aaf4ac3249c8310a82f0ccff9164e5dccd",
                "sha256:7c9a35ce2c2573bada929e0b7b3576de647b0defbd25f5139dcdaba0ae35a4cc",
                "sha256:7e7b853bbc44fb03fbdba34feb4bd414322180135e2cb5164f20ce1c9795ee48",
                "sha256:879a7b7b0ad82481c52d3c7eb99bf6f0645dbdec5134a4bddbd16f3506947feb",
                "sha256:8a706d1e74dd3dea05cb54580d9bd8b2880e9264856ce5068027eed09680aa74",
                "sha256:8a84efb768fb968381e525eeeb3d92857e4985aacc39f3c47ffd00eb4509315b",
                "sha256:8cf9e8c3a2153934a23ac160cc4cba0ec035f6867c8013cc6077a79823370346",
                "sha256:8da4bf6d54ceed70e8861f833f83ce0814a2b72102e890cbdfe4b34764cdd66e",
                "sha256:8e59bca908d9ca0de3dc8684f21ebf9a690fe47b6be93236eb40b99af28b6ea6",
                "sha256:914571a2a5b4e7606997e169f64ce53a8b1e06f2cf2c3a7273aa106236d43dd5",
                "sha256:a51abd48c6d8ac89e0cfd4fe177c61481aca2d5e7ba42044fd218cfd8ea9899f",
                "sha256:a52a1f3a5af7ba1c9ace055b659189f6c669cf3657095b50f9602af3a3ba0fe5",
                "sha256:ad33e8400e4ec17ba782f7b9cf868977d867ed784a1f5f2ab46e7ba53b6e1e1b",
                "sha256:b4c01941fd2ff87c2a934ee6055bda4ed353a7846b8d4f341c428109e9fcde8c",
                "sha256:bce7d9e614a04d0883af0b3d4d501171fbfca038f12c77fa838d9f198147a23f",
                "sha256:c40ffa9a15d74e05ba1fe2681ea33b9caffd886675412612d93ab17b58ea2fec",
                "sha256:c5a91481a3cc573ac8c0d9aace09345d989dc4a0202b7fcb312c88c26d4e71a8",
                "sha256:c921af52214dcbb75e6bdf6a661b23c3e6417f00c603dd2070bccb5c3ef499f5",
                "sha256:d46cf9e3705ea9485687aa4001a76e44748b609d260af21c4ceea7f2212a501d",
                "sha256:d8ce0b22b890be5d252de90d0e0d119f363012027cf256185fc3d474c44b1b9e",
                "sha256:dd432ccc2c72b914e4cb77afce64aab761c1137cc698be3984eee260bcb2896e",
                "sha256:e0856a2b7e8dcb874be44fea031d22e5b3a19121be92a1e098f46068a11b0870",
                "sha256:e1f3c3d21f7cf67bcf2da8e494d30a75e4cf60041d98b3f79875afb5b96f3a3f",
                "sha256:f1ba6136e650898082d9d5a5217d5906d1e138024f836ff48691784bbe1adf96",
                "sha256:f3e9b4936df53b970513eac1758f3882c88658a220b58dcc1e39606dccaaf01c",
                "sha256:f80bc7d47f76089633763f952e67f8214cb7b3ee6bfa489b3cb6a84cfac114cd",
                "sha256:fd2906780f25c8ed5d7b323379f6138524ba793428db5d0e9d226d3fa6aa1788"
            ],
            "markers": "python_version >= '3.8'",
            "version": "==1.1.0"
        },
        "mysqlclient": {
            "hashes": [
                "sha256:1d2e2ca0fe8405d8d6464edd01bf059951279e4bc27284d39341bd4737b2bc64",
                "sha256:3f9625bea2b9bcde0ace76b32708762d44597491092c819fd1bff5b4e27f709b",
                "sha256:8012c633aab8c91ea8172ac479807135b171501b9cad1a7cd9b58c4dc8dcdab5",
                "sha256:add8643c32f738014d252d2bdebb478623b04802e8396d5903905db36474d3ff",
                "sha256:aee14f1872114865679fcb09aac3772de4595fa7dcf2f83a4c7afee15e508854",
                "sha256:b54511648c1455b43ac28f8b4c1f732c5b0c343e87f7a3bd6fc9f9fe0f91934e",
                "sha256:b78438314199504c64f69e1e3521f2c9b419f19fcd85158b44c997b64409a6af",
                "sha256:e871ede4261d0d42b8ed20a2459db411c7deafedd8e77b7e4ba760be4a6a752b"
            ],
            "index": "pypi",
            "markers": "python_version >= '3.8'",
            "version": "==2.2.5"
        },
        "nltk": {
            "hashes": [
                "sha256:4fa26829c5b00715afe3061398a8989dc643b92ce7dd93fb4585a70930d168a1",
                "sha256:87d127bd3de4bd89a4f81265e5fa59cb1b199b27440175370f7417d2bc7ae868"
            ],
            "index": "pypi",
            "markers": "python_version >= '3.8'",
            "version": "==3.9.1"
        },
        "numpy": {
            "hashes": [
                "sha256:016d0f6f5e77b0f0d45d77387ffa4bb89816b57c835580c3ce8e099ef830befe",
                "sha256:02135ade8b8a84011cbb67dc44e07c58f28575cf9ecf8ab304e51c05528c19f0",
                "sha256:08788d27a5fd867a663f6fc753fd7c3ad7e92747efc73c53bca2f19f8bc06f48",
                "sha256:0d30c543f02e84e92c4b1f415b7c6b5326cbe45ee7882b6b77db7195fb971e3a",
                "sha256:0fa14563cc46422e99daef53d725d0c326e99e468a9320a240affffe87852564",
                "sha256:13138eadd4f4da03074851a698ffa7e405f41a0845a6b1ad135b81596e4e9958",
                "sha256:14e253bd43fc6b37af4921b10f6add6925878a42a0c5fe83daee390bca80bc17",
                "sha256:15cb89f39fa6d0bdfb600ea24b250e5f1a3df23f901f51c8debaa6a5d122b2f0",
                "sha256:17ee83a1f4fef3c94d16dc1802b998668b5419362c8a4f4e8a491de1b41cc3ee",
                "sha256:2312b2aa89e1f43ecea6da6ea9a810d06aae08321609d8dc0d0eda6d946a541b",
                "sha256:2564fbdf2b99b3f815f2107c1bbc93e2de8ee655a69c261363a1172a79a257d4",
                "sha256:3522b0dfe983a575e6a9ab3a4a4dfe156c3e428468ff08ce582b9bb6bd1d71d4",
                "sha256:4394bc0dbd074b7f9b52024832d16e019decebf86caf909d94f6b3f77a8ee3b6",
                "sha256:45966d859916ad02b779706bb43b954281db43e185015df6eb3323120188f9e4",
                "sha256:4d1167c53b93f1f5d8a139a742b3c6f4d429b54e74e6b57d0eff40045187b15d",
                "sha256:4f2015dfe437dfebbfce7c85c7b53d81ba49e71ba7eadbf1df40c915af75979f",
                "sha256:50ca6aba6e163363f132b5c101ba078b8cbd3fa92c7865fd7d4d62d9779ac29f",
                "sha256:50d18c4358a0a8a53f12a8ba9d772ab2d460321e6a93d6064fc22443d189853f",
                "sha256:5641516794ca9e5f8a4d17bb45446998c6554704d888f86df9b200e66bdcce56",
                "sha256:576a1c1d25e9e02ed7fa5477f30a127fe56debd53b8d2c89d5578f9857d03ca9",
                "sha256:6a4825252fcc430a182ac4dee5a505053d262c807f8a924603d411f6718b88fd",
                "sha256:72dcc4a35a8515d83e76b58fdf8113a5c969ccd505c8a946759b24e3182d1f23",
                "sha256:747641635d3d44bcb380d950679462fae44f54b131be347d5ec2bce47d3df9ed",
                "sha256:762479be47a4863e261a840e8e01608d124ee1361e48b96916f38b119cfda04a",
                "sha256:78574ac2d1a4a02421f25da9559850d59457bac82f2b8d7a44fe83a64f770098",
                "sha256:825656d0743699c529c5943554d223c021ff0494ff1442152ce887ef4f7561a1",
                "sha256:8637dcd2caa676e475503d1f8fdb327bc495554e10838019651b76d17b98e512",
                "sha256:96fe52fcdb9345b7cd82ecd34547fca4321f7656d500eca497eb7ea5a926692f",
                "sha256:973faafebaae4c0aaa1a1ca1ce02434554d67e628b8d805e61f874b84e136b09",
                "sha256:996bb9399059c5b82f76b53ff8bb686069c05acc94656bb259b1d63d04a9506f",
                "sha256:a38c19106902bb19351b83802531fea19dee18e5b37b36454f27f11ff956f7fc",
                "sha256:a6b46587b14b888e95e4a24d7b13ae91fa22386c199ee7b418f449032b2fa3b8",
                "sha256:a9f7f672a3388133335589cfca93ed468509cb7b93ba3105fce780d04a6576a0",
                "sha256:aa08e04e08aaf974d4458def539dece0d28146d866a39da5639596f4921fd761",
                "sha256:b0df3635b9c8ef48bd3be5f862cf71b0a4716fa0e702155c45067c6b711ddcef",
                "sha256:b47fbb433d3260adcd51eb54f92a2ffbc90a4595f8970ee00e064c644ac788f5",
                "sha256:baed7e8d7481bfe0874b566850cb0b85243e982388b7b23348c6db2ee2b2ae8e",
                "sha256:bc6f24b3d1ecc1eebfbf5d6051faa49af40b03be1aaa781ebdadcbc090b4539b",
                "sha256:c006b607a865b07cd981ccb218a04fc86b600411d83d6fc261357f1c0966755d",
                "sha256:c181ba05ce8299c7aa3125c27b9c2167bca4a4445b7ce73d5febc411ca692e43",
                "sha256:c7662f0e3673fe4e832fe07b65c50342ea27d989f92c80355658c7f888fcc83c",
                "sha256:c80e4a09b3d95b4e1cac08643f1152fa71a0a821a2d4277334c88d54b2219a41",
                "sha256:c894b4305373b9c5576d7a12b473702afdf48ce5369c074ba304cc5ad8730dff",
                "sha256:d7aac50327da5d208db2eec22eb11e491e3fe13d22653dce51b0f4109101b408",
                "sha256:d89dd2b6da69c4fff5e39c28a382199ddedc3a5be5390115608345dec660b9e2",
                "sha256:d9beb777a78c331580705326d2367488d5bc473b49a9bc3036c154832520aca9",
                "sha256:dc258a761a16daa791081d026f0ed4399b582712e6fc887a95af09df10c5ca57",
                "sha256:e14e26956e6f1696070788252dcdff11b4aca4c3e8bd166e0df1bb8f315a67cb",
                "sha256:e6988e90fcf617da2b5c78902fe8e668361b43b4fe26dbf2d7b0f8034d4cafb9",
                "sha256:e711e02f49e176a01d0349d82cb5f05ba4db7d5e7e0defd026328e5cfb3226d3",
                "sha256:ea4dedd6e394a9c180b33c2c872b92f7ce0f8e7ad93e9585312b0c5a04777a4a",
                "sha256:ecc76a9ba2911d8d37ac01de72834d8849e55473457558e12995f4cd53e778e0",
                "sha256:f55ba01150f52b1027829b50d70ef1dafd9821ea82905b63936668403c3b471e",
                "sha256:f653490b33e9c3a4c1c01d41bc2aef08f9475af51146e4a7710c450cf9761598",
                "sha256:fa2d1337dc61c8dc417fbccf20f6d1e139896a30721b7f1e832b2bb6ef4eb6c4"
            ],
            "markers": "python_version >= '3.10'",
            "version": "==2.1.3"
        },
        "oauthlib": {
            "hashes": [
                "sha256:8139f29aac13e25d502680e9e19963e83f16838d48a0d71c287fe40e7067fbca",
                "sha256:9859c40929662bec5d64f34d01c99e093149682a3f38915dc0655d5a633dd918"
            ],
            "markers": "python_version >= '3.6'",
            "version": "==3.2.2"
        },
        "ocrmypdf": {
            "hashes": [
                "sha256:362fb80043ef8df9cd2356a9713e4edd47623c90ae3ce430c193c6fd80cb3697",
                "sha256:c5c86223aa7f860734ce5db84975bbca223251357e1a6160291ff64019aee185"
            ],
            "index": "pypi",
            "markers": "python_version >= '3.10'",
            "version": "==16.6.1"
        },
        "packaging": {
            "hashes": [
                "sha256:09abb1bccd265c01f4a3aa3f7a7db064b36514d2cba19a2f694fe6150451a759",
                "sha256:c228a6dc5e932d346bc5739379109d49e8853dd8223571c7c5b55260edc0b97f"
            ],
            "markers": "python_version >= '3.8'",
            "version": "==24.2"
        },
        "pathvalidate": {
            "hashes": [
                "sha256:9a6255eb8f63c9e2135b9be97a5ce08f10230128c4ae7b3e935378b82b22c4c9",
                "sha256:f5d07b1e2374187040612a1fcd2bcb2919f8db180df254c9581bb90bf903377d"
            ],
            "index": "pypi",
            "markers": "python_version >= '3.7'",
            "version": "==3.2.1"
        },
        "pdf2image": {
            "hashes": [
                "sha256:eaa959bc116b420dd7ec415fcae49b98100dda3dd18cd2fdfa86d09f112f6d57",
                "sha256:ecdd58d7afb810dffe21ef2b1bbc057ef434dabbac6c33778a38a3f7744a27e2"
            ],
            "index": "pypi",
            "version": "==1.17.0"
        },
        "pdfminer-six": {
            "hashes": [
                "sha256:c631a46d5da957a9ffe4460c5dce21e8431dabb615fee5f9f4400603a58d95a6",
                "sha256:f4f70e74174b4b3542fcb8406a210b6e2e27cd0f0b5fd04534a8cc0d8951e38c"
            ],
            "markers": "python_version >= '3.8'",
            "version": "==20240706"
        },
        "pi-heif": {
            "hashes": [
                "sha256:0305ea6e108979eee370fed0486df8b90ff25c619db9d9d539b00603e139626f",
                "sha256:030df62463a03053d68af01fb3fafb3dae3bc578b8da24280f0787469c22bdd0",
                "sha256:05b938736a4712fbc1224d4207ceb226670568f7db329b61895876c1ae7fe241",
                "sha256:086d101461f0580b621de1cf24e6cf9c136015e6ff9408fec7f254c2c4f49243",
                "sha256:13146a8d4873198cf614c70ea344b69932637c28fb506427caffe9b951cc5694",
                "sha256:1371a3a34bffdc98b5bacf48b01c8bba0fd49183fd425a6f152390fda792e8da",
                "sha256:137af16fc31f8862775a82287e0c1ea0627fb0e9ffa53fccf84cacd1f4e0a90a",
                "sha256:18b8c3269d1e07f85d146217616b117f5f2c8142328c6669a46d8d762699aadb",
                "sha256:1f482ac86090c0d8adf65bd3a6b97f485ceaa0876123225913e3e2ac687e5bfe",
                "sha256:2484c8b5f447bc0018d9045faea9880e177c818c89eb333239aa02b9ed4a9ffb",
                "sha256:2a38a50b33cec5261037e625c35270656ec16c2febdcbbb529a9a96857b16a5b",
                "sha256:323b7d1ed4a702fe7b8ca2f959f01f33879e38c413542408d522383b65857492",
                "sha256:33ab67a27bcbe24840bb26bf71a097e66c1ac63e1c5c155456913b8f933c9582",
                "sha256:33cf72ec7d344ae681046455ab7b2d3210e8369ed46f921038fd980ba1b5b27f",
                "sha256:393868800055271ae7ad876055e7b3f2eae5ab2fe1980ebe28a5761725c2c189",
                "sha256:397e7839682771a21e7756a4822b4bc45251805d3188bb6275eb51fd63e6c1b2",
                "sha256:3bc6d86cdc42c22fe0821db2771eefa7e9651922668dd008c1cf8d786c1b13cc",
                "sha256:3e00bab005d97e6a60b2a52e9fc14fb8d50d9a7ff290d52b0e6491848e853550",
                "sha256:4908b6e6be10062bf06dd5512184b1ad495291b73aa8f0b82f0fc9d66f2bcc1b",
                "sha256:52436771e1e9198145a3db25885ec9fda4eda11f5753e1317ae9459b190cd6a4",
                "sha256:5ca9ccfda3b114229c92b5470f8fe451b5d07f4c8677edc3525403ef379b53ba",
                "sha256:627cc28de13eab9eabef9931c0ae260bdeb61200f6ce3d2cb8444a6979053ef9",
                "sha256:695417ff1050cf79bca5c47bead807d7eb30fcf76fd64457f686a6342712284f",
                "sha256:6edf3cf270838d26329e1f0d93a3a85963e4f811de8e80173e18a2f137020deb",
                "sha256:81e0f769d62f7af250518a99c75c3cc357147ab78ad673b5c0e96b3c1e3ef21b",
                "sha256:834b188f4963ac29b2ea92153e7d437993d8dd9e5adbff1640695563832f2157",
                "sha256:849d6ff186128d563b494cd463abc156a73ad4598b38dcaed0d52c0e78ec8cc4",
                "sha256:89c8e89b7615a0aa717f366169c4be31451af72a937314104cc88cbe40e1da11",
                "sha256:8b71571e792389151a679f4cb477a54ee1f3834d4b21c2f9e272068a4166964a",
                "sha256:9050f675bdc43333c1ac6aab734e253a3ba92a0efc8014d3431953add906ead5",
                "sha256:90e1e4ccd08e7256d1a19519b546efd7d5baf75337d522cbaa813fd6155675ec",
                "sha256:b23d891b4b788a00fb8e0c170e4744d86708bc682b3bf095143b10074bdd694c",
                "sha256:b6bfcc917d3b11f6bcf80db8c64f721ce1ab7335459c0f109e933ca92e6dfb1a",
                "sha256:b8cd2a83ee8cc597ddf7e13d2adec60b7206357ff55649c4aea2f4c76bdb11c2",
                "sha256:d002ca0b10e39b3f034385f1d453f4effd94bf83bbb4464ee72a386dcdbb1c4c",
                "sha256:d57f48a08b0cdc492e17fe33312b47356a17fcf6a93c508a9e503e497e03ef4f",
                "sha256:d6a4d350ac12fb5f45bc83eb35747156a4faa12d001dcdd9525a3912ae5b4d7a",
                "sha256:d7866ea2735d8cbc7501a98735a940ea22098303e340f2218caad3427f261abb",
                "sha256:e81e28f0c7330133b5b1ce7e1ad118663eb9eac4cad6638bfca07c0eb761129a",
                "sha256:eadcc3cec45d3c021e4c41c5a85e56f4c2b8b8942fa9a1720d9376b29c2e39cb",
                "sha256:ee28de31da7d1a8cc08e4fa1b5a1c095b3e1c8be5edd5cf26c8ac4c365b806b3",
                "sha256:f082f12fb3954ac0140e9eead2d3a2be4aa60aa834a3998665175fde67f50793",
                "sha256:f3f1e59b802d96c0dcf1b91ed2cc7d196a94b9e3d985ef80a86700e16e45bb28",
                "sha256:f4b94f5ea91cfe180ead680528a197da8f77ff27b339aceb169bd7e2a51b53b1",
                "sha256:f63b5ab190697c91dec482112bfa90751e48070899f4888317e943075dccf0be",
                "sha256:ff50c2c090c2af6347e9caa8f2e3998c29f9ff8d4fac625bd48e0072f2133464"
            ],
            "markers": "python_version >= '3.9'",
            "version": "==0.20.0"
        },
        "pikepdf": {
            "hashes": [
                "sha256:14cc769aafecedb25a112da54cbf3176533cd87dcf05f45308a0a28cfca55ce7",
                "sha256:17ab91fca8a8a1e5dd52483d647352ec8875f4bb9eef8b3fa186378c5c7815b1",
                "sha256:1c3472e5570fef3a7714a41b09a81e3dcbbce3f2a0d6c43c4f197b40288a4aed",
                "sha256:1d0b983ef7481502ce0439867280b00846ba2eecd37fa5906a4ff3e445895b85",
                "sha256:1f1f53368c8a25f8c5e96dc19e57c0ad3d8bd7f259ca730ac5b0bd9d21747d5a",
                "sha256:1f6a9da26ae2472bdaaa038720778a1ac15af908c2d4b3670b90318ab00eaed1",
                "sha256:20b7e5c5f93b674214a8ebff79c9793cab07261930e35d60110404fa7cdbcb56",
                "sha256:24e90a325f6e9a3eb0d043deddf1dbb5f5aba20c5ca31430f49397e9c5888b1e",
                "sha256:30467da3000850a83da3e17c37e1fd6cc41005d6232f162725da15736996a39f",
                "sha256:343328acc542aee0d5284fb0cb904cec6bfbedb860d3fa24dfeab306b05847cc",
                "sha256:3cdfc4f054efd75eaad3582e4ef94ff4ebc93c58de21f2769f071af984500a9a",
                "sha256:3d11f89276e7ae48c763b75fd3322cf6ebf0d45580778ad9423e56dca799dd9d",
                "sha256:3d5e2bf5e376968ddbe1f5e409174d1d0fde04ddbcda6509b1ad63664f4a46aa",
                "sha256:3d85ecf8761f7fa8f4270176b7f2ebe92909d652867d684526e3d67a34497c41",
                "sha256:45856be7fd9793090b258990896540e77d19908f26666286476c601ac65813d6",
                "sha256:564e0f1a2299f4a8a5ae6ed3b29b683dac331bc3c1a5a701e579a1e6517ced77",
                "sha256:56bbbc4a8811fa440be22c7434e2e00267e363fc95a2f77aee62dcb6561ce119",
                "sha256:5cd676aaa5dfd2dde9dcc24950e23ea1a834ece3419cc54aaf91cfa0bb604632",
                "sha256:60d540f8b7eef97410b29adb10ef1afd52e4107a49c019bf580c54d03e2f39d4",
                "sha256:61bd67cf5f10f3fa20a1586f4210427d3878030062d861b37e20d662d214ec22",
                "sha256:64ed1993998bcb4da10663c98398c92c135b951696baba3f9e7d93b86b1c6ac8",
                "sha256:6b02fec9fbacf2bea1fc25a8a5dcdce27a6ee598c3a67166b371a792b42e45a8",
                "sha256:6c458976fb0540ea9ec79b0ebc6641df982e5b0ff93301d6935d70c7b051dbd1",
                "sha256:703d72dac7ebc0d342afba57f5b91ad5043f67dd351f4d95a7c8e5d360759e69",
                "sha256:84bb53011e01e976af699da897df290681c45e37a63330e3b05ec8eb08d3a9a9",
                "sha256:868aa504e07804dac3dc7f8a20befc6eaa2576baf7f3a7013826f10de6da74ce",
                "sha256:8b4903e409a1f57f8c24bd6821cdaf26031ae0262feb6214662d9d1ecad27386",
                "sha256:9fa695ede603884612a62494820669662af0d42fc37b6030a65990d20fe62cc8",
                "sha256:9fa773e3d9c5c6cc8f65b7043e56556e7e9534f5d0851c645a2942511c385081",
                "sha256:a6383bbc6feb14b42f0e9e7a85586e4ea566831786decc7b39863290687044de",
                "sha256:bc5e435f4ffd640afc2acdd01f84e106623868558656bf038c2f0627e27b9b0a",
                "sha256:bc637626551f9ca98140d4fa84964ff07aa89faa3af91aca990041c11db10a9d",
                "sha256:c7bf91e24b93c8cf5e9441e86b04edc21779e64d8d48a9311a7fc678d396787f",
                "sha256:cfa901b74045623c7e3929c3ca0d5ceab01bdbc48888375cf98217509147bcd6",
                "sha256:d366f75d9bcefb666e208c8aa1e602de93f87f89515c9aaea65167d8261ef3fe",
                "sha256:da0cb1272571916b025c3954a2f4f690784d3da41a485ffd8156fa3cd8b88019",
                "sha256:db04a42b8d5b3d5422b17c0422e03b1bb9349910f8ce5d336df200e2f9ce6ecd",
                "sha256:dd2de2a28da411713d169a1dcab805239f2fe3d5ab3e070d5e309977f92596df",
                "sha256:ddeaae67bb59d60538f3fc64459b83ff12eea34c399780527cf8e6d867254c2c",
                "sha256:e42da36b2f449200a9b4dfbb5d4c661f5b118dd763799c077e9edb1b86df8cd1",
                "sha256:f8ab6172825b95fa313162d199c073ea9515fbe72d8e8cfd824586c8537e3c08",
                "sha256:f9360958e96f7979355b8f5af5409332f284fdcbf3d4985649635f5592ee05fc",
                "sha256:f961e15db95d6fc2bf4d9c8fe3e7a843366ba956c6d3fcdf98613f0eb0a1bc46",
                "sha256:fb95b6e251e90788391326ba27bbf021ae2ca3613573bcc887f8e6f65e2a433f"
            ],
            "markers": "python_version >= '3.9'",
            "version": "==9.4.0"
        },
        "pillow": {
            "hashes": [
                "sha256:00177a63030d612148e659b55ba99527803288cea7c75fb05766ab7981a8c1b7",
                "sha256:006bcdd307cc47ba43e924099a038cbf9591062e6c50e570819743f5607404f5",
                "sha256:084a07ef0821cfe4858fe86652fffac8e187b6ae677e9906e192aafcc1b69903",
                "sha256:0ae08bd8ffc41aebf578c2af2f9d8749d91f448b3bfd41d7d9ff573d74f2a6b2",
                "sha256:0e038b0745997c7dcaae350d35859c9715c71e92ffb7e0f4a8e8a16732150f38",
                "sha256:1187739620f2b365de756ce086fdb3604573337cc28a0d3ac4a01ab6b2d2a6d2",
                "sha256:16095692a253047fe3ec028e951fa4221a1f3ed3d80c397e83541a3037ff67c9",
                "sha256:1a61b54f87ab5786b8479f81c4b11f4d61702830354520837f8cc791ebba0f5f",
                "sha256:1c1d72714f429a521d8d2d018badc42414c3077eb187a59579f28e4270b4b0fc",
                "sha256:1e2688958a840c822279fda0086fec1fdab2f95bf2b717b66871c4ad9859d7e8",
                "sha256:20ec184af98a121fb2da42642dea8a29ec80fc3efbaefb86d8fdd2606619045d",
                "sha256:21a0d3b115009ebb8ac3d2ebec5c2982cc693da935f4ab7bb5c8ebe2f47d36f2",
                "sha256:224aaa38177597bb179f3ec87eeefcce8e4f85e608025e9cfac60de237ba6316",
                "sha256:2679d2258b7f1192b378e2893a8a0a0ca472234d4c2c0e6bdd3380e8dfa21b6a",
                "sha256:27a7860107500d813fcd203b4ea19b04babe79448268403172782754870dac25",
                "sha256:290f2cc809f9da7d6d622550bbf4c1e57518212da51b6a30fe8e0a270a5b78bd",
                "sha256:2e46773dc9f35a1dd28bd6981332fd7f27bec001a918a72a79b4133cf5291dba",
                "sha256:3107c66e43bda25359d5ef446f59c497de2b5ed4c7fdba0894f8d6cf3822dafc",
                "sha256:375b8dd15a1f5d2feafff536d47e22f69625c1aa92f12b339ec0b2ca40263273",
                "sha256:45c566eb10b8967d71bf1ab8e4a525e5a93519e29ea071459ce517f6b903d7fa",
                "sha256:499c3a1b0d6fc8213519e193796eb1a86a1be4b1877d678b30f83fd979811d1a",
                "sha256:4ad70c4214f67d7466bea6a08061eba35c01b1b89eaa098040a35272a8efb22b",
                "sha256:4b60c9520f7207aaf2e1d94de026682fc227806c6e1f55bba7606d1c94dd623a",
                "sha256:5178952973e588b3f1360868847334e9e3bf49d19e169bbbdfaf8398002419ae",
                "sha256:52a2d8323a465f84faaba5236567d212c3668f2ab53e1c74c15583cf507a0291",
                "sha256:598b4e238f13276e0008299bd2482003f48158e2b11826862b1eb2ad7c768b97",
                "sha256:5bd2d3bdb846d757055910f0a59792d33b555800813c3b39ada1829c372ccb06",
                "sha256:5c39ed17edea3bc69c743a8dd3e9853b7509625c2462532e62baa0732163a904",
                "sha256:5d203af30149ae339ad1b4f710d9844ed8796e97fda23ffbc4cc472968a47d0b",
                "sha256:5ddbfd761ee00c12ee1be86c9c0683ecf5bb14c9772ddbd782085779a63dd55b",
                "sha256:607bbe123c74e272e381a8d1957083a9463401f7bd01287f50521ecb05a313f8",
                "sha256:61b887f9ddba63ddf62fd02a3ba7add935d053b6dd7d58998c630e6dbade8527",
                "sha256:6619654954dc4936fcff82db8eb6401d3159ec6be81e33c6000dfd76ae189947",
                "sha256:674629ff60030d144b7bca2b8330225a9b11c482ed408813924619c6f302fdbb",
                "sha256:6ec0d5af64f2e3d64a165f490d96368bb5dea8b8f9ad04487f9ab60dc4bb6003",
                "sha256:6f4dba50cfa56f910241eb7f883c20f1e7b1d8f7d91c750cd0b318bad443f4d5",
                "sha256:70fbbdacd1d271b77b7721fe3cdd2d537bbbd75d29e6300c672ec6bb38d9672f",
                "sha256:72bacbaf24ac003fea9bff9837d1eedb6088758d41e100c1552930151f677739",
                "sha256:7326a1787e3c7b0429659e0a944725e1b03eeaa10edd945a86dead1913383944",
                "sha256:73853108f56df97baf2bb8b522f3578221e56f646ba345a372c78326710d3830",
                "sha256:73e3a0200cdda995c7e43dd47436c1548f87a30bb27fb871f352a22ab8dcf45f",
                "sha256:75acbbeb05b86bc53cbe7b7e6fe00fbcf82ad7c684b3ad82e3d711da9ba287d3",
                "sha256:8069c5179902dcdce0be9bfc8235347fdbac249d23bd90514b7a47a72d9fecf4",
                "sha256:846e193e103b41e984ac921b335df59195356ce3f71dcfd155aa79c603873b84",
                "sha256:8594f42df584e5b4bb9281799698403f7af489fba84c34d53d1c4bfb71b7c4e7",
                "sha256:86510e3f5eca0ab87429dd77fafc04693195eec7fd6a137c389c3eeb4cfb77c6",
                "sha256:8853a3bf12afddfdf15f57c4b02d7ded92c7a75a5d7331d19f4f9572a89c17e6",
                "sha256:88a58d8ac0cc0e7f3a014509f0455248a76629ca9b604eca7dc5927cc593c5e9",
                "sha256:8ba470552b48e5835f1d23ecb936bb7f71d206f9dfeee64245f30c3270b994de",
                "sha256:8c676b587da5673d3c75bd67dd2a8cdfeb282ca38a30f37950511766b26858c4",
                "sha256:8ec4a89295cd6cd4d1058a5e6aec6bf51e0eaaf9714774e1bfac7cfc9051db47",
                "sha256:94f3e1780abb45062287b4614a5bc0874519c86a777d4a7ad34978e86428b8dd",
                "sha256:9a0f748eaa434a41fccf8e1ee7a3eed68af1b690e75328fd7a60af123c193b50",
                "sha256:a5629742881bcbc1f42e840af185fd4d83a5edeb96475a575f4da50d6ede337c",
                "sha256:a65149d8ada1055029fcb665452b2814fe7d7082fcb0c5bed6db851cb69b2086",
                "sha256:b3c5ac4bed7519088103d9450a1107f76308ecf91d6dabc8a33a2fcfb18d0fba",
                "sha256:b4fd7bd29610a83a8c9b564d457cf5bd92b4e11e79a4ee4716a63c959699b306",
                "sha256:bcd1fb5bb7b07f64c15618c89efcc2cfa3e95f0e3bcdbaf4642509de1942a699",
                "sha256:c12b5ae868897c7338519c03049a806af85b9b8c237b7d675b8c5e089e4a618e",
                "sha256:c26845094b1af3c91852745ae78e3ea47abf3dbcd1cf962f16b9a5fbe3ee8488",
                "sha256:c6a660307ca9d4867caa8d9ca2c2658ab685de83792d1876274991adec7b93fa",
                "sha256:c809a70e43c7977c4a42aefd62f0131823ebf7dd73556fa5d5950f5b354087e2",
                "sha256:c8b2351c85d855293a299038e1f89db92a2f35e8d2f783489c6f0b2b5f3fe8a3",
                "sha256:cb929ca942d0ec4fac404cbf520ee6cac37bf35be479b970c4ffadf2b6a1cad9",
                "sha256:d2c0a187a92a1cb5ef2c8ed5412dd8d4334272617f532d4ad4de31e0495bd923",
                "sha256:d69bfd8ec3219ae71bcde1f942b728903cad25fafe3100ba2258b973bd2bc1b2",
                "sha256:daffdf51ee5db69a82dd127eabecce20729e21f7a3680cf7cbb23f0829189790",
                "sha256:e58876c91f97b0952eb766123bfef372792ab3f4e3e1f1a2267834c2ab131734",
                "sha256:eda2616eb2313cbb3eebbe51f19362eb434b18e3bb599466a1ffa76a033fb916",
                "sha256:ee217c198f2e41f184f3869f3e485557296d505b5195c513b2bfe0062dc537f1",
                "sha256:f02541ef64077f22bf4924f225c0fd1248c168f86e4b7abdedd87d6ebaceab0f",
                "sha256:f1b82c27e89fffc6da125d5eb0ca6e68017faf5efc078128cfaa42cf5cb38798",
                "sha256:fba162b8872d30fea8c52b258a542c5dfd7b235fb5cb352240c8d63b414013eb",
                "sha256:fbbcb7b57dc9c794843e3d1258c0fbf0f48656d46ffe9e09b63bbd6e8cd5d0a2",
                "sha256:fcb4621042ac4b7865c179bb972ed0da0218a076dc1820ffc48b1d74c1e37fe9"
            ],
            "markers": "python_version >= '3.9'",
            "version": "==11.0.0"
        },
        "pluggy": {
            "hashes": [
                "sha256:2cffa88e94fdc978c4c574f15f9e59b7f4201d439195c3715ca9e2486f1d0cf1",
                "sha256:44e1ad92c8ca002de6377e165f3e0f1be63266ab4d554740532335b9d75ea669"
            ],
            "markers": "python_version >= '3.8'",
            "version": "==1.5.0"
        },
        "portalocker": {
            "hashes": [
                "sha256:53a5984ebc86a025552264b459b46a2086e269b21823cb572f8f28ee759e45bf",
                "sha256:ef1bf844e878ab08aee7e40184156e1151f228f103aa5c6bd0724cc330960f8f"
            ],
            "markers": "python_version >= '3.8'",
            "version": "==2.10.1"
        },
        "prometheus-client": {
            "hashes": [
                "sha256:4fa6b4dd0ac16d58bb587c04b1caae65b8c5043e85f778f42f5f632f6af2e166",
                "sha256:96c83c606b71ff2b0a433c98889d275f51ffec6c5e267de37c7a2b5c9aa9233e"
            ],
            "markers": "python_version >= '3.8'",
            "version": "==0.21.0"
        },
        "prompt-toolkit": {
            "hashes": [
                "sha256:d6623ab0477a80df74e646bdbc93621143f5caf104206aa29294d53de1a03d90",
                "sha256:f49a827f90062e411f1ce1f854f2aedb3c23353244f8108b89283587397ac10e"
            ],
            "markers": "python_full_version >= '3.7.0'",
            "version": "==3.0.48"
        },
        "psycopg": {
            "extras": [
                "c"
            ],
            "hashes": [
                "sha256:644d3973fe26908c73d4be746074f6e5224b03c1101d302d9a53bf565ad64907",
                "sha256:a5764f67c27bec8bfac85764d23c534af2c27b893550377e37ce59c12aac47a2"
            ],
            "markers": "python_version >= '3.8'",
            "version": "==3.2.3"
        },
        "psycopg-c": {
            "hashes": [
                "sha256:06ae7db8eaec1a3845960fa7f997f4ccdb1a7a7ab8dc593a680bcc74e1359671"
            ],
            "markers": "python_version >= '3.8'",
            "version": "==3.2.3"
        },
        "pycparser": {
            "hashes": [
                "sha256:491c8be9c040f5390f5bf44a5b07752bd07f56edf992381b05c701439eec10f6",
                "sha256:c3702b6d3dd8c7abc1afa565d7e63d53a1d0bd86cdc24edd75470f4de499cfcc"
            ],
            "markers": "python_version >= '3.8'",
            "version": "==2.22"
        },
        "pygments": {
            "hashes": [
                "sha256:786ff802f32e91311bff3889f6e9a86e81505fe99f2735bb6d60ae0c5004f199",
                "sha256:b8e6aca0523f3ab76fee51799c488e38782ac06eafcf95e7ba832985c8e7b13a"
            ],
            "markers": "python_version >= '3.8'",
            "version": "==2.18.0"
        },
        "pyjwt": {
            "extras": [
                "crypto"
            ],
            "hashes": [
                "sha256:3b02fb0f44517787776cf48f2ae25d8e14f300e6d7545a4315cee571a415e850",
                "sha256:7e1e5b56cc735432a7369cbfa0efe50fa113ebecdc04ae6922deba8b84582d0c"
            ],
            "markers": "python_version >= '3.8'",
            "version": "==2.9.0"
        },
        "python-dateutil": {
            "hashes": [
                "sha256:37dd54208da7e1cd875388217d5e00ebd4179249f90fb72437e91a35459a0ad3",
                "sha256:a8b2bc7bffae282281c8140a97d3aa9c14da0b136dfe83f850eea9a5f7470427"
            ],
            "index": "pypi",
            "markers": "python_version >= '2.7' and python_version not in '3.0, 3.1, 3.2'",
            "version": "==2.9.0.post0"
        },
        "python-dotenv": {
            "hashes": [
                "sha256:e324ee90a023d808f1959c46bcbc04446a10ced277783dc6ee09987c37ec10ca",
                "sha256:f7b63ef50f1b690dddf550d03497b66d609393b40b564ed0d674909a68ebf16a"
            ],
            "index": "pypi",
            "markers": "python_version >= '3.8'",
            "version": "==1.0.1"
        },
        "python-gnupg": {
            "hashes": [
                "sha256:290d8ddb9cd63df96cfe9284b9b265f19fd6e145e5582dc58fd7271f026d0a47",
                "sha256:2f8a4c6f63766feca6cc1416408f8b84e1b914fe7b54514e570fc5cbe92e9248"
            ],
            "index": "pypi",
            "version": "==0.5.3"
        },
        "python-ipware": {
            "hashes": [
                "sha256:9117b1c4dddcb5d5ca49e6a9617de2fc66aec2ef35394563ac4eecabdf58c062",
                "sha256:fc936e6e7ec9fcc107f9315df40658f468ac72f739482a707181742882e36b60"
            ],
            "index": "pypi",
            "markers": "python_version >= '3.7'",
            "version": "==3.0.0"
        },
        "python-magic": {
            "hashes": [
                "sha256:c1ba14b08e4a5f5c31a302b7721239695b2f0f058d125bd5ce1ee36b9d9d3c3b",
                "sha256:c212960ad306f700aa0d01e5d7a325d20548ff97eb9920dcd29513174f0294d3"
            ],
            "index": "pypi",
            "markers": "python_version >= '2.7' and python_version not in '3.0, 3.1, 3.2, 3.3, 3.4'",
            "version": "==0.4.27"
        },
        "pytz": {
            "hashes": [
                "sha256:2aa355083c50a0f93fa581709deac0c9ad65cca8a9e9beac660adcbd493c798a",
                "sha256:31c7c1817eb7fae7ca4b8c7ee50c72f93aa2dd863de768e1ef4245d426aa0725"
            ],
            "version": "==2024.2"
        },
        "pyyaml": {
            "hashes": [
                "sha256:01179a4a8559ab5de078078f37e5c1a30d76bb88519906844fd7bdea1b7729ff",
                "sha256:0833f8694549e586547b576dcfaba4a6b55b9e96098b36cdc7ebefe667dfed48",
                "sha256:0a9a2848a5b7feac301353437eb7d5957887edbf81d56e903999a75a3d743086",
                "sha256:0b69e4ce7a131fe56b7e4d770c67429700908fc0752af059838b1cfb41960e4e",
                "sha256:0ffe8360bab4910ef1b9e87fb812d8bc0a308b0d0eef8c8f44e0254ab3b07133",
                "sha256:11d8f3dd2b9c1207dcaf2ee0bbbfd5991f571186ec9cc78427ba5bd32afae4b5",
                "sha256:17e311b6c678207928d649faa7cb0d7b4c26a0ba73d41e99c4fff6b6c3276484",
                "sha256:1e2120ef853f59c7419231f3bf4e7021f1b936f6ebd222406c3b60212205d2ee",
                "sha256:1f71ea527786de97d1a0cc0eacd1defc0985dcf6b3f17bb77dcfc8c34bec4dc5",
                "sha256:23502f431948090f597378482b4812b0caae32c22213aecf3b55325e049a6c68",
                "sha256:24471b829b3bf607e04e88d79542a9d48bb037c2267d7927a874e6c205ca7e9a",
                "sha256:29717114e51c84ddfba879543fb232a6ed60086602313ca38cce623c1d62cfbf",
                "sha256:2e99c6826ffa974fe6e27cdb5ed0021786b03fc98e5ee3c5bfe1fd5015f42b99",
                "sha256:39693e1f8320ae4f43943590b49779ffb98acb81f788220ea932a6b6c51004d8",
                "sha256:3ad2a3decf9aaba3d29c8f537ac4b243e36bef957511b4766cb0057d32b0be85",
                "sha256:3b1fdb9dc17f5a7677423d508ab4f243a726dea51fa5e70992e59a7411c89d19",
                "sha256:41e4e3953a79407c794916fa277a82531dd93aad34e29c2a514c2c0c5fe971cc",
                "sha256:43fa96a3ca0d6b1812e01ced1044a003533c47f6ee8aca31724f78e93ccc089a",
                "sha256:50187695423ffe49e2deacb8cd10510bc361faac997de9efef88badc3bb9e2d1",
                "sha256:5ac9328ec4831237bec75defaf839f7d4564be1e6b25ac710bd1a96321cc8317",
                "sha256:5d225db5a45f21e78dd9358e58a98702a0302f2659a3c6cd320564b75b86f47c",
                "sha256:6395c297d42274772abc367baaa79683958044e5d3835486c16da75d2a694631",
                "sha256:688ba32a1cffef67fd2e9398a2efebaea461578b0923624778664cc1c914db5d",
                "sha256:68ccc6023a3400877818152ad9a1033e3db8625d899c72eacb5a668902e4d652",
                "sha256:70b189594dbe54f75ab3a1acec5f1e3faa7e8cf2f1e08d9b561cb41b845f69d5",
                "sha256:797b4f722ffa07cc8d62053e4cff1486fa6dc094105d13fea7b1de7d8bf71c9e",
                "sha256:7c36280e6fb8385e520936c3cb3b8042851904eba0e58d277dca80a5cfed590b",
                "sha256:7e7401d0de89a9a855c839bc697c079a4af81cf878373abd7dc625847d25cbd8",
                "sha256:80bab7bfc629882493af4aa31a4cfa43a4c57c83813253626916b8c7ada83476",
                "sha256:82d09873e40955485746739bcb8b4586983670466c23382c19cffecbf1fd8706",
                "sha256:8388ee1976c416731879ac16da0aff3f63b286ffdd57cdeb95f3f2e085687563",
                "sha256:8824b5a04a04a047e72eea5cec3bc266db09e35de6bdfe34c9436ac5ee27d237",
                "sha256:8b9c7197f7cb2738065c481a0461e50ad02f18c78cd75775628afb4d7137fb3b",
                "sha256:9056c1ecd25795207ad294bcf39f2db3d845767be0ea6e6a34d856f006006083",
                "sha256:936d68689298c36b53b29f23c6dbb74de12b4ac12ca6cfe0e047bedceea56180",
                "sha256:9b22676e8097e9e22e36d6b7bda33190d0d400f345f23d4065d48f4ca7ae0425",
                "sha256:a4d3091415f010369ae4ed1fc6b79def9416358877534caf6a0fdd2146c87a3e",
                "sha256:a8786accb172bd8afb8be14490a16625cbc387036876ab6ba70912730faf8e1f",
                "sha256:a9f8c2e67970f13b16084e04f134610fd1d374bf477b17ec1599185cf611d725",
                "sha256:bc2fa7c6b47d6bc618dd7fb02ef6fdedb1090ec036abab80d4681424b84c1183",
                "sha256:c70c95198c015b85feafc136515252a261a84561b7b1d51e3384e0655ddf25ab",
                "sha256:cc1c1159b3d456576af7a3e4d1ba7e6924cb39de8f67111c735f6fc832082774",
                "sha256:ce826d6ef20b1bc864f0a68340c8b3287705cae2f8b4b1d932177dcc76721725",
                "sha256:d584d9ec91ad65861cc08d42e834324ef890a082e591037abe114850ff7bbc3e",
                "sha256:d7fded462629cfa4b685c5416b949ebad6cec74af5e2d42905d41e257e0869f5",
                "sha256:d84a1718ee396f54f3a086ea0a66d8e552b2ab2017ef8b420e92edbc841c352d",
                "sha256:d8e03406cac8513435335dbab54c0d385e4a49e4945d2909a581c83647ca0290",
                "sha256:e10ce637b18caea04431ce14fabcf5c64a1c61ec9c56b071a4b7ca131ca52d44",
                "sha256:ec031d5d2feb36d1d1a24380e4db6d43695f3748343d99434e6f5f9156aaa2ed",
                "sha256:ef6107725bd54b262d6dedcc2af448a266975032bc85ef0172c5f059da6325b4",
                "sha256:efdca5630322a10774e8e98e1af481aad470dd62c3170801852d752aa7a783ba",
                "sha256:f753120cb8181e736c57ef7636e83f31b9c0d1722c516f7e86cf15b7aa57ff12",
                "sha256:ff3824dc5261f50c9b0dfb3be22b4567a6f938ccce4587b38952d85fd9e9afe4"
            ],
            "markers": "python_version >= '3.8'",
            "version": "==6.0.2"
        },
        "pyzbar": {
            "hashes": [
                "sha256:13e3ee5a2f3a545204a285f41814d5c0db571967e8d4af8699a03afc55182a9c",
                "sha256:4559628b8192feb25766d954b36a3753baaf5c97c03135aec7e4a026036b475d",
                "sha256:8f4c5264c9c7c6b9f20d01efc52a4eba1ded47d9ba857a94130afe33703eb518"
            ],
            "index": "pypi",
            "version": "==0.1.9"
        },
        "qrcode": {
            "hashes": [
                "sha256:025ce2b150f7fe4296d116ee9bad455a6643ab4f6e7dce541613a4758cbce347",
                "sha256:9fc05f03305ad27a709eb742cf3097fa19e6f6f93bb9e2f039c0979190f6f1b1"
            ],
            "version": "==8.0"
        },
        "rapidfuzz": {
            "hashes": [
                "sha256:00d02cbd75d283c287471b5b3738b3e05c9096150f93f2d2dfa10b3d700f2db9",
                "sha256:031f8b367e5d92f7a1e27f7322012f3c321c3110137b43cc3bf678505583ef48",
                "sha256:073a5b107e17ebd264198b78614c0206fa438cce749692af5bc5f8f484883f50",
                "sha256:0b75fe506c8e02769cc47f5ab21ce3e09b6211d3edaa8f8f27331cb6988779be",
                "sha256:0e06d99ad1ad97cb2ef7f51ec6b1fedd74a3a700e4949353871cf331d07b382a",
                "sha256:0fff4a6b87c07366662b62ae994ffbeadc472e72f725923f94b72a3db49f4671",
                "sha256:10746c1d4c8cd8881c28a87fd7ba0c9c102346dfe7ff1b0d021cdf093e9adbff",
                "sha256:1340b56340896bede246f612b6ecf685f661a56aabef3d2512481bfe23ac5835",
                "sha256:18123168cba156ab5794ea6de66db50f21bb3c66ae748d03316e71b27d907b95",
                "sha256:187d9747149321607be4ccd6f9f366730078bed806178ec3eeb31d05545e9e8f",
                "sha256:191633722203f5b7717efcb73a14f76f3b124877d0608c070b827c5226d0b972",
                "sha256:195baad28057ec9609e40385991004e470af9ef87401e24ebe72c064431524ab",
                "sha256:1996feb7a61609fa842e6b5e0c549983222ffdedaf29644cc67e479902846dfe",
                "sha256:1b35a118d61d6f008e8e3fb3a77674d10806a8972c7b8be433d6598df4d60b01",
                "sha256:1e6bbca9246d9eedaa1c84e04a7f555493ba324d52ae4d9f3d9ddd1b740dcd87",
                "sha256:1e96c84d6c2a0ca94e15acb5399118fff669f4306beb98a6d8ec6f5dccab4412",
                "sha256:2316515169b7b5a453f0ce3adbc46c42aa332cae9f2edb668e24d1fc92b2f2bb",
                "sha256:231ef1ec9cf7b59809ce3301006500b9d564ddb324635f4ea8f16b3e2a1780da",
                "sha256:237bec5dd1bfc9b40bbd786cd27949ef0c0eb5fab5eb491904c6b5df59d39d3c",
                "sha256:26f71582c0d62445067ee338ddad99b655a8f4e4ed517a90dcbfbb7d19310474",
                "sha256:2cf44d01bfe8ee605b7eaeecbc2b9ca64fc55765f17b304b40ed8995f69d7716",
                "sha256:335fee93188f8cd585552bb8057228ce0111bd227fa81bfd40b7df6b75def8ab",
                "sha256:3611c8f45379a12063d70075c75134f2a8bd2e4e9b8a7995112ddae95ca1c982",
                "sha256:365e4fc1a2b95082c890f5e98489b894e6bf8c338c6ac89bb6523c2ca6e9f086",
                "sha256:36c0e1483e21f918d0f2f26799fe5ac91c7b0c34220b73007301c4f831a9c4c7",
                "sha256:38b0dac2c8e057562b8f0d8ae5b663d2d6a28c5ab624de5b73cef9abb6129a24",
                "sha256:39c4983e2e2ccb9732f3ac7d81617088822f4a12291d416b09b8a1eadebb3e29",
                "sha256:3c3b537b97ac30da4b73930fa8a4fe2f79c6d1c10ad535c5c09726612cd6bed9",
                "sha256:425f4ac80b22153d391ee3f94bc854668a0c6c129f05cf2eaf5ee74474ddb69e",
                "sha256:440b5608ab12650d0390128d6858bc839ae77ffe5edf0b33a1551f2fa9860651",
                "sha256:4ffed25f9fdc0b287f30a98467493d1e1ce5b583f6317f70ec0263b3c97dbba6",
                "sha256:54bcf4efaaee8e015822be0c2c28214815f4f6b4f70d8362cfecbd58a71188ac",
                "sha256:565c2bd4f7d23c32834652b27b51dd711814ab614b4e12add8476be4e20d1cf5",
                "sha256:567f88180f2c1423b4fe3f3ad6e6310fc97b85bdba574801548597287fc07028",
                "sha256:5a15546d847a915b3f42dc79ef9b0c78b998b4e2c53b252e7166284066585979",
                "sha256:616290fb9a8fa87e48cb0326d26f98d4e29f17c3b762c2d586f2b35c1fd2034b",
                "sha256:65a2fa13e8a219f9b5dcb9e74abe3ced5838a7327e629f426d333dfc8c5a6e66",
                "sha256:666d5d8b17becc3f53447bcb2b6b33ce6c2df78792495d1fa82b2924cd48701a",
                "sha256:6729b856166a9e95c278410f73683957ea6100c8a9d0a8dbe434c49663689255",
                "sha256:6b2cd7c29d6ecdf0b780deb587198f13213ac01c430ada6913452fd0c40190fc",
                "sha256:6fde3bbb14e92ce8fcb5c2edfff72e474d0080cadda1c97785bf4822f037a309",
                "sha256:75561f3df9a906aaa23787e9992b228b1ab69007932dc42070f747103e177ba8",
                "sha256:779027d3307e1a2b1dc0c03c34df87a470a368a1a0840a9d2908baf2d4067956",
                "sha256:7b6015da2e707bf632a71772a2dbf0703cff6525732c005ad24987fe86e8ec32",
                "sha256:7f4f43f2204b56a61448ec2dd061e26fd344c404da99fb19f3458200c5874ba2",
                "sha256:82cac41a411e07a6f3dc80dfbd33f6be70ea0abd72e99c59310819d09f07d945",
                "sha256:8a2ef08b27167bcff230ffbfeedd4c4fa6353563d6aaa015d725dd3632fc3de7",
                "sha256:8d1b7082104d596a3eb012e0549b2634ed15015b569f48879701e9d8db959dbb",
                "sha256:8e06fe6a12241ec1b72c0566c6b28cda714d61965d86569595ad24793d1ab259",
                "sha256:9141fb0592e55f98fe9ac0f3ce883199b9c13e262e0bf40c5b18cdf926109d16",
                "sha256:92958ae075c87fef393f835ed02d4fe8d5ee2059a0934c6c447ea3417dfbf0e8",
                "sha256:958473c9f0bca250590200fd520b75be0dbdbc4a7327dc87a55b6d7dc8d68552",
                "sha256:9a0d519ff39db887cd73f4e297922786d548f5c05d6b51f4e6754f452a7f4296",
                "sha256:9d81bf186a453a2757472133b24915768abc7c3964194406ed93e170e16c21cb",
                "sha256:9da82aa4b46973aaf9e03bb4c3d6977004648c8638febfc0f9d237e865761270",
                "sha256:9ef60dfa73749ef91cb6073be1a3e135f4846ec809cc115f3cbfc6fe283a5584",
                "sha256:9f912d459e46607ce276128f52bea21ebc3e9a5ccf4cccfef30dd5bddcf47be8",
                "sha256:a1d9aa156ed52d3446388ba4c2f335e312191d1ca9d1f5762ee983cf23e4ecf6",
                "sha256:a7fbac18f2c19fc983838a60611e67e3262e36859994c26f2ee85bb268de2355",
                "sha256:aaf83e9170cb1338922ae42d320699dccbbdca8ffed07faeb0b9257822c26e24",
                "sha256:ac4452f182243cfab30ba4668ef2de101effaedc30f9faabb06a095a8c90fd16",
                "sha256:ac7adee6bcf0c6fee495d877edad1540a7e0f5fc208da03ccb64734b43522d7a",
                "sha256:b31f358a70efc143909fb3d75ac6cd3c139cd41339aa8f2a3a0ead8315731f2b",
                "sha256:ba7521e072c53e33c384e78615d0718e645cab3c366ecd3cc8cb732befd94967",
                "sha256:bc308d79a7e877226f36bdf4e149e3ed398d8277c140be5c1fd892ec41739e6d",
                "sha256:bebb7bc6aeb91cc57e4881b222484c26759ca865794187217c9dcea6c33adae6",
                "sha256:bfa48a4a2d45a41457f0840c48e579db157a927f4e97acf6e20df8fc521c79de",
                "sha256:c0c955e32afdbfdf6e9ee663d24afb25210152d98c26d22d399712d29a9b976b",
                "sha256:c34c022d5ad564f1a5a57a4a89793bd70d7bad428150fb8ff2760b223407cdcf",
                "sha256:c5da802a0d085ad81b0f62828fb55557996c497b2d0b551bbdfeafd6d447892f",
                "sha256:cf654702f144beaa093103841a2ea6910d617d0bb3fccb1d1fd63c54dde2cd49",
                "sha256:cfcc8feccf63245a22dfdd16e222f1a39771a44b870beb748117a0e09cbb4a62",
                "sha256:d02cf8e5af89a9ac8f53c438ddff6d773f62c25c6619b29db96f4aae248177c0",
                "sha256:d99c1cd9443b19164ec185a7d752f4b4db19c066c136f028991a480720472e23",
                "sha256:dfa64b89dcb906835e275187569e51aa9d546a444489e97aaf2cc84011565fbe",
                "sha256:e8e154b84a311263e1aca86818c962e1fa9eefdd643d1d5d197fcd2738f88cb9",
                "sha256:ec108bf25de674781d0a9a935030ba090c78d49def3d60f8724f3fc1e8e75024",
                "sha256:ed4f3adc1294834955b7e74edd3c6bd1aad5831c007f2d91ea839e76461a5879",
                "sha256:edd062490537e97ca125bc6c7f2b7331c2b73d21dc304615afe61ad1691e15d5",
                "sha256:efa1582a397da038e2f2576c9cd49b842f56fde37d84a6b0200ffebc08d82350",
                "sha256:f017dbfecc172e2d0c37cf9e3d519179d71a7f16094b57430dffc496a098aa17",
                "sha256:f12912acee1f506f974f58de9fdc2e62eea5667377a7e9156de53241c05fdba8",
                "sha256:f17d9f21bf2f2f785d74f7b0d407805468b4c173fa3e52c86ec94436b338e74a",
                "sha256:f1da2028cb4e41be55ee797a82d6c1cf589442504244249dfeb32efc608edee7",
                "sha256:f3bb81d4fe6a5d20650f8c0afcc8f6e1941f6fecdb434f11b874c42467baded0",
                "sha256:f98f36c6a1bb9a6c8bbec99ad87c8c0e364f34761739b5ea9adf7b48129ae8cf",
                "sha256:fc22d69a1c9cccd560a5c434c0371b2df0f47c309c635a01a913e03bbf183710",
                "sha256:fe07f8b9c3bb5c5ad1d2c66884253e03800f4189a60eb6acd6119ebaf3eb9894"
            ],
            "index": "pypi",
            "markers": "python_version >= '3.9'",
            "version": "==3.10.1"
        },
        "redis": {
            "extras": [
                "hiredis"
            ],
            "hashes": [
                "sha256:0b1087665a771b1ff2e003aa5bdd354f15a70c9e25d5a7dbf9c722c16528a7b0",
                "sha256:ae174f2bb3b1bf2b09d54bf3e51fbc1469cf6c10aa03e21141f51969801a7897"
            ],
            "markers": "python_version >= '3.8'",
            "version": "==5.2.0"
        },
        "regex": {
            "hashes": [
                "sha256:02a02d2bb04fec86ad61f3ea7f49c015a0681bf76abb9857f945d26159d2968c",
                "sha256:02e28184be537f0e75c1f9b2f8847dc51e08e6e171c6bde130b2687e0c33cf60",
                "sha256:040df6fe1a5504eb0f04f048e6d09cd7c7110fef851d7c567a6b6e09942feb7d",
                "sha256:068376da5a7e4da51968ce4c122a7cd31afaaec4fccc7856c92f63876e57b51d",
                "sha256:06eb1be98df10e81ebaded73fcd51989dcf534e3c753466e4b60c4697a003b67",
                "sha256:072623554418a9911446278f16ecb398fb3b540147a7828c06e2011fa531e773",
                "sha256:086a27a0b4ca227941700e0b31425e7a28ef1ae8e5e05a33826e17e47fbfdba0",
                "sha256:08986dce1339bc932923e7d1232ce9881499a0e02925f7402fb7c982515419ef",
                "sha256:0a86e7eeca091c09e021db8eb72d54751e527fa47b8d5787caf96d9831bd02ad",
                "sha256:0c32f75920cf99fe6b6c539c399a4a128452eaf1af27f39bce8909c9a3fd8cbe",
                "sha256:0d7f453dca13f40a02b79636a339c5b62b670141e63efd511d3f8f73fba162b3",
                "sha256:1062b39a0a2b75a9c694f7a08e7183a80c63c0d62b301418ffd9c35f55aaa114",
                "sha256:13291b39131e2d002a7940fb176e120bec5145f3aeb7621be6534e46251912c4",
                "sha256:149f5008d286636e48cd0b1dd65018548944e495b0265b45e1bffecce1ef7f39",
                "sha256:164d8b7b3b4bcb2068b97428060b2a53be050085ef94eca7f240e7947f1b080e",
                "sha256:167ed4852351d8a750da48712c3930b031f6efdaa0f22fa1933716bfcd6bf4a3",
                "sha256:1c4de13f06a0d54fa0d5ab1b7138bfa0d883220965a29616e3ea61b35d5f5fc7",
                "sha256:202eb32e89f60fc147a41e55cb086db2a3f8cb82f9a9a88440dcfc5d37faae8d",
                "sha256:220902c3c5cc6af55d4fe19ead504de80eb91f786dc102fbd74894b1551f095e",
                "sha256:2b3361af3198667e99927da8b84c1b010752fa4b1115ee30beaa332cabc3ef1a",
                "sha256:2c89a8cc122b25ce6945f0423dc1352cb9593c68abd19223eebbd4e56612c5b7",
                "sha256:2d548dafee61f06ebdb584080621f3e0c23fff312f0de1afc776e2a2ba99a74f",
                "sha256:2e34b51b650b23ed3354b5a07aab37034d9f923db2a40519139af34f485f77d0",
                "sha256:32f9a4c643baad4efa81d549c2aadefaeba12249b2adc5af541759237eee1c54",
                "sha256:3a51ccc315653ba012774efca4f23d1d2a8a8f278a6072e29c7147eee7da446b",
                "sha256:3cde6e9f2580eb1665965ce9bf17ff4952f34f5b126beb509fee8f4e994f143c",
                "sha256:40291b1b89ca6ad8d3f2b82782cc33807f1406cf68c8d440861da6304d8ffbbd",
                "sha256:41758407fc32d5c3c5de163888068cfee69cb4c2be844e7ac517a52770f9af57",
                "sha256:4181b814e56078e9b00427ca358ec44333765f5ca1b45597ec7446d3a1ef6e34",
                "sha256:4f51f88c126370dcec4908576c5a627220da6c09d0bff31cfa89f2523843316d",
                "sha256:50153825ee016b91549962f970d6a4442fa106832e14c918acd1c8e479916c4f",
                "sha256:5056b185ca113c88e18223183aa1a50e66507769c9640a6ff75859619d73957b",
                "sha256:5071b2093e793357c9d8b2929dfc13ac5f0a6c650559503bb81189d0a3814519",
                "sha256:525eab0b789891ac3be914d36893bdf972d483fe66551f79d3e27146191a37d4",
                "sha256:52fb28f528778f184f870b7cf8f225f5eef0a8f6e3778529bdd40c7b3920796a",
                "sha256:5478c6962ad548b54a591778e93cd7c456a7a29f8eca9c49e4f9a806dcc5d638",
                "sha256:5670bce7b200273eee1840ef307bfa07cda90b38ae56e9a6ebcc9f50da9c469b",
                "sha256:5704e174f8ccab2026bd2f1ab6c510345ae8eac818b613d7d73e785f1310f839",
                "sha256:59dfe1ed21aea057a65c6b586afd2a945de04fc7db3de0a6e3ed5397ad491b07",
                "sha256:5e7e351589da0850c125f1600a4c4ba3c722efefe16b297de54300f08d734fbf",
                "sha256:63b13cfd72e9601125027202cad74995ab26921d8cd935c25f09c630436348ff",
                "sha256:658f90550f38270639e83ce492f27d2c8d2cd63805c65a13a14d36ca126753f0",
                "sha256:684d7a212682996d21ca12ef3c17353c021fe9de6049e19ac8481ec35574a70f",
                "sha256:69ab78f848845569401469da20df3e081e6b5a11cb086de3eed1d48f5ed57c95",
                "sha256:6f44ec28b1f858c98d3036ad5d7d0bfc568bdd7a74f9c24e25f41ef1ebfd81a4",
                "sha256:70b7fa6606c2881c1db9479b0eaa11ed5dfa11c8d60a474ff0e095099f39d98e",
                "sha256:764e71f22ab3b305e7f4c21f1a97e1526a25ebdd22513e251cf376760213da13",
                "sha256:7ab159b063c52a0333c884e4679f8d7a85112ee3078fe3d9004b2dd875585519",
                "sha256:805e6b60c54bf766b251e94526ebad60b7de0c70f70a4e6210ee2891acb70bf2",
                "sha256:8447d2d39b5abe381419319f942de20b7ecd60ce86f16a23b0698f22e1b70008",
                "sha256:86fddba590aad9208e2fa8b43b4c098bb0ec74f15718bb6a704e3c63e2cef3e9",
                "sha256:89d75e7293d2b3e674db7d4d9b1bee7f8f3d1609428e293771d1a962617150cc",
                "sha256:93c0b12d3d3bc25af4ebbf38f9ee780a487e8bf6954c115b9f015822d3bb8e48",
                "sha256:94d87b689cdd831934fa3ce16cc15cd65748e6d689f5d2b8f4f4df2065c9fa20",
                "sha256:9714398225f299aa85267fd222f7142fcb5c769e73d7733344efc46f2ef5cf89",
                "sha256:982e6d21414e78e1f51cf595d7f321dcd14de1f2881c5dc6a6e23bbbbd68435e",
                "sha256:997d6a487ff00807ba810e0f8332c18b4eb8d29463cfb7c820dc4b6e7562d0cf",
                "sha256:a03e02f48cd1abbd9f3b7e3586d97c8f7a9721c436f51a5245b3b9483044480b",
                "sha256:a36fdf2af13c2b14738f6e973aba563623cb77d753bbbd8d414d18bfaa3105dd",
                "sha256:a6ba92c0bcdf96cbf43a12c717eae4bc98325ca3730f6b130ffa2e3c3c723d84",
                "sha256:a7c2155f790e2fb448faed6dd241386719802296ec588a8b9051c1f5c481bc29",
                "sha256:a93c194e2df18f7d264092dc8539b8ffb86b45b899ab976aa15d48214138e81b",
                "sha256:abfa5080c374a76a251ba60683242bc17eeb2c9818d0d30117b4486be10c59d3",
                "sha256:ac10f2c4184420d881a3475fb2c6f4d95d53a8d50209a2500723d831036f7c45",
                "sha256:ad182d02e40de7459b73155deb8996bbd8e96852267879396fb274e8700190e3",
                "sha256:b2837718570f95dd41675328e111345f9b7095d821bac435aac173ac80b19983",
                "sha256:b489578720afb782f6ccf2840920f3a32e31ba28a4b162e13900c3e6bd3f930e",
                "sha256:b583904576650166b3d920d2bcce13971f6f9e9a396c673187f49811b2769dc7",
                "sha256:b85c2530be953a890eaffde05485238f07029600e8f098cdf1848d414a8b45e4",
                "sha256:b97c1e0bd37c5cd7902e65f410779d39eeda155800b65fc4d04cc432efa9bc6e",
                "sha256:ba9b72e5643641b7d41fa1f6d5abda2c9a263ae835b917348fc3c928182ad467",
                "sha256:bb26437975da7dc36b7efad18aa9dd4ea569d2357ae6b783bf1118dabd9ea577",
                "sha256:bb8f74f2f10dbf13a0be8de623ba4f9491faf58c24064f32b65679b021ed0001",
                "sha256:bde01f35767c4a7899b7eb6e823b125a64de314a8ee9791367c9a34d56af18d0",
                "sha256:bec9931dfb61ddd8ef2ebc05646293812cb6b16b60cf7c9511a832b6f1854b55",
                "sha256:c36f9b6f5f8649bb251a5f3f66564438977b7ef8386a52460ae77e6070d309d9",
                "sha256:cdf58d0e516ee426a48f7b2c03a332a4114420716d55769ff7108c37a09951bf",
                "sha256:d1cee317bfc014c2419a76bcc87f071405e3966da434e03e13beb45f8aced1a6",
                "sha256:d22326fcdef5e08c154280b71163ced384b428343ae16a5ab2b3354aed12436e",
                "sha256:d3660c82f209655a06b587d55e723f0b813d3a7db2e32e5e7dc64ac2a9e86fde",
                "sha256:da8f5fc57d1933de22a9e23eec290a0d8a5927a5370d24bda9a6abe50683fe62",
                "sha256:df951c5f4a1b1910f1a99ff42c473ff60f8225baa1cdd3539fe2819d9543e9df",
                "sha256:e5364a4502efca094731680e80009632ad6624084aff9a23ce8c8c6820de3e51",
                "sha256:ea1bfda2f7162605f6e8178223576856b3d791109f15ea99a9f95c16a7636fb5",
                "sha256:f02f93b92358ee3f78660e43b4b0091229260c5d5c408d17d60bf26b6c900e86",
                "sha256:f056bf21105c2515c32372bbc057f43eb02aae2fda61052e2f7622c801f0b4e2",
                "sha256:f1ac758ef6aebfc8943560194e9fd0fa18bcb34d89fd8bd2af18183afd8da3a2",
                "sha256:f2a19f302cd1ce5dd01a9099aaa19cae6173306d1302a43b627f62e21cf18ac0",
                "sha256:f654882311409afb1d780b940234208a252322c24a93b442ca714d119e68086c",
                "sha256:f65557897fc977a44ab205ea871b690adaef6b9da6afda4790a2484b04293a5f",
                "sha256:f9d1e379028e0fc2ae3654bac3cbbef81bf3fd571272a42d56c24007979bafb6",
                "sha256:fdabbfc59f2c6edba2a6622c647b716e34e8e3867e0ab975412c5c2f79b82da2",
                "sha256:fdd6028445d2460f33136c55eeb1f601ab06d74cb3347132e1c24250187500d9",
                "sha256:ff590880083d60acc0433f9c3f713c51f7ac6ebb9adf889c79a261ecf541aa91"
            ],
            "markers": "python_version >= '3.8'",
            "version": "==2024.11.6"
        },
        "requests": {
            "hashes": [
                "sha256:55365417734eb18255590a9ff9eb97e9e1da868d4ccd6402399eaf68af20a760",
                "sha256:70761cfe03c773ceb22aa2f671b4757976145175cdfca038c02654d061d6dcc6"
            ],
            "markers": "python_version >= '3.8'",
            "version": "==2.32.3"
        },
        "requests-oauthlib": {
            "hashes": [
                "sha256:7dd8a5c40426b779b0868c404bdef9768deccf22749cde15852df527e6269b36",
                "sha256:b3dffaebd884d8cd778494369603a9e7b58d29111bf6b41bdc2dcd87203af4e9"
            ],
            "markers": "python_version >= '3.4'",
            "version": "==2.0.0"
        },
        "rich": {
            "hashes": [
                "sha256:439594978a49a09530cff7ebc4b5c7103ef57baf48d5ea3184f21d9a2befa098",
                "sha256:6049d5e6ec054bf2779ab3358186963bac2ea89175919d699e378b99738c2a90"
            ],
            "markers": "python_full_version >= '3.8.0'",
            "version": "==13.9.4"
        },
        "scikit-learn": {
            "hashes": [
                "sha256:03b6158efa3faaf1feea3faa884c840ebd61b6484167c711548fce208ea09445",
                "sha256:178ddd0a5cb0044464fc1bfc4cca5b1833bfc7bb022d70b05db8530da4bb3dd3",
                "sha256:1ff45e26928d3b4eb767a8f14a9a6efbf1cbff7c05d1fb0f95f211a89fd4f5de",
                "sha256:299406827fb9a4f862626d0fe6c122f5f87f8910b86fe5daa4c32dcd742139b6",
                "sha256:2d4cad1119c77930b235579ad0dc25e65c917e756fe80cab96aa3b9428bd3fb0",
                "sha256:394397841449853c2290a32050382edaec3da89e35b3e03d6cc966aebc6a8ae6",
                "sha256:3a686885a4b3818d9e62904d91b57fa757fc2bed3e465c8b177be652f4dd37c8",
                "sha256:3b923d119d65b7bd555c73be5423bf06c0105678ce7e1f558cb4b40b0a5502b1",
                "sha256:3bed4909ba187aca80580fe2ef370d9180dcf18e621a27c4cf2ef10d279a7efe",
                "sha256:52788f48b5d8bca5c0736c175fa6bdaab2ef00a8f536cda698db61bd89c551c1",
                "sha256:57cc1786cfd6bd118220a92ede80270132aa353647684efa385a74244a41e3b1",
                "sha256:643964678f4b5fbdc95cbf8aec638acc7aa70f5f79ee2cdad1eec3df4ba6ead8",
                "sha256:6c16d84a0d45e4894832b3c4d0bf73050939e21b99b01b6fd59cbb0cf39163b6",
                "sha256:757c7d514ddb00ae249832fe87100d9c73c6ea91423802872d9e74970a0e40b9",
                "sha256:8c412ccc2ad9bf3755915e3908e677b367ebc8d010acbb3f182814524f2e5540",
                "sha256:b0768ad641981f5d3a198430a1d31c3e044ed2e8a6f22166b4d546a5116d7908",
                "sha256:b4237ed7b3fdd0a4882792e68ef2545d5baa50aca3bb45aa7df468138ad8f94d",
                "sha256:b7b0f9a0b1040830d38c39b91b3a44e1b643f4b36e36567b80b7c6bd2202a27f",
                "sha256:c15b1ca23d7c5f33cc2cb0a0d6aaacf893792271cddff0edbd6a40e8319bc113",
                "sha256:ca64b3089a6d9b9363cd3546f8978229dcbb737aceb2c12144ee3f70f95684b7",
                "sha256:e9a702e2de732bbb20d3bad29ebd77fc05a6b427dc49964300340e4c9328b3f5",
                "sha256:f60021ec1574e56632be2a36b946f8143bf4e5e6af4a06d85281adc22938e0dd",
                "sha256:f7284ade780084d94505632241bf78c44ab3b6f1e8ccab3d2af58e0e950f9c12",
                "sha256:f763897fe92d0e903aa4847b0aec0e68cadfff77e8a0687cabd946c89d17e675",
                "sha256:f8b0ccd4a902836493e026c03256e8b206656f91fbcc4fde28c57a5b752561f1",
                "sha256:f932a02c3f4956dfb981391ab24bda1dbd90fe3d628e4b42caef3e041c67707a"
            ],
            "index": "pypi",
            "markers": "python_version >= '3.9'",
            "version": "==1.5.2"
        },
        "scipy": {
            "hashes": [
                "sha256:0c2f95de3b04e26f5f3ad5bb05e74ba7f68b837133a4492414b3afd79dfe540e",
                "sha256:1729560c906963fc8389f6aac023739ff3983e727b1a4d87696b7bf108316a79",
                "sha256:278266012eb69f4a720827bdd2dc54b2271c97d84255b2faaa8f161a158c3b37",
                "sha256:2843f2d527d9eebec9a43e6b406fb7266f3af25a751aa91d62ff416f54170bc5",
                "sha256:2da0469a4ef0ecd3693761acbdc20f2fdeafb69e6819cc081308cc978153c675",
                "sha256:2ff0a7e01e422c15739ecd64432743cf7aae2b03f3084288f399affcefe5222d",
                "sha256:2ff38e22128e6c03ff73b6bb0f85f897d2362f8c052e3b8ad00532198fbdae3f",
                "sha256:30ac8812c1d2aab7131a79ba62933a2a76f582d5dbbc695192453dae67ad6310",
                "sha256:3a1b111fac6baec1c1d92f27e76511c9e7218f1695d61b59e05e0fe04dc59617",
                "sha256:4079b90df244709e675cdc8b93bfd8a395d59af40b72e339c2287c91860deb8e",
                "sha256:5149e3fd2d686e42144a093b206aef01932a0059c2a33ddfa67f5f035bdfe13e",
                "sha256:5a275584e726026a5699459aa72f828a610821006228e841b94275c4a7c08417",
                "sha256:631f07b3734d34aced009aaf6fedfd0eb3498a97e581c3b1e5f14a04164a456d",
                "sha256:716e389b694c4bb564b4fc0c51bc84d381735e0d39d3f26ec1af2556ec6aad94",
                "sha256:8426251ad1e4ad903a4514712d2fa8fdd5382c978010d1c6f5f37ef286a713ad",
                "sha256:8475230e55549ab3f207bff11ebfc91c805dc3463ef62eda3ccf593254524ce8",
                "sha256:8bddf15838ba768bb5f5083c1ea012d64c9a444e16192762bd858f1e126196d0",
                "sha256:8e32dced201274bf96899e6491d9ba3e9a5f6b336708656466ad0522d8528f69",
                "sha256:8f9ea80f2e65bdaa0b7627fb00cbeb2daf163caa015e59b7516395fe3bd1e066",
                "sha256:97c5dddd5932bd2a1a31c927ba5e1463a53b87ca96b5c9bdf5dfd6096e27efc3",
                "sha256:a49f6ed96f83966f576b33a44257d869756df6cf1ef4934f59dd58b25e0327e5",
                "sha256:af29a935803cc707ab2ed7791c44288a682f9c8107bc00f0eccc4f92c08d6e07",
                "sha256:b05d43735bb2f07d689f56f7b474788a13ed8adc484a85aa65c0fd931cf9ccd2",
                "sha256:b28d2ca4add7ac16ae8bb6632a3c86e4b9e4d52d3e34267f6e1b0c1f8d87e389",
                "sha256:b99722ea48b7ea25e8e015e8341ae74624f72e5f21fc2abd45f3a93266de4c5d",
                "sha256:baff393942b550823bfce952bb62270ee17504d02a1801d7fd0719534dfb9c84",
                "sha256:c0ee987efa6737242745f347835da2cc5bb9f1b42996a4d97d5c7ff7928cb6f2",
                "sha256:d0d2821003174de06b69e58cef2316a6622b60ee613121199cb2852a873f8cf3",
                "sha256:e0cf28db0f24a38b2a0ca33a85a54852586e43cf6fd876365c86e0657cfe7d73",
                "sha256:e4f5a7c49323533f9103d4dacf4e4f07078f360743dec7f7596949149efeec06",
                "sha256:eb58ca0abd96911932f688528977858681a59d61a7ce908ffd355957f7025cfc",
                "sha256:edaf02b82cd7639db00dbff629995ef185c8df4c3ffa71a5562a595765a06ce1",
                "sha256:fef8c87f8abfb884dac04e97824b61299880c43f4ce675dd2cbeadd3c9b466d2"
            ],
            "markers": "python_version >= '3.10'",
            "version": "==1.14.1"
        },
        "setproctitle": {
            "hashes": [
                "sha256:00e6e7adff74796ef12753ff399491b8827f84f6c77659d71bd0b35870a17d8f",
                "sha256:059f4ce86f8cc92e5860abfc43a1dceb21137b26a02373618d88f6b4b86ba9b2",
                "sha256:088b9efc62d5aa5d6edf6cba1cf0c81f4488b5ce1c0342a8b67ae39d64001120",
                "sha256:0d3a953c50776751e80fe755a380a64cb14d61e8762bd43041ab3f8cc436092f",
                "sha256:1342f4fdb37f89d3e3c1c0a59d6ddbedbde838fff5c51178a7982993d238fe4f",
                "sha256:184239903bbc6b813b1a8fc86394dc6ca7d20e2ebe6f69f716bec301e4b0199d",
                "sha256:195c961f54a09eb2acabbfc90c413955cf16c6e2f8caa2adbf2237d1019c7dd8",
                "sha256:1f5d9027eeda64d353cf21a3ceb74bb1760bd534526c9214e19f052424b37e42",
                "sha256:200620c3b15388d7f3f97e0ae26599c0c378fdf07ae9ac5a13616e933cbd2086",
                "sha256:200ede6fd11233085ba9b764eb055a2a191fb4ffb950c68675ac53c874c22e20",
                "sha256:21112fcd2195d48f25760f0eafa7a76510871bbb3b750219310cf88b04456ae3",
                "sha256:224602f0939e6fb9d5dd881be1229d485f3257b540f8a900d4271a2c2aa4e5f4",
                "sha256:287490eb90e7a0ddd22e74c89a92cc922389daa95babc833c08cf80c84c4df0a",
                "sha256:2982efe7640c4835f7355fdb4da313ad37fb3b40f5c69069912f8048f77b28c8",
                "sha256:2df2b67e4b1d7498632e18c56722851ba4db5d6a0c91aaf0fd395111e51cdcf4",
                "sha256:2e4a8104db15d3462e29d9946f26bed817a5b1d7a47eabca2d9dc2b995991503",
                "sha256:2e71f6365744bf53714e8bd2522b3c9c1d83f52ffa6324bd7cbb4da707312cd8",
                "sha256:334f7ed39895d692f753a443102dd5fed180c571eb6a48b2a5b7f5b3564908c8",
                "sha256:33c5609ad51cd99d388e55651b19148ea99727516132fb44680e1f28dd0d1de9",
                "sha256:37a62cbe16d4c6294e84670b59cf7adcc73faafe6af07f8cb9adaf1f0e775b19",
                "sha256:38ae9a02766dad331deb06855fb7a6ca15daea333b3967e214de12cfae8f0ef5",
                "sha256:38da436a0aaace9add67b999eb6abe4b84397edf4a78ec28f264e5b4c9d53cd5",
                "sha256:415bfcfd01d1fbf5cbd75004599ef167a533395955305f42220a585f64036081",
                "sha256:417de6b2e214e837827067048f61841f5d7fc27926f2e43954567094051aff18",
                "sha256:477d3da48e216d7fc04bddab67b0dcde633e19f484a146fd2a34bb0e9dbb4a1e",
                "sha256:4a6ba2494a6449b1f477bd3e67935c2b7b0274f2f6dcd0f7c6aceae10c6c6ba3",
                "sha256:4fe1c49486109f72d502f8be569972e27f385fe632bd8895f4730df3c87d5ac8",
                "sha256:507e8dc2891021350eaea40a44ddd887c9f006e6b599af8d64a505c0f718f170",
                "sha256:53bc0d2358507596c22b02db079618451f3bd720755d88e3cccd840bafb4c41c",
                "sha256:554eae5a5b28f02705b83a230e9d163d645c9a08914c0ad921df363a07cf39b1",
                "sha256:59335d000c6250c35989394661eb6287187854e94ac79ea22315469ee4f4c244",
                "sha256:5a740f05d0968a5a17da3d676ce6afefebeeeb5ce137510901bf6306ba8ee002",
                "sha256:5bc94cf128676e8fac6503b37763adb378e2b6be1249d207630f83fc325d9b11",
                "sha256:64286f8a995f2cd934082b398fc63fca7d5ffe31f0e27e75b3ca6b4efda4e353",
                "sha256:664698ae0013f986118064b6676d7dcd28fefd0d7d5a5ae9497cbc10cba48fa5",
                "sha256:68f960bc22d8d8e4ac886d1e2e21ccbd283adcf3c43136161c1ba0fa509088e0",
                "sha256:69d565d20efe527bd8a9b92e7f299ae5e73b6c0470f3719bd66f3cd821e0d5bd",
                "sha256:6a143b31d758296dc2f440175f6c8e0b5301ced3b0f477b84ca43cdcf7f2f476",
                "sha256:6a249415f5bb88b5e9e8c4db47f609e0bf0e20a75e8d744ea787f3092ba1f2d0",
                "sha256:6b9e62ddb3db4b5205c0321dd69a406d8af9ee1693529d144e86bd43bcb4b6c0",
                "sha256:7f1d36a1e15a46e8ede4e953abb104fdbc0845a266ec0e99cc0492a4364f8c44",
                "sha256:816330675e3504ae4d9a2185c46b573105d2310c20b19ea2b4596a9460a4f674",
                "sha256:87e668f9561fd3a457ba189edfc9e37709261287b52293c115ae3487a24b92f6",
                "sha256:897a73208da48db41e687225f355ce993167079eda1260ba5e13c4e53be7f754",
                "sha256:8c331e91a14ba4076f88c29c777ad6b58639530ed5b24b5564b5ed2fd7a95452",
                "sha256:950f6476d56ff7817a8fed4ab207727fc5260af83481b2a4b125f32844df513a",
                "sha256:9617b676b95adb412bb69645d5b077d664b6882bb0d37bfdafbbb1b999568d85",
                "sha256:9e3b99b338598de0bd6b2643bf8c343cf5ff70db3627af3ca427a5e1a1a90dd9",
                "sha256:a1fcac43918b836ace25f69b1dca8c9395253ad8152b625064415b1d2f9be4fb",
                "sha256:a680d62c399fa4b44899094027ec9a1bdaf6f31c650e44183b50d4c4d0ccc085",
                "sha256:a6d50252377db62d6a0bb82cc898089916457f2db2041e1d03ce7fadd4a07381",
                "sha256:a83ca086fbb017f0d87f240a8f9bbcf0809f3b754ee01cec928fff926542c450",
                "sha256:a911b26264dbe9e8066c7531c0591cfab27b464459c74385b276fe487ca91c12",
                "sha256:ab2900d111e93aff5df9fddc64cf51ca4ef2c9f98702ce26524f1acc5a786ae7",
                "sha256:ab92e51cd4a218208efee4c6d37db7368fdf182f6e7ff148fb295ecddf264287",
                "sha256:accb66d7b3ccb00d5cd11d8c6e07055a4568a24c95cf86109894dcc0c134cc89",
                "sha256:ad6d20f9541f5f6ac63df553b6d7a04f313947f550eab6a61aa758b45f0d5657",
                "sha256:aeaa71fb9568ebe9b911ddb490c644fbd2006e8c940f21cb9a1e9425bd709574",
                "sha256:af2c67ae4c795d1674a8d3ac1988676fa306bcfa1e23fddb5e0bd5f5635309ca",
                "sha256:af4061f67fd7ec01624c5e3c21f6b7af2ef0e6bab7fbb43f209e6506c9ce0092",
                "sha256:b1067647ac7aba0b44b591936118a22847bda3c507b0a42d74272256a7a798e9",
                "sha256:b5901a31012a40ec913265b64e48c2a4059278d9f4e6be628441482dd13fb8b5",
                "sha256:bbbd6c7de0771c84b4aa30e70b409565eb1fc13627a723ca6be774ed6b9d9fa3",
                "sha256:bdfd7254745bb737ca1384dee57e6523651892f0ea2a7344490e9caefcc35e64",
                "sha256:c05ac48ef16ee013b8a326c63e4610e2430dbec037ec5c5b58fcced550382b74",
                "sha256:c1c84beab776b0becaa368254801e57692ed749d935469ac10e2b9b825dbdd8e",
                "sha256:c32c41ace41f344d317399efff4cffb133e709cec2ef09c99e7a13e9f3b9483c",
                "sha256:c3ba57029c9c50ecaf0c92bb127224cc2ea9fda057b5d99d3f348c9ec2855ad3",
                "sha256:c7951820b77abe03d88b114b998867c0f99da03859e5ab2623d94690848d3e45",
                "sha256:c913e151e7ea01567837ff037a23ca8740192880198b7fbb90b16d181607caae",
                "sha256:c9a402881ec269d0cc9c354b149fc29f9ec1a1939a777f1c858cdb09c7a261df",
                "sha256:cbf16381c7bf7f963b58fb4daaa65684e10966ee14d26f5cc90f07049bfd8c1e",
                "sha256:d4460795a8a7a391e3567b902ec5bdf6c60a47d791c3b1d27080fc203d11c9dc",
                "sha256:d7f27e0268af2d7503386e0e6be87fb9b6657afd96f5726b733837121146750d",
                "sha256:d876d355c53d975c2ef9c4f2487c8f83dad6aeaaee1b6571453cb0ee992f55f6",
                "sha256:da0d57edd4c95bf221b2ebbaa061e65b1788f1544977288bdf95831b6e44e44d",
                "sha256:ddedd300cd690a3b06e7eac90ed4452348b1348635777ce23d460d913b5b63c3",
                "sha256:df3f4274b80709d8bcab2f9a862973d453b308b97a0b423a501bcd93582852e3",
                "sha256:e18b7bd0898398cc97ce2dfc83bb192a13a087ef6b2d5a8a36460311cb09e775",
                "sha256:e5119a211c2e98ff18b9908ba62a3bd0e3fabb02a29277a7232a6fb4b2560aa0",
                "sha256:e5e08e232b78ba3ac6bc0d23ce9e2bee8fad2be391b7e2da834fc9a45129eb87",
                "sha256:eae8988e78192fd1a3245a6f4f382390b61bce6cfcc93f3809726e4c885fa68d",
                "sha256:f05e66746bf9fe6a3397ec246fe481096664a9c97eb3fea6004735a4daf867fd",
                "sha256:f1da82c3e11284da4fcbf54957dafbf0655d2389cd3d54e4eaba636faf6d117a",
                "sha256:f38d48abc121263f3b62943f84cbaede05749047e428409c2c199664feb6abc7",
                "sha256:f5e7266498cd31a4572378c61920af9f6b4676a73c299fce8ba93afd694f8ae7",
                "sha256:fc74e84fdfa96821580fb5e9c0b0777c1c4779434ce16d3d62a9c4d8c710df39",
                "sha256:ff814dea1e5c492a4980e3e7d094286077054e7ea116cbeda138819db194b2cd"
            ],
            "index": "pypi",
            "markers": "python_version >= '3.7'",
            "version": "==1.3.3"
        },
        "six": {
            "hashes": [
                "sha256:1e61c37477a1626458e36f7b1d82aa5c9b094fa4802892072e49de9c60c4c926",
                "sha256:8abb2f1d86890a2dfb989f9a77cfcfd3e47c2a354b01111771326f8aa26e0254"
            ],
            "markers": "python_version >= '2.7' and python_version not in '3.0, 3.1, 3.2'",
            "version": "==1.16.0"
        },
        "sniffio": {
            "hashes": [
                "sha256:2f6da418d1f1e0fddd844478f41680e794e6051915791a034ff65e5f100525a2",
                "sha256:f4324edc670a0f49750a81b895f35c3adb843cca46f0530f79fc1babb23789dc"
            ],
            "markers": "python_version >= '3.7'",
            "version": "==1.3.1"
        },
        "sqlparse": {
            "hashes": [
                "sha256:773dcbf9a5ab44a090f3441e2180efe2560220203dc2f8c0b0fa141e18b505e4",
                "sha256:bb6b4df465655ef332548e24f08e205afc81b9ab86cb1c45657a7ff173a3a00e"
            ],
            "markers": "python_version >= '3.8'",
            "version": "==0.5.1"
        },
        "threadpoolctl": {
            "hashes": [
                "sha256:082433502dd922bf738de0d8bcc4fdcbf0979ff44c42bd40f5af8a282f6fa107",
                "sha256:56c1e26c150397e58c4926da8eeee87533b1e32bef131bd4bf6a2f45f3185467"
            ],
            "markers": "python_version >= '3.8'",
            "version": "==3.5.0"
        },
        "tika-client": {
            "hashes": [
                "sha256:734fdbdcdca33e65de7fd6aa50870271bc6cd41b5decce5f098469a2b63bff15",
                "sha256:be6cb0377eb5f03809c6bc059b43a6404b3357819dcff25d83b3d564c25a19aa"
            ],
            "index": "pypi",
            "markers": "python_version >= '3.8'",
            "version": "==0.7.0"
        },
        "tornado": {
            "hashes": [
                "sha256:163b0aafc8e23d8cdc3c9dfb24c5368af84a81e3364745ccb4427669bf84aec8",
                "sha256:25486eb223babe3eed4b8aecbac33b37e3dd6d776bc730ca14e1bf93888b979f",
                "sha256:454db8a7ecfcf2ff6042dde58404164d969b6f5d58b926da15e6b23817950fc4",
                "sha256:613bf4ddf5c7a95509218b149b555621497a6cc0d46ac341b30bd9ec19eac7f3",
                "sha256:6d5ce3437e18a2b66fbadb183c1d3364fb03f2be71299e7d10dbeeb69f4b2a14",
                "sha256:8ae50a504a740365267b2a8d1a90c9fbc86b780a39170feca9bcc1787ff80842",
                "sha256:92d3ab53183d8c50f8204a51e6f91d18a15d5ef261e84d452800d4ff6fc504e9",
                "sha256:a02a08cc7a9314b006f653ce40483b9b3c12cda222d6a46d4ac63bb6c9057698",
                "sha256:b24b8982ed444378d7f21d563f4180a2de31ced9d8d84443907a0a64da2072e7",
                "sha256:d9a566c40b89757c9aa8e6f032bcdb8ca8795d7c1a9762910c722b1635c9de4d",
                "sha256:e2e20b9113cd7293f164dc46fffb13535266e713cdb87bd2d15ddb336e96cfc4"
            ],
            "markers": "python_version >= '3.8'",
            "version": "==6.4.1"
        },
        "tqdm": {
            "hashes": [
                "sha256:0cd8af9d56911acab92182e88d763100d4788bdf421d251616040cc4d44863be",
                "sha256:fe5a6f95e6fe0b9755e9469b77b9c3cf850048224ecaa8293d7d2d31f97d869a"
            ],
            "index": "pypi",
            "markers": "python_version >= '3.7'",
            "version": "==4.67.0"
        },
        "typing-extensions": {
            "hashes": [
                "sha256:04e5ca0351e0f3f85c6853954072df659d0d13fac324d0072316b67d7794700d",
                "sha256:1a7ead55c7e559dd4dee8856e3a88b41225abfe1ce8df57b7c13915fe121ffb8"
            ],
            "markers": "python_version >= '3.8'",
            "version": "==4.12.2"
        },
        "tzdata": {
            "hashes": [
                "sha256:7d85cc416e9382e69095b7bdf4afd9e3880418a2413feec7069d533d6b4e31cc",
                "sha256:a48093786cdcde33cad18c2555e8532f34422074448fbc874186f0abd79565cd"
            ],
            "markers": "python_version >= '2'",
            "version": "==2024.2"
        },
        "tzlocal": {
            "hashes": [
                "sha256:49816ef2fe65ea8ac19d19aa7a1ae0551c834303d5014c6d5a62e4cbda8047b8",
                "sha256:8d399205578f1a9342816409cc1e46a93ebd5755e39ea2d85334bea911bf0e6e"
            ],
            "markers": "python_version >= '3.8'",
            "version": "==5.2"
        },
        "urllib3": {
            "hashes": [
                "sha256:ca899ca043dcb1bafa3e262d73aa25c465bfb49e0bd9dd5d59f1d0acba2f8fac",
                "sha256:e7d814a81dad81e6caf2ec9fdedb284ecc9c73076b62654547cc64ccdcae26e9"
            ],
            "markers": "python_version >= '3.8'",
            "version": "==2.2.3"
        },
        "uvicorn": {
            "extras": [
                "standard"
            ],
            "hashes": [
                "sha256:6dddbad1d7ee0f5140aba5ec138ddc9612c5109399903828b4874c9937f009c2",
                "sha256:ce107f5d9bd02b4636001a77a4e74aab5e1e2b146868ebbad565237145af444c"
            ],
            "markers": "python_version >= '3.8'",
            "version": "==0.25.0"
        },
        "uvloop": {
            "hashes": [
                "sha256:0878c2640cf341b269b7e128b1a5fed890adc4455513ca710d77d5e93aa6d6a0",
                "sha256:10d66943def5fcb6e7b37310eb6b5639fd2ccbc38df1177262b0640c3ca68c1f",
                "sha256:10da8046cc4a8f12c91a1c39d1dd1585c41162a15caaef165c2174db9ef18bdc",
                "sha256:17df489689befc72c39a08359efac29bbee8eee5209650d4b9f34df73d22e414",
                "sha256:183aef7c8730e54c9a3ee3227464daed66e37ba13040bb3f350bc2ddc040f22f",
                "sha256:196274f2adb9689a289ad7d65700d37df0c0930fd8e4e743fa4834e850d7719d",
                "sha256:221f4f2a1f46032b403bf3be628011caf75428ee3cc204a22addf96f586b19fd",
                "sha256:2d1f581393673ce119355d56da84fe1dd9d2bb8b3d13ce792524e1607139feff",
                "sha256:359ec2c888397b9e592a889c4d72ba3d6befba8b2bb01743f72fffbde663b59c",
                "sha256:3bf12b0fda68447806a7ad847bfa591613177275d35b6724b1ee573faa3704e3",
                "sha256:4509360fcc4c3bd2c70d87573ad472de40c13387f5fda8cb58350a1d7475e58d",
                "sha256:460def4412e473896ef179a1671b40c039c7012184b627898eea5072ef6f017a",
                "sha256:461d9ae6660fbbafedd07559c6a2e57cd553b34b0065b6550685f6653a98c1cb",
                "sha256:46923b0b5ee7fc0020bef24afe7836cb068f5050ca04caf6b487c513dc1a20b2",
                "sha256:53e420a3afe22cdcf2a0f4846e377d16e718bc70103d7088a4f7623567ba5fb0",
                "sha256:5ee4d4ef48036ff6e5cfffb09dd192c7a5027153948d85b8da7ff705065bacc6",
                "sha256:67dd654b8ca23aed0a8e99010b4c34aca62f4b7fce88f39d452ed7622c94845c",
                "sha256:787ae31ad8a2856fc4e7c095341cccc7209bd657d0e71ad0dc2ea83c4a6fa8af",
                "sha256:86975dca1c773a2c9864f4c52c5a55631038e387b47eaf56210f873887b6c8dc",
                "sha256:87c43e0f13022b998eb9b973b5e97200c8b90823454d4bc06ab33829e09fb9bb",
                "sha256:88cb67cdbc0e483da00af0b2c3cdad4b7c61ceb1ee0f33fe00e09c81e3a6cb75",
                "sha256:8a375441696e2eda1c43c44ccb66e04d61ceeffcd76e4929e527b7fa401b90fb",
                "sha256:a5c39f217ab3c663dc699c04cbd50c13813e31d917642d459fdcec07555cc553",
                "sha256:b9fb766bb57b7388745d8bcc53a359b116b8a04c83a2288069809d2b3466c37e",
                "sha256:baa0e6291d91649c6ba4ed4b2f982f9fa165b5bbd50a9e203c416a2797bab3c6",
                "sha256:baa4dcdbd9ae0a372f2167a207cd98c9f9a1ea1188a8a526431eef2f8116cc8d",
                "sha256:bc09f0ff191e61c2d592a752423c767b4ebb2986daa9ed62908e2b1b9a9ae206",
                "sha256:bd53ecc9a0f3d87ab847503c2e1552b690362e005ab54e8a48ba97da3924c0dc",
                "sha256:bfd55dfcc2a512316e65f16e503e9e450cab148ef11df4e4e679b5e8253a5281",
                "sha256:c097078b8031190c934ed0ebfee8cc5f9ba9642e6eb88322b9958b649750f72b",
                "sha256:c0f3fa6200b3108919f8bdabb9a7f87f20e7097ea3c543754cabc7d717d95cf8",
                "sha256:e678ad6fe52af2c58d2ae3c73dc85524ba8abe637f134bf3564ed07f555c5e79",
                "sha256:ec7e6b09a6fdded42403182ab6b832b71f4edaf7f37a9a0e371a01db5f0cb45f",
                "sha256:f0ce1b49560b1d2d8a2977e3ba4afb2414fb46b86a1b64056bc4ab929efdafbe",
                "sha256:f38b2e090258d051d68a5b14d1da7203a3c3677321cf32a95a6f4db4dd8b6f26",
                "sha256:f3df876acd7ec037a3d005b3ab85a7e4110422e4d9c1571d4fc89b0fc41b6816",
                "sha256:f7089d2dc73179ce5ac255bdf37c236a9f914b264825fdaacaded6990a7fb4c2"
            ],
            "markers": "python_full_version >= '3.8.0'",
            "version": "==0.21.0"
        },
        "vine": {
            "hashes": [
                "sha256:40fdf3c48b2cfe1c38a49e9ae2da6fda88e4794c810050a728bd7413811fb1dc",
                "sha256:8b62e981d35c41049211cf62a0a1242d8c1ee9bd15bb196ce38aefd6799e61e0"
            ],
            "markers": "python_version >= '3.6'",
            "version": "==5.1.0"
        },
        "watchdog": {
            "hashes": [
                "sha256:07df1fdd701c5d4c8e55ef6cf55b8f0120fe1aef7ef39a1c6fc6bc2e606d517a",
                "sha256:20ffe5b202af80ab4266dcd3e91aae72bf2da48c0d33bdb15c66658e685e94e2",
                "sha256:212ac9b8bf1161dc91bd09c048048a95ca3a4c4f5e5d4a7d1b1a7d5752a7f96f",
                "sha256:2cce7cfc2008eb51feb6aab51251fd79b85d9894e98ba847408f662b3395ca3c",
                "sha256:490ab2ef84f11129844c23fb14ecf30ef3d8a6abafd3754a6f75ca1e6654136c",
                "sha256:6eb11feb5a0d452ee41f824e271ca311a09e250441c262ca2fd7ebcf2461a06c",
                "sha256:6f10cb2d5902447c7d0da897e2c6768bca89174d0c6e1e30abec5421af97a5b0",
                "sha256:7607498efa04a3542ae3e05e64da8202e58159aa1fa4acddf7678d34a35d4f13",
                "sha256:76aae96b00ae814b181bb25b1b98076d5fc84e8a53cd8885a318b42b6d3a5134",
                "sha256:7a0e56874cfbc4b9b05c60c8a1926fedf56324bb08cfbc188969777940aef3aa",
                "sha256:82dc3e3143c7e38ec49d61af98d6558288c415eac98486a5c581726e0737c00e",
                "sha256:9041567ee8953024c83343288ccc458fd0a2d811d6a0fd68c4c22609e3490379",
                "sha256:90c8e78f3b94014f7aaae121e6b909674df5b46ec24d6bebc45c44c56729af2a",
                "sha256:9513f27a1a582d9808cf21a07dae516f0fab1cf2d7683a742c498b93eedabb11",
                "sha256:9ddf7c82fda3ae8e24decda1338ede66e1c99883db93711d8fb941eaa2d8c282",
                "sha256:a175f755fc2279e0b7312c0035d52e27211a5bc39719dd529625b1930917345b",
                "sha256:a1914259fa9e1454315171103c6a30961236f508b9b623eae470268bbcc6a22f",
                "sha256:afd0fe1b2270917c5e23c2a65ce50c2a4abb63daafb0d419fde368e272a76b7c",
                "sha256:bc64ab3bdb6a04d69d4023b29422170b74681784ffb9463ed4870cf2f3e66112",
                "sha256:bdd4e6f14b8b18c334febb9c4425a878a2ac20efd1e0b231978e7b150f92a948",
                "sha256:c7ac31a19f4545dd92fc25d200694098f42c9a8e391bc00bdd362c5736dbf881",
                "sha256:c7c15dda13c4eb00d6fb6fc508b3c0ed88b9d5d374056b239c4ad1611125c860",
                "sha256:c897ac1b55c5a1461e16dae288d22bb2e412ba9807df8397a635d88f671d36c3",
                "sha256:cbafb470cf848d93b5d013e2ecb245d4aa1c8fd0504e863ccefa32445359d680",
                "sha256:d1cdb490583ebd691c012b3d6dae011000fe42edb7a82ece80965b42abd61f26",
                "sha256:e3df4cbb9a450c6d49318f6d14f4bbc80d763fa587ba46ec86f99f9e6876bb26",
                "sha256:e6439e374fc012255b4ec786ae3c4bc838cd7309a540e5fe0952d03687d8804e",
                "sha256:e6f0e77c9417e7cd62af82529b10563db3423625c5fce018430b249bf977f9e8",
                "sha256:e7631a77ffb1f7d2eefa4445ebbee491c720a5661ddf6df3498ebecae5ed375c",
                "sha256:ef810fbf7b781a5a593894e4f439773830bdecb885e6880d957d5b9382a960d2"
            ],
            "index": "pypi",
            "markers": "python_version >= '3.9'",
            "version": "==6.0.0"
        },
        "watchfiles": {
            "hashes": [
                "sha256:01550ccf1d0aed6ea375ef259706af76ad009ef5b0203a3a4cce0f6024f9b68a",
                "sha256:01def80eb62bd5db99a798d5e1f5f940ca0a05986dcfae21d833af7a46f7ee22",
                "sha256:07cdef0c84c03375f4e24642ef8d8178e533596b229d32d2bbd69e5128ede02a",
                "sha256:083dc77dbdeef09fa44bb0f4d1df571d2e12d8a8f985dccde71ac3ac9ac067a0",
                "sha256:1cf1f6dd7825053f3d98f6d33f6464ebdd9ee95acd74ba2c34e183086900a827",
                "sha256:21ab23fdc1208086d99ad3f69c231ba265628014d4aed31d4e8746bd59e88cd1",
                "sha256:2dadf8a8014fde6addfd3c379e6ed1a981c8f0a48292d662e27cabfe4239c83c",
                "sha256:2e28d91ef48eab0afb939fa446d8ebe77e2f7593f5f463fd2bb2b14132f95b6e",
                "sha256:2efec17819b0046dde35d13fb8ac7a3ad877af41ae4640f4109d9154ed30a188",
                "sha256:30bbd525c3262fd9f4b1865cb8d88e21161366561cd7c9e1194819e0a33ea86b",
                "sha256:316449aefacf40147a9efaf3bd7c9bdd35aaba9ac5d708bd1eb5763c9a02bef5",
                "sha256:327763da824817b38ad125dcd97595f942d720d32d879f6c4ddf843e3da3fe90",
                "sha256:32aa53a9a63b7f01ed32e316e354e81e9da0e6267435c7243bf8ae0f10b428ef",
                "sha256:34e19e56d68b0dad5cff62273107cf5d9fbaf9d75c46277aa5d803b3ef8a9e9b",
                "sha256:3770e260b18e7f4e576edca4c0a639f704088602e0bc921c5c2e721e3acb8d15",
                "sha256:3d2e3ab79a1771c530233cadfd277fcc762656d50836c77abb2e5e72b88e3a48",
                "sha256:41face41f036fee09eba33a5b53a73e9a43d5cb2c53dad8e61fa6c9f91b5a51e",
                "sha256:43e3e37c15a8b6fe00c1bce2473cfa8eb3484bbeecf3aefbf259227e487a03df",
                "sha256:449f43f49c8ddca87c6b3980c9284cab6bd1f5c9d9a2b00012adaaccd5e7decd",
                "sha256:4933a508d2f78099162da473841c652ad0de892719043d3f07cc83b33dfd9d91",
                "sha256:49d617df841a63b4445790a254013aea2120357ccacbed00253f9c2b5dc24e2d",
                "sha256:49fb58bcaa343fedc6a9e91f90195b20ccb3135447dc9e4e2570c3a39565853e",
                "sha256:4a7fa2bc0efef3e209a8199fd111b8969fe9db9c711acc46636686331eda7dd4",
                "sha256:4abf4ad269856618f82dee296ac66b0cd1d71450fc3c98532d93798e73399b7a",
                "sha256:4b8693502d1967b00f2fb82fc1e744df128ba22f530e15b763c8d82baee15370",
                "sha256:4d28cea3c976499475f5b7a2fec6b3a36208656963c1a856d328aeae056fc5c1",
                "sha256:5148c2f1ea043db13ce9b0c28456e18ecc8f14f41325aa624314095b6aa2e9ea",
                "sha256:54ca90a9ae6597ae6dc00e7ed0a040ef723f84ec517d3e7ce13e63e4bc82fa04",
                "sha256:551ec3ee2a3ac9cbcf48a4ec76e42c2ef938a7e905a35b42a1267fa4b1645896",
                "sha256:5c51749f3e4e269231510da426ce4a44beb98db2dce9097225c338f815b05d4f",
                "sha256:632676574429bee8c26be8af52af20e0c718cc7f5f67f3fb658c71928ccd4f7f",
                "sha256:6509ed3f467b79d95fc62a98229f79b1a60d1b93f101e1c61d10c95a46a84f43",
                "sha256:6bdcfa3cd6fdbdd1a068a52820f46a815401cbc2cb187dd006cb076675e7b735",
                "sha256:7138eff8baa883aeaa074359daabb8b6c1e73ffe69d5accdc907d62e50b1c0da",
                "sha256:7211b463695d1e995ca3feb38b69227e46dbd03947172585ecb0588f19b0d87a",
                "sha256:73bde715f940bea845a95247ea3e5eb17769ba1010efdc938ffcb967c634fa61",
                "sha256:78470906a6be5199524641f538bd2c56bb809cd4bf29a566a75051610bc982c3",
                "sha256:7ae3e208b31be8ce7f4c2c0034f33406dd24fbce3467f77223d10cd86778471c",
                "sha256:7e4bd963a935aaf40b625c2499f3f4f6bbd0c3776f6d3bc7c853d04824ff1c9f",
                "sha256:82ae557a8c037c42a6ef26c494d0631cacca040934b101d001100ed93d43f361",
                "sha256:82b2509f08761f29a0fdad35f7e1638b8ab1adfa2666d41b794090361fb8b855",
                "sha256:8360f7314a070c30e4c976b183d1d8d1585a4a50c5cb603f431cebcbb4f66327",
                "sha256:85d5f0c7771dcc7a26c7a27145059b6bb0ce06e4e751ed76cdf123d7039b60b5",
                "sha256:88bcd4d0fe1d8ff43675360a72def210ebad3f3f72cabfeac08d825d2639b4ab",
                "sha256:9301c689051a4857d5b10777da23fafb8e8e921bcf3abe6448a058d27fb67633",
                "sha256:951088d12d339690a92cef2ec5d3cfd957692834c72ffd570ea76a6790222777",
                "sha256:95cf3b95ea665ab03f5a54765fa41abf0529dbaf372c3b83d91ad2cfa695779b",
                "sha256:96619302d4374de5e2345b2b622dc481257a99431277662c30f606f3e22f42be",
                "sha256:999928c6434372fde16c8f27143d3e97201160b48a614071261701615a2a156f",
                "sha256:9a60e2bf9dc6afe7f743e7c9b149d1fdd6dbf35153c78fe3a14ae1a9aee3d98b",
                "sha256:9f895d785eb6164678ff4bb5cc60c5996b3ee6df3edb28dcdeba86a13ea0465e",
                "sha256:a2a9891723a735d3e2540651184be6fd5b96880c08ffe1a98bae5017e65b544b",
                "sha256:a974231b4fdd1bb7f62064a0565a6b107d27d21d9acb50c484d2cdba515b9366",
                "sha256:aa0fd7248cf533c259e59dc593a60973a73e881162b1a2f73360547132742823",
                "sha256:acbfa31e315a8f14fe33e3542cbcafc55703b8f5dcbb7c1eecd30f141df50db3",
                "sha256:afb72325b74fa7a428c009c1b8be4b4d7c2afedafb2982827ef2156646df2fe1",
                "sha256:b3ef2c69c655db63deb96b3c3e587084612f9b1fa983df5e0c3379d41307467f",
                "sha256:b52a65e4ea43c6d149c5f8ddb0bef8d4a1e779b77591a458a893eb416624a418",
                "sha256:b665caeeda58625c3946ad7308fbd88a086ee51ccb706307e5b1fa91556ac886",
                "sha256:b74fdffce9dfcf2dc296dec8743e5b0332d15df19ae464f0e249aa871fc1c571",
                "sha256:b995bfa6bf01a9e09b884077a6d37070464b529d8682d7691c2d3b540d357a0c",
                "sha256:bd82010f8ab451dabe36054a1622870166a67cf3fce894f68895db6f74bbdc94",
                "sha256:bdcd5538e27f188dd3c804b4a8d5f52a7fc7f87e7fd6b374b8e36a4ca03db428",
                "sha256:c79d7719d027b7a42817c5d96461a99b6a49979c143839fc37aa5748c322f234",
                "sha256:cdab9555053399318b953a1fe1f586e945bc8d635ce9d05e617fd9fe3a4687d6",
                "sha256:ce72dba6a20e39a0c628258b5c308779b8697f7676c254a845715e2a1039b968",
                "sha256:d337193bbf3e45171c8025e291530fb7548a93c45253897cd764a6a71c937ed9",
                "sha256:d3dcb774e3568477275cc76554b5a565024b8ba3a0322f77c246bc7111c5bb9c",
                "sha256:d64ba08db72e5dfd5c33be1e1e687d5e4fcce09219e8aee893a4862034081d4e",
                "sha256:d7a2e3b7f5703ffbd500dabdefcbc9eafeff4b9444bbdd5d83d79eedf8428fab",
                "sha256:d831ee0a50946d24a53821819b2327d5751b0c938b12c0653ea5be7dea9c82ec",
                "sha256:d9018153cf57fc302a2a34cb7564870b859ed9a732d16b41a9b5cb2ebed2d444",
                "sha256:e5171ef898299c657685306d8e1478a45e9303ddcd8ac5fed5bd52ad4ae0b69b",
                "sha256:e94e98c7cb94cfa6e071d401ea3342767f28eb5a06a58fafdc0d2a4974f4f35c",
                "sha256:ec39698c45b11d9694a1b635a70946a5bad066b593af863460a8e600f0dff1ca",
                "sha256:ed9aba6e01ff6f2e8285e5aa4154e2970068fe0fc0998c4380d0e6278222269b",
                "sha256:edf71b01dec9f766fb285b73930f95f730bb0943500ba0566ae234b5c1618c18",
                "sha256:ee82c98bed9d97cd2f53bdb035e619309a098ea53ce525833e26b93f673bc318",
                "sha256:f4c96283fca3ee09fb044f02156d9570d156698bc3734252175a38f0e8975f07",
                "sha256:f7d9b87c4c55e3ea8881dfcbf6d61ea6775fffed1fedffaa60bd047d3c08c430",
                "sha256:f83df90191d67af5a831da3a33dd7628b02a95450e168785586ed51e6d28943c",
                "sha256:fca9433a45f18b7c779d2bae7beeec4f740d28b788b117a48368d95a3233ed83",
                "sha256:fd92bbaa2ecdb7864b7600dcdb6f2f1db6e0346ed425fbd01085be04c63f0b05"
            ],
            "markers": "python_version >= '3.8'",
            "version": "==0.24.0"
        },
        "wcwidth": {
            "hashes": [
                "sha256:3da69048e4540d84af32131829ff948f1e022c1c6bdb8d6102117aac784f6859",
                "sha256:72ea0c06399eb286d978fdedb6923a9eb47e1c486ce63e9b4e64fc18303972b5"
            ],
            "version": "==0.2.13"
        },
        "webencodings": {
            "hashes": [
                "sha256:a0af1213f3c2226497a97e2b3aa01a7e4bee4f403f95be16fc9acd2947514a78",
                "sha256:b36a1c245f2d304965eb4e0a82848379241dc04b865afcc4aab16748587e1923"
            ],
            "version": "==0.5.1"
        },
        "websockets": {
            "hashes": [
                "sha256:064a72c0602c2d2c2586143561e0f179ef9b98e0825dc4a3d5cdf55a81898ed6",
                "sha256:08d62f438a591c016c5d4c79eaf9a8f7a85b6c3ea88793d676c00c930a41e775",
                "sha256:0913596e0072202be8729dab05266398b72ee57c4232f48d52fe2a0370d0b53f",
                "sha256:0ae0e14729038208711d2e2f769280621c22cd253e3dac00f809fa38c6ccb79d",
                "sha256:0b406f2387dbaf301996b7b2cf41519c1fbba7d5c9626406dd56f72075a60a00",
                "sha256:0bae3caf386d418e83b62e8c1c4cec1b13348fac43e530b9894d6c7c02d921b5",
                "sha256:12c345585b1da70cd27a298b0b9a81aa18da7a690672f771b427db59c632d8aa",
                "sha256:176b39547950ff3520728bd1eadd0fa02c68492a1fabca636bab7883dd390905",
                "sha256:189e9f074f2a77f7cf54634797b29be28116ee564ece421c7653030a2cef48f0",
                "sha256:1a3bca8cfb66614e23a65aa5d6b87190876ec6f3247094939f9db877db55319c",
                "sha256:1c4ca7cc5a02f909789dad259dffe61be4f38ffb26dc5e26ab2dca2c7d7c87de",
                "sha256:1e0e543e0e81c55e68552bd3c081282721c710a6379a2a78e1ec793853479b25",
                "sha256:1e541e4c8983b118a584c306070878e7f9670b7781e04184b6e05f9fc92e8a0e",
                "sha256:20979614e4d7266f15018c154255d35dfb9fc828fdf6b4924166b6728fed359f",
                "sha256:23b13edb4df2d4e5d6dc747d83e6b244e267a6615ede90f18ef13dfb2b6feb87",
                "sha256:2752c98237057f27594a8393d498edd9db37e06abcfb99176d9cb6fb989dc883",
                "sha256:2786c74cbcb0263fd541e4a075aa8c932bdcaa91e5bbb8649c65304799acdd64",
                "sha256:281b5ab9514eb241e347a46367a2374cb60cf8f420c4283948aa188f05e7810c",
                "sha256:288365a33049dae3065cdb2c2dd4b48df4b64839c565761c4f3f0c360460a561",
                "sha256:2a418d596536a470f6f8e94cbb1fde66fe65e03d68c403eee0f2198b129e139a",
                "sha256:3c12e6c1331ee8833fcb565c033f7eb4cb5642af37cef81211c222b617b170df",
                "sha256:3e4be641fed120790241ae15fde27374a62cadaadcc0bd2b4ce35790bd284fb6",
                "sha256:3f1a697262e28682222f18fae70eb0800dfa50c6eb96b0561c6beb83d6cf78ca",
                "sha256:3fb3d9e3940ea15b30404200e768e6111c3ee2956c60ceb001cae057961ab058",
                "sha256:445a53bce8344e62df4ed9a22fdd1f06cad8e404ead64b2a1f19bd826c8dad1b",
                "sha256:4875d1c3ab3d1d9a9d8485dc1f4c2aaa63947824af03301911ea58d1e881e096",
                "sha256:4c06f014fd8fa3827e5fd03ec012945e2139901f261fcc401e0622476cad9c5c",
                "sha256:4eae86193fd667667f35367d292b912685cb22c3f9f1dd6deaa3fdd713ab5976",
                "sha256:56ec8098dcc47817c8aee8037165f0fe30fec8efe543c66e0924781a4bfcbdfd",
                "sha256:5a5b76b47b62de16d26439d362b18d71394ca4376eb2c8838352be64b27ba8af",
                "sha256:5ade11f4939b885303d28b53d512e96e1a8ea8fbebedd6fef3e2e1afe633cc2a",
                "sha256:5f86250ee98f6098479936b7d596418b6e4c919dfa156508e9d6ac5f8bfbe764",
                "sha256:61b60c2a07b6d25f7ce8cc0101d55fb0f1af388bec1eddfe0181085c2206e7b0",
                "sha256:633bbda2d30bc695900f6a07de4e5d92a4e8e8d0d8a536bb3c2051bee4dc3856",
                "sha256:678990bc5a1e4fa36e18d340d439079a21e6b8d249848b7066cad1a6cbd34b82",
                "sha256:6cff048a155024a580fee9f9a66b0ad9fc82683f6470c26eb76dd9280e6f459e",
                "sha256:6f2e7710f3c468519f9d5b01a291c407f809f8f831e5a204b238e02447046d78",
                "sha256:6fad8f03dc976e710db785abf9deb76eb259312fb54d77b568c73f0162cef96e",
                "sha256:7078dd0eac3a1dccf2c6f474004dbe8a4e936dbd19d37bbfb6efa70c923ae04e",
                "sha256:715b238c1772ed28b98af8830df41c5d68941729e22384fe1433db495b1d5438",
                "sha256:72fe11675685412917363481b79c56e68175e62352f84ca4788ac264f9ea6ed0",
                "sha256:77697c303b874daf1c76d4e167cd5d6871c26964bc189e4bdb40427067d53a86",
                "sha256:79e2494047826a56f2951b2ada9dc139d2c3aff63122e86953cafe64ac0fde75",
                "sha256:7cf000319db10a0cb5c7ce91bfd2a8699086b5cc0b5c5b83b92eec22a0448b2f",
                "sha256:7d66eeab61956e231f35659e6d5b66dc04a3d51e65f2b8f71862dc6a8ba710d1",
                "sha256:7ed4111f305770e35070e49fbb9fbf757a9b6c9a31bb86d352eb4031d4aa976f",
                "sha256:7fd212e7022c70b4f8246dee4449dde30ff50c7e8e1d61ac87b7879579badd03",
                "sha256:81758da7c76b4e2ddabc4a98a51f3c3aca8585a6d3a8662b5061613303bd5f68",
                "sha256:86626d560ceb9d846d128b9c7bd2d0f247dbb62fb49c386762d109583140bf48",
                "sha256:8982909857b09220ee31d9a45699fce26f8e5b94a10efa7fe07004d4f4200a33",
                "sha256:8eb46ac94d5c131336dc997a568f5579501958b14a507e6aa4840f6d856da980",
                "sha256:9af48a2f4cc5e2e34cf69969079865100e418c27caa26c1e3369efcc20c81e17",
                "sha256:9dc5a2726fd16c266d35838db086fa4e621bb049e3bbe498ab9d54ad5068f726",
                "sha256:a3741f4394ba3d55a64949ee11ffdba19e2a2bdaa1319a96a7ab93bf8bd2b9b2",
                "sha256:a97c10043bf74d7667be69383312007d54a507fac8fa101be492cc91e279d94d",
                "sha256:a9b8a85d62709a86a9a55d4720502e88968483ee7f365bd852b75935dec04e0d",
                "sha256:b24f7286a5c4e350284623cf708662f0881fe7bc1146c1a1fe7e6a9be01a8d6b",
                "sha256:b639ea88a46f4629645b398c9e7be0366c92e4910203a6314f78469f5e631dc5",
                "sha256:b886b6d14cd089396155e6beb2935268bf995057bf24c3e5fd609af55c584a03",
                "sha256:bdaf3b31f8343dcc6c20d068c10eb29325dd70f5dc321ebb5fbeaa280436e70e",
                "sha256:be90aa6dab180fed523c0c10a6729ad16c9ba79067402d01a4d8aa7ce48d4084",
                "sha256:c4eb304743ab285f8f057344d115259fbe31e42151b9aae7610db83d2a7379b1",
                "sha256:ca447967131023e98fcb4867f05cf8584adb424b9108180b2414745a6ff41c31",
                "sha256:cc7dbe53276429b2ca511a04a3979ce27aa2088fdd28c119c6913dccdfd0e909",
                "sha256:e9ff528498d9e5c543bee388023ca91870678ac50724d675853ba85b4f0a459e",
                "sha256:ee5fb667aec4ae723d40ada9854128df427b35b526c600cd352ca0240aad4dd7",
                "sha256:f6dd785f7a521189b1233d3c86c0b66fb73d4769a1d253ce5b31081c5946f05f",
                "sha256:f988f141a9be7a74d2e98d446b2f5411038bad14cdab80f9d1644b2329a71b48",
                "sha256:fb260539dd2b64e93c9f2c59caa70d36d2020fb8e26fa17f62459ad50ebf6c24"
            ],
            "markers": "python_version >= '3.9'",
            "version": "==14.0"
        },
        "whitenoise": {
            "hashes": [
                "sha256:486bd7267a375fa9650b136daaec156ac572971acc8bf99add90817a530dd1d4",
                "sha256:df12dce147a043d1956d81d288c6f0044147c6d2ab9726e5772ac50fb45d2280"
            ],
            "index": "pypi",
            "markers": "python_version >= '3.9'",
            "version": "==6.8.2"
        },
        "whoosh": {
            "hashes": [
                "sha256:7ca5633dbfa9e0e0fa400d3151a8a0c4bec53bd2ecedc0a67705b17565c31a83",
                "sha256:aa39c3c3426e3fd107dcb4bde64ca1e276a65a889d9085a6e4b54ba82420a852",
                "sha256:e0857375f63e9041e03fedd5b7541f97cf78917ac1b6b06c1fcc9b45375dda69"
            ],
            "index": "pypi",
            "version": "==2.7.4"
        },
        "wrapt": {
            "hashes": [
                "sha256:0d2691979e93d06a95a26257adb7bfd0c93818e89b1406f5a28f36e0d8c1e1fc",
                "sha256:14d7dc606219cdd7405133c713f2c218d4252f2a469003f8c46bb92d5d095d81",
                "sha256:1a5db485fe2de4403f13fafdc231b0dbae5eca4359232d2efc79025527375b09",
                "sha256:1acd723ee2a8826f3d53910255643e33673e1d11db84ce5880675954183ec47e",
                "sha256:1ca9b6085e4f866bd584fb135a041bfc32cab916e69f714a7d1d397f8c4891ca",
                "sha256:1dd50a2696ff89f57bd8847647a1c363b687d3d796dc30d4dd4a9d1689a706f0",
                "sha256:2076fad65c6736184e77d7d4729b63a6d1ae0b70da4868adeec40989858eb3fb",
                "sha256:2a88e6010048489cda82b1326889ec075a8c856c2e6a256072b28eaee3ccf487",
                "sha256:3ebf019be5c09d400cf7b024aa52b1f3aeebeff51550d007e92c3c1c4afc2a40",
                "sha256:418abb18146475c310d7a6dc71143d6f7adec5b004ac9ce08dc7a34e2babdc5c",
                "sha256:43aa59eadec7890d9958748db829df269f0368521ba6dc68cc172d5d03ed8060",
                "sha256:44a2754372e32ab315734c6c73b24351d06e77ffff6ae27d2ecf14cf3d229202",
                "sha256:490b0ee15c1a55be9c1bd8609b8cecd60e325f0575fc98f50058eae366e01f41",
                "sha256:49aac49dc4782cb04f58986e81ea0b4768e4ff197b57324dcbd7699c5dfb40b9",
                "sha256:5eb404d89131ec9b4f748fa5cfb5346802e5ee8836f57d516576e61f304f3b7b",
                "sha256:5f15814a33e42b04e3de432e573aa557f9f0f56458745c2074952f564c50e664",
                "sha256:5f370f952971e7d17c7d1ead40e49f32345a7f7a5373571ef44d800d06b1899d",
                "sha256:66027d667efe95cc4fa945af59f92c5a02c6f5bb6012bff9e60542c74c75c362",
                "sha256:66dfbaa7cfa3eb707bbfcd46dab2bc6207b005cbc9caa2199bcbc81d95071a00",
                "sha256:685f568fa5e627e93f3b52fda002c7ed2fa1800b50ce51f6ed1d572d8ab3e7fc",
                "sha256:6906c4100a8fcbf2fa735f6059214bb13b97f75b1a61777fcf6432121ef12ef1",
                "sha256:6a42cd0cfa8ffc1915aef79cb4284f6383d8a3e9dcca70c445dcfdd639d51267",
                "sha256:6dcfcffe73710be01d90cae08c3e548d90932d37b39ef83969ae135d36ef3956",
                "sha256:6f6eac2360f2d543cc875a0e5efd413b6cbd483cb3ad7ebf888884a6e0d2e966",
                "sha256:72554a23c78a8e7aa02abbd699d129eead8b147a23c56e08d08dfc29cfdddca1",
                "sha256:73870c364c11f03ed072dda68ff7aea6d2a3a5c3fe250d917a429c7432e15228",
                "sha256:73aa7d98215d39b8455f103de64391cb79dfcad601701a3aa0dddacf74911d72",
                "sha256:75ea7d0ee2a15733684badb16de6794894ed9c55aa5e9903260922f0482e687d",
                "sha256:7bd2d7ff69a2cac767fbf7a2b206add2e9a210e57947dd7ce03e25d03d2de292",
                "sha256:807cc8543a477ab7422f1120a217054f958a66ef7314f76dd9e77d3f02cdccd0",
                "sha256:8e9723528b9f787dc59168369e42ae1c3b0d3fadb2f1a71de14531d321ee05b0",
                "sha256:9090c9e676d5236a6948330e83cb89969f433b1943a558968f659ead07cb3b36",
                "sha256:9153ed35fc5e4fa3b2fe97bddaa7cbec0ed22412b85bcdaf54aeba92ea37428c",
                "sha256:9159485323798c8dc530a224bd3ffcf76659319ccc7bbd52e01e73bd0241a0c5",
                "sha256:941988b89b4fd6b41c3f0bfb20e92bd23746579736b7343283297c4c8cbae68f",
                "sha256:94265b00870aa407bd0cbcfd536f17ecde43b94fb8d228560a1e9d3041462d73",
                "sha256:98b5e1f498a8ca1858a1cdbffb023bfd954da4e3fa2c0cb5853d40014557248b",
                "sha256:9b201ae332c3637a42f02d1045e1d0cccfdc41f1f2f801dafbaa7e9b4797bfc2",
                "sha256:a0ea261ce52b5952bf669684a251a66df239ec6d441ccb59ec7afa882265d593",
                "sha256:a33a747400b94b6d6b8a165e4480264a64a78c8a4c734b62136062e9a248dd39",
                "sha256:a452f9ca3e3267cd4d0fcf2edd0d035b1934ac2bd7e0e57ac91ad6b95c0c6389",
                "sha256:a86373cf37cd7764f2201b76496aba58a52e76dedfaa698ef9e9688bfd9e41cf",
                "sha256:ac83a914ebaf589b69f7d0a1277602ff494e21f4c2f743313414378f8f50a4cf",
                "sha256:aefbc4cb0a54f91af643660a0a150ce2c090d3652cf4052a5397fb2de549cd89",
                "sha256:b3646eefa23daeba62643a58aac816945cadc0afaf21800a1421eeba5f6cfb9c",
                "sha256:b47cfad9e9bbbed2339081f4e346c93ecd7ab504299403320bf85f7f85c7d46c",
                "sha256:b935ae30c6e7400022b50f8d359c03ed233d45b725cfdd299462f41ee5ffba6f",
                "sha256:bb2dee3874a500de01c93d5c71415fcaef1d858370d405824783e7a8ef5db440",
                "sha256:bc57efac2da352a51cc4658878a68d2b1b67dbe9d33c36cb826ca449d80a8465",
                "sha256:bf5703fdeb350e36885f2875d853ce13172ae281c56e509f4e6eca049bdfb136",
                "sha256:c31f72b1b6624c9d863fc095da460802f43a7c6868c5dda140f51da24fd47d7b",
                "sha256:c5cd603b575ebceca7da5a3a251e69561bec509e0b46e4993e1cac402b7247b8",
                "sha256:d2efee35b4b0a347e0d99d28e884dfd82797852d62fcd7ebdeee26f3ceb72cf3",
                "sha256:d462f28826f4657968ae51d2181a074dfe03c200d6131690b7d65d55b0f360f8",
                "sha256:d5e49454f19ef621089e204f862388d29e6e8d8b162efce05208913dde5b9ad6",
                "sha256:da4813f751142436b075ed7aa012a8778aa43a99f7b36afe9b742d3ed8bdc95e",
                "sha256:db2e408d983b0e61e238cf579c09ef7020560441906ca990fe8412153e3b291f",
                "sha256:db98ad84a55eb09b3c32a96c576476777e87c520a34e2519d3e59c44710c002c",
                "sha256:dbed418ba5c3dce92619656802cc5355cb679e58d0d89b50f116e4a9d5a9603e",
                "sha256:dcdba5c86e368442528f7060039eda390cc4091bfd1dca41e8046af7c910dda8",
                "sha256:decbfa2f618fa8ed81c95ee18a387ff973143c656ef800c9f24fb7e9c16054e2",
                "sha256:e4fdb9275308292e880dcbeb12546df7f3e0f96c6b41197e0cf37d2826359020",
                "sha256:eb1b046be06b0fce7249f1d025cd359b4b80fc1c3e24ad9eca33e0dcdb2e4a35",
                "sha256:eb6e651000a19c96f452c85132811d25e9264d836951022d6e81df2fff38337d",
                "sha256:ed867c42c268f876097248e05b6117a65bcd1e63b779e916fe2e33cd6fd0d3c3",
                "sha256:edfad1d29c73f9b863ebe7082ae9321374ccb10879eeabc84ba3b69f2579d537",
                "sha256:f2058f813d4f2b5e3a9eb2eb3faf8f1d99b81c3e51aeda4b168406443e8ba809",
                "sha256:f6b2d0c6703c988d334f297aa5df18c45e97b0af3679bb75059e0e0bd8b1069d",
                "sha256:f8212564d49c50eb4565e502814f694e240c55551a5f1bc841d4fcaabb0a9b8a",
                "sha256:ffa565331890b90056c01db69c0fe634a776f8019c143a5ae265f9c6bc4bd6d4"
            ],
            "markers": "python_version >= '3.6'",
            "version": "==1.16.0"
        },
        "zstandard": {
            "hashes": [
                "sha256:034b88913ecc1b097f528e42b539453fa82c3557e414b3de9d5632c80439a473",
                "sha256:0a7f0804bb3799414af278e9ad51be25edf67f78f916e08afdb983e74161b916",
                "sha256:11e3bf3c924853a2d5835b24f03eeba7fc9b07d8ca499e247e06ff5676461a15",
                "sha256:12a289832e520c6bd4dcaad68e944b86da3bad0d339ef7989fb7e88f92e96072",
                "sha256:1516c8c37d3a053b01c1c15b182f3b5f5eef19ced9b930b684a73bad121addf4",
                "sha256:157e89ceb4054029a289fb504c98c6a9fe8010f1680de0201b3eb5dc20aa6d9e",
                "sha256:1bfe8de1da6d104f15a60d4a8a768288f66aa953bbe00d027398b93fb9680b26",
                "sha256:1e172f57cd78c20f13a3415cc8dfe24bf388614324d25539146594c16d78fcc8",
                "sha256:1fd7e0f1cfb70eb2f95a19b472ee7ad6d9a0a992ec0ae53286870c104ca939e5",
                "sha256:203d236f4c94cd8379d1ea61db2fce20730b4c38d7f1c34506a31b34edc87bdd",
                "sha256:27d3ef2252d2e62476389ca8f9b0cf2bbafb082a3b6bfe9d90cbcbb5529ecf7c",
                "sha256:29a2bc7c1b09b0af938b7a8343174b987ae021705acabcbae560166567f5a8db",
                "sha256:2ef230a8fd217a2015bc91b74f6b3b7d6522ba48be29ad4ea0ca3a3775bf7dd5",
                "sha256:2ef3775758346d9ac6214123887d25c7061c92afe1f2b354f9388e9e4d48acfc",
                "sha256:2f146f50723defec2975fb7e388ae3a024eb7151542d1599527ec2aa9cacb152",
                "sha256:2fb4535137de7e244c230e24f9d1ec194f61721c86ebea04e1581d9d06ea1269",
                "sha256:32ba3b5ccde2d581b1e6aa952c836a6291e8435d788f656fe5976445865ae045",
                "sha256:34895a41273ad33347b2fc70e1bff4240556de3c46c6ea430a7ed91f9042aa4e",
                "sha256:379b378ae694ba78cef921581ebd420c938936a153ded602c4fea612b7eaa90d",
                "sha256:38302b78a850ff82656beaddeb0bb989a0322a8bbb1bf1ab10c17506681d772a",
                "sha256:3aa014d55c3af933c1315eb4bb06dd0459661cc0b15cd61077afa6489bec63bb",
                "sha256:4051e406288b8cdbb993798b9a45c59a4896b6ecee2f875424ec10276a895740",
                "sha256:40b33d93c6eddf02d2c19f5773196068d875c41ca25730e8288e9b672897c105",
                "sha256:43da0f0092281bf501f9c5f6f3b4c975a8a0ea82de49ba3f7100e64d422a1274",
                "sha256:445e4cb5048b04e90ce96a79b4b63140e3f4ab5f662321975679b5f6360b90e2",
                "sha256:48ef6a43b1846f6025dde6ed9fee0c24e1149c1c25f7fb0a0585572b2f3adc58",
                "sha256:50a80baba0285386f97ea36239855f6020ce452456605f262b2d33ac35c7770b",
                "sha256:519fbf169dfac1222a76ba8861ef4ac7f0530c35dd79ba5727014613f91613d4",
                "sha256:53dd9d5e3d29f95acd5de6802e909ada8d8d8cfa37a3ac64836f3bc4bc5512db",
                "sha256:53ea7cdc96c6eb56e76bb06894bcfb5dfa93b7adcf59d61c6b92674e24e2dd5e",
                "sha256:576856e8594e6649aee06ddbfc738fec6a834f7c85bf7cadd1c53d4a58186ef9",
                "sha256:59556bf80a7094d0cfb9f5e50bb2db27fefb75d5138bb16fb052b61b0e0eeeb0",
                "sha256:5d41d5e025f1e0bccae4928981e71b2334c60f580bdc8345f824e7c0a4c2a813",
                "sha256:61062387ad820c654b6a6b5f0b94484fa19515e0c5116faf29f41a6bc91ded6e",
                "sha256:61f89436cbfede4bc4e91b4397eaa3e2108ebe96d05e93d6ccc95ab5714be512",
                "sha256:62136da96a973bd2557f06ddd4e8e807f9e13cbb0bfb9cc06cfe6d98ea90dfe0",
                "sha256:64585e1dba664dc67c7cdabd56c1e5685233fbb1fc1966cfba2a340ec0dfff7b",
                "sha256:65308f4b4890aa12d9b6ad9f2844b7ee42c7f7a4fd3390425b242ffc57498f48",
                "sha256:66b689c107857eceabf2cf3d3fc699c3c0fe8ccd18df2219d978c0283e4c508a",
                "sha256:6a41c120c3dbc0d81a8e8adc73312d668cd34acd7725f036992b1b72d22c1772",
                "sha256:6f77fa49079891a4aab203d0b1744acc85577ed16d767b52fc089d83faf8d8ed",
                "sha256:72c68dda124a1a138340fb62fa21b9bf4848437d9ca60bd35db36f2d3345f373",
                "sha256:752bf8a74412b9892f4e5b58f2f890a039f57037f52c89a740757ebd807f33ea",
                "sha256:76e79bc28a65f467e0409098fa2c4376931fd3207fbeb6b956c7c476d53746dd",
                "sha256:774d45b1fac1461f48698a9d4b5fa19a69d47ece02fa469825b442263f04021f",
                "sha256:77da4c6bfa20dd5ea25cbf12c76f181a8e8cd7ea231c673828d0386b1740b8dc",
                "sha256:77ea385f7dd5b5676d7fd943292ffa18fbf5c72ba98f7d09fc1fb9e819b34c23",
                "sha256:80080816b4f52a9d886e67f1f96912891074903238fe54f2de8b786f86baded2",
                "sha256:80a539906390591dd39ebb8d773771dc4db82ace6372c4d41e2d293f8e32b8db",
                "sha256:82d17e94d735c99621bf8ebf9995f870a6b3e6d14543b99e201ae046dfe7de70",
                "sha256:837bb6764be6919963ef41235fd56a6486b132ea64afe5fafb4cb279ac44f259",
                "sha256:84433dddea68571a6d6bd4fbf8ff398236031149116a7fff6f777ff95cad3df9",
                "sha256:8c24f21fa2af4bb9f2c492a86fe0c34e6d2c63812a839590edaf177b7398f700",
                "sha256:8ed7d27cb56b3e058d3cf684d7200703bcae623e1dcc06ed1e18ecda39fee003",
                "sha256:9206649ec587e6b02bd124fb7799b86cddec350f6f6c14bc82a2b70183e708ba",
                "sha256:983b6efd649723474f29ed42e1467f90a35a74793437d0bc64a5bf482bedfa0a",
                "sha256:98da17ce9cbf3bfe4617e836d561e433f871129e3a7ac16d6ef4c680f13a839c",
                "sha256:9c236e635582742fee16603042553d276cca506e824fa2e6489db04039521e90",
                "sha256:9da6bc32faac9a293ddfdcb9108d4b20416219461e4ec64dfea8383cac186690",
                "sha256:a05e6d6218461eb1b4771d973728f0133b2a4613a6779995df557f70794fd60f",
                "sha256:a0817825b900fcd43ac5d05b8b3079937073d2b1ff9cf89427590718b70dd840",
                "sha256:a4ae99c57668ca1e78597d8b06d5af837f377f340f4cce993b551b2d7731778d",
                "sha256:a8c86881813a78a6f4508ef9daf9d4995b8ac2d147dcb1a450448941398091c9",
                "sha256:a8fffdbd9d1408006baaf02f1068d7dd1f016c6bcb7538682622c556e7b68e35",
                "sha256:a9b07268d0c3ca5c170a385a0ab9fb7fdd9f5fd866be004c4ea39e44edce47dd",
                "sha256:ab19a2d91963ed9e42b4e8d77cd847ae8381576585bad79dbd0a8837a9f6620a",
                "sha256:ac184f87ff521f4840e6ea0b10c0ec90c6b1dcd0bad2f1e4a9a1b4fa177982ea",
                "sha256:b0e166f698c5a3e914947388c162be2583e0c638a4703fc6a543e23a88dea3c1",
                "sha256:b2170c7e0367dde86a2647ed5b6f57394ea7f53545746104c6b09fc1f4223573",
                "sha256:b2d8c62d08e7255f68f7a740bae85b3c9b8e5466baa9cbf7f57f1cde0ac6bc09",
                "sha256:b4567955a6bc1b20e9c31612e615af6b53733491aeaa19a6b3b37f3b65477094",
                "sha256:b69bb4f51daf461b15e7b3db033160937d3ff88303a7bc808c67bbc1eaf98c78",
                "sha256:b8c0bd73aeac689beacd4e7667d48c299f61b959475cdbb91e7d3d88d27c56b9",
                "sha256:be9b5b8659dff1f913039c2feee1aca499cfbc19e98fa12bc85e037c17ec6ca5",
                "sha256:bf0a05b6059c0528477fba9054d09179beb63744355cab9f38059548fedd46a9",
                "sha256:c16842b846a8d2a145223f520b7e18b57c8f476924bda92aeee3a88d11cfc391",
                "sha256:c363b53e257246a954ebc7c488304b5592b9c53fbe74d03bc1c64dda153fb847",
                "sha256:c7c517d74bea1a6afd39aa612fa025e6b8011982a0897768a2f7c8ab4ebb78a2",
                "sha256:d20fd853fbb5807c8e84c136c278827b6167ded66c72ec6f9a14b863d809211c",
                "sha256:d2240ddc86b74966c34554c49d00eaafa8200a18d3a5b6ffbf7da63b11d74ee2",
                "sha256:d477ed829077cd945b01fc3115edd132c47e6540ddcd96ca169facff28173057",
                "sha256:d50d31bfedd53a928fed6707b15a8dbeef011bb6366297cc435accc888b27c20",
                "sha256:dc1d33abb8a0d754ea4763bad944fd965d3d95b5baef6b121c0c9013eaf1907d",
                "sha256:dc5d1a49d3f8262be192589a4b72f0d03b72dcf46c51ad5852a4fdc67be7b9e4",
                "sha256:e2d1a054f8f0a191004675755448d12be47fa9bebbcffa3cdf01db19f2d30a54",
                "sha256:e7792606d606c8df5277c32ccb58f29b9b8603bf83b48639b7aedf6df4fe8171",
                "sha256:ed1708dbf4d2e3a1c5c69110ba2b4eb6678262028afd6c6fbcc5a8dac9cda68e",
                "sha256:f2d4380bf5f62daabd7b751ea2339c1a21d1c9463f1feb7fc2bdcea2c29c3160",
                "sha256:f3513916e8c645d0610815c257cbfd3242adfd5c4cfa78be514e5a3ebb42a41b",
                "sha256:f8346bfa098532bc1fb6c7ef06783e969d87a99dd1d2a5a18a892c1d7a643c58",
                "sha256:f83fa6cae3fff8e98691248c9320356971b59678a17f20656a9e59cd32cee6d8",
                "sha256:fa6ce8b52c5987b3e34d5674b0ab529a4602b632ebab0a93b07bfb4dfc8f8a33",
                "sha256:fb2b1ecfef1e67897d336de3a0e3f52478182d6a47eda86cbd42504c5cbd009a",
                "sha256:fc9ca1c9718cb3b06634c7c8dec57d24e9438b2aa9a0f02b8bb36bf478538880",
                "sha256:fd30d9c67d13d891f2360b2a120186729c111238ac63b43dbd37a5a40670b8ca",
                "sha256:fd7699e8fd9969f455ef2926221e0233f81a2542921471382e77a9e2f2b57f4b",
                "sha256:fe3b385d996ee0822fd46528d9f0443b880d4d05528fd26a9119a54ec3f91c69"
            ],
            "markers": "python_version >= '3.8'",
            "version": "==0.23.0"
        },
        "zxing-cpp": {
            "hashes": [
                "sha256:0bcd8855da4a9ef9e92799446353b5b8fa3eb5da21346089f0f09dcbb8bef1b6",
                "sha256:11884ef9d1a61e47ad89836339da9e1040cb28b083fb37462bc58e8d46f135bc",
                "sha256:177d5ed00c505e1728a90dc4742c6f0a4d9c2db56101809762f10f98fb822fa2",
                "sha256:25d0dae34bdd8745103cd93c0cb315a0de4bb2876e564a35704be971ac07fcd4",
                "sha256:3297daded419c87b2720ce9620817db4742814d7e31bfddeeb6329266a61f54f",
                "sha256:4303e904a174df3c3f7f1817cf42a10521514865d9cdfcc9205e5ff0243c16fa",
                "sha256:55a3f24aeb3e71a2090f3ded10d3b44865e60b640cebcb9c5f10e188158314ea",
                "sha256:5e788ec26d10ac057f5027357ab404b1de2dd3ce216c1d0be20437dcd37f1afc",
                "sha256:5e8bae00edea7f6350ced4f954ca2c3386afbf6d85d3303126f9cf8584cec454",
                "sha256:70026b8370fc34c257fa76d84a07374a78a8a46cb00d36f285d32c60e9fbf6dd",
                "sha256:70f9f13c4c91cb0747c0dc7ef247b39e19d38d07efd695fac17d11832f93d44a",
                "sha256:7a7a616f6c8e02a92f8ab38d91bc14fecfbb3bc6bf2b69c4e5d7bb54eeaea141",
                "sha256:7d620de9309d6f8d79dcb87b5c32bc8d72a1dbdc54369c31552a5ab277e25e78",
                "sha256:7d9e7369bba46727e4a7fa1b5bd2b630696ec042df60063c13f2d844887950b1",
                "sha256:8256ed05d0978e87847e91e2aff03b21c19cf4256dcb8af8a335de8361f027be",
                "sha256:8602d7cad833007df497b8db7c1216fc7d21e077eb02206b45f4fc061b082913",
                "sha256:92acc610eb6100cc5dd4c0f583de22e137c051a0f6e653dba6aef07e8c32810f",
                "sha256:a16148c7a7926f2f897c69c695f4b334cd1a777bbfa0269204245fad288b47cf",
                "sha256:a9868fbb9770ef2a2b72b6fe67d7528b9e4858ba6a130e59969ecb2e71271cd1",
                "sha256:b69dcee874b59201a586e8fc77a7f83a92cd09d029d22a8b7b4f7112db2c675f",
                "sha256:c0b35274af536ac9091d446ba0f69840feba62525feddf24b7b8991d924d6543",
                "sha256:c2ff0059eef121ae7769ba4baeee52172438ca770cb4054e1d114beeda66226d",
                "sha256:e2059fb6d47eb80122856d1524611339bffe27ad7e4cf59bdb6d642989e238b4",
                "sha256:e3cdd28dd42176f59aa7fcbd052ec1d60c1fa29363b3fa5a8e41ecf8ce6e9be7",
                "sha256:eb8ede507dad76d0ed606c17be943cfe554909cdb517f7650da076e8dc9648c0",
                "sha256:f7d63385278ed2c674c756fe3448769b813351584e111cb61e6901a5e3dbf646"
            ],
            "markers": "platform_machine == 'x86_64'",
            "version": "==2.2.0"
        }
    },
    "develop": {
        "anyio": {
            "hashes": [
                "sha256:4c8bc31ccdb51c7f7bd251f51c609e038d63e34219b44aa86e47576389880b4c",
                "sha256:6d170c36fba3bdd840c73d3868c1e777e33676a69c3a72cf0a0d5d6d8009b61d"
            ],
            "markers": "python_version >= '3.9'",
            "version": "==4.6.2.post1"
        },
        "asgiref": {
            "hashes": [
                "sha256:3e1e3ecc849832fe52ccf2cb6686b7a55f82bb1d6aee72a58826471390335e47",
                "sha256:c343bd80a0bec947a9860adb4c432ffa7db769836c64238fc34bdc3fec84d590"
            ],
            "markers": "python_version >= '3.8'",
            "version": "==3.8.1"
        },
        "attrs": {
            "hashes": [
                "sha256:5cfb1b9148b5b086569baec03f20d7b6bf3bcacc9a42bebf87ffaaca362f6346",
                "sha256:81921eb96de3191c8258c199618104dd27ac608d9366f5e35d011eae1867ede2"
            ],
            "markers": "python_version >= '3.7'",
            "version": "==24.2.0"
        },
        "autobahn": {
            "hashes": [
                "sha256:a2d71ef1b0cf780b6d11f8b205fd2c7749765e65795f2ea7d823796642ee92c9",
                "sha256:c56a2abe7ac78abbfb778c02892d673a4de58fd004d088cd7ab297db25918e81"
            ],
            "markers": "python_version >= '3.9'",
            "version": "==24.4.2"
        },
        "automat": {
            "hashes": [
                "sha256:b34227cf63f6325b8ad2399ede780675083e439b20c323d376373d8ee6306d88",
                "sha256:bf029a7bc3da1e2c24da2343e7598affaa9f10bf0ab63ff808566ce90551e02a"
            ],
            "markers": "python_version >= '3.8'",
            "version": "==24.8.1"
        },
        "babel": {
            "hashes": [
                "sha256:368b5b98b37c06b7daf6696391c3240c938b37767d4584413e8438c5c435fa8b",
                "sha256:d1f3554ca26605fe173f3de0c65f750f5a42f924499bf134de6423582298e316"
            ],
            "markers": "python_version >= '3.8'",
            "version": "==2.16.0"
        },
        "certifi": {
            "hashes": [
                "sha256:922820b53db7a7257ffbda3f597266d435245903d80737e34f8a45ff3e3230d8",
                "sha256:bec941d2aa8195e248a60b31ff9f0558284cf01a52591ceda73ea9afffd69fd9"
            ],
            "markers": "python_version >= '3.6'",
            "version": "==2024.8.30"
        },
        "cffi": {
            "hashes": [
                "sha256:045d61c734659cc045141be4bae381a41d89b741f795af1dd018bfb532fd0df8",
                "sha256:0984a4925a435b1da406122d4d7968dd861c1385afe3b45ba82b750f229811e2",
                "sha256:0e2b1fac190ae3ebfe37b979cc1ce69c81f4e4fe5746bb401dca63a9062cdaf1",
                "sha256:0f048dcf80db46f0098ccac01132761580d28e28bc0f78ae0d58048063317e15",
                "sha256:1257bdabf294dceb59f5e70c64a3e2f462c30c7ad68092d01bbbfb1c16b1ba36",
                "sha256:1c39c6016c32bc48dd54561950ebd6836e1670f2ae46128f67cf49e789c52824",
                "sha256:1d599671f396c4723d016dbddb72fe8e0397082b0a77a4fab8028923bec050e8",
                "sha256:28b16024becceed8c6dfbc75629e27788d8a3f9030691a1dbf9821a128b22c36",
                "sha256:2bb1a08b8008b281856e5971307cc386a8e9c5b625ac297e853d36da6efe9c17",
                "sha256:30c5e0cb5ae493c04c8b42916e52ca38079f1b235c2f8ae5f4527b963c401caf",
                "sha256:31000ec67d4221a71bd3f67df918b1f88f676f1c3b535a7eb473255fdc0b83fc",
                "sha256:386c8bf53c502fff58903061338ce4f4950cbdcb23e2902d86c0f722b786bbe3",
                "sha256:3edc8d958eb099c634dace3c7e16560ae474aa3803a5df240542b305d14e14ed",
                "sha256:45398b671ac6d70e67da8e4224a065cec6a93541bb7aebe1b198a61b58c7b702",
                "sha256:46bf43160c1a35f7ec506d254e5c890f3c03648a4dbac12d624e4490a7046cd1",
                "sha256:4ceb10419a9adf4460ea14cfd6bc43d08701f0835e979bf821052f1805850fe8",
                "sha256:51392eae71afec0d0c8fb1a53b204dbb3bcabcb3c9b807eedf3e1e6ccf2de903",
                "sha256:5da5719280082ac6bd9aa7becb3938dc9f9cbd57fac7d2871717b1feb0902ab6",
                "sha256:610faea79c43e44c71e1ec53a554553fa22321b65fae24889706c0a84d4ad86d",
                "sha256:636062ea65bd0195bc012fea9321aca499c0504409f413dc88af450b57ffd03b",
                "sha256:6883e737d7d9e4899a8a695e00ec36bd4e5e4f18fabe0aca0efe0a4b44cdb13e",
                "sha256:6b8b4a92e1c65048ff98cfe1f735ef8f1ceb72e3d5f0c25fdb12087a23da22be",
                "sha256:6f17be4345073b0a7b8ea599688f692ac3ef23ce28e5df79c04de519dbc4912c",
                "sha256:706510fe141c86a69c8ddc029c7910003a17353970cff3b904ff0686a5927683",
                "sha256:72e72408cad3d5419375fc87d289076ee319835bdfa2caad331e377589aebba9",
                "sha256:733e99bc2df47476e3848417c5a4540522f234dfd4ef3ab7fafdf555b082ec0c",
                "sha256:7596d6620d3fa590f677e9ee430df2958d2d6d6de2feeae5b20e82c00b76fbf8",
                "sha256:78122be759c3f8a014ce010908ae03364d00a1f81ab5c7f4a7a5120607ea56e1",
                "sha256:805b4371bf7197c329fcb3ead37e710d1bca9da5d583f5073b799d5c5bd1eee4",
                "sha256:85a950a4ac9c359340d5963966e3e0a94a676bd6245a4b55bc43949eee26a655",
                "sha256:8f2cdc858323644ab277e9bb925ad72ae0e67f69e804f4898c070998d50b1a67",
                "sha256:9755e4345d1ec879e3849e62222a18c7174d65a6a92d5b346b1863912168b595",
                "sha256:98e3969bcff97cae1b2def8ba499ea3d6f31ddfdb7635374834cf89a1a08ecf0",
                "sha256:a08d7e755f8ed21095a310a693525137cfe756ce62d066e53f502a83dc550f65",
                "sha256:a1ed2dd2972641495a3ec98445e09766f077aee98a1c896dcb4ad0d303628e41",
                "sha256:a24ed04c8ffd54b0729c07cee15a81d964e6fee0e3d4d342a27b020d22959dc6",
                "sha256:a45e3c6913c5b87b3ff120dcdc03f6131fa0065027d0ed7ee6190736a74cd401",
                "sha256:a9b15d491f3ad5d692e11f6b71f7857e7835eb677955c00cc0aefcd0669adaf6",
                "sha256:ad9413ccdeda48c5afdae7e4fa2192157e991ff761e7ab8fdd8926f40b160cc3",
                "sha256:b2ab587605f4ba0bf81dc0cb08a41bd1c0a5906bd59243d56bad7668a6fc6c16",
                "sha256:b62ce867176a75d03a665bad002af8e6d54644fad99a3c70905c543130e39d93",
                "sha256:c03e868a0b3bc35839ba98e74211ed2b05d2119be4e8a0f224fba9384f1fe02e",
                "sha256:c59d6e989d07460165cc5ad3c61f9fd8f1b4796eacbd81cee78957842b834af4",
                "sha256:c7eac2ef9b63c79431bc4b25f1cd649d7f061a28808cbc6c47b534bd789ef964",
                "sha256:c9c3d058ebabb74db66e431095118094d06abf53284d9c81f27300d0e0d8bc7c",
                "sha256:ca74b8dbe6e8e8263c0ffd60277de77dcee6c837a3d0881d8c1ead7268c9e576",
                "sha256:caaf0640ef5f5517f49bc275eca1406b0ffa6aa184892812030f04c2abf589a0",
                "sha256:cdf5ce3acdfd1661132f2a9c19cac174758dc2352bfe37d98aa7512c6b7178b3",
                "sha256:d016c76bdd850f3c626af19b0542c9677ba156e4ee4fccfdd7848803533ef662",
                "sha256:d01b12eeeb4427d3110de311e1774046ad344f5b1a7403101878976ecd7a10f3",
                "sha256:d63afe322132c194cf832bfec0dc69a99fb9bb6bbd550f161a49e9e855cc78ff",
                "sha256:da95af8214998d77a98cc14e3a3bd00aa191526343078b530ceb0bd710fb48a5",
                "sha256:dd398dbc6773384a17fe0d3e7eeb8d1a21c2200473ee6806bb5e6a8e62bb73dd",
                "sha256:de2ea4b5833625383e464549fec1bc395c1bdeeb5f25c4a3a82b5a8c756ec22f",
                "sha256:de55b766c7aa2e2a3092c51e0483d700341182f08e67c63630d5b6f200bb28e5",
                "sha256:df8b1c11f177bc2313ec4b2d46baec87a5f3e71fc8b45dab2ee7cae86d9aba14",
                "sha256:e03eab0a8677fa80d646b5ddece1cbeaf556c313dcfac435ba11f107ba117b5d",
                "sha256:e221cf152cff04059d011ee126477f0d9588303eb57e88923578ace7baad17f9",
                "sha256:e31ae45bc2e29f6b2abd0de1cc3b9d5205aa847cafaecb8af1476a609a2f6eb7",
                "sha256:edae79245293e15384b51f88b00613ba9f7198016a5948b5dddf4917d4d26382",
                "sha256:f1e22e8c4419538cb197e4dd60acc919d7696e5ef98ee4da4e01d3f8cfa4cc5a",
                "sha256:f3a2b4222ce6b60e2e8b337bb9596923045681d71e5a082783484d845390938e",
                "sha256:f6a16c31041f09ead72d69f583767292f750d24913dadacf5756b966aacb3f1a",
                "sha256:f75c7ab1f9e4aca5414ed4d8e5c0e303a34f4421f8a0d47a4d019ceff0ab6af4",
                "sha256:f79fc4fc25f1c8698ff97788206bb3c2598949bfe0fef03d299eb1b5356ada99",
                "sha256:f7f5baafcc48261359e14bcd6d9bff6d4b28d9103847c9e136694cb0501aef87",
                "sha256:fc48c783f9c87e60831201f2cce7f3b2e4846bf4d8728eabe54d60700b318a0b"
            ],
            "markers": "python_version >= '3.8'",
            "version": "==1.17.1"
        },
        "cfgv": {
            "hashes": [
                "sha256:b7265b1f29fd3316bfcd2b330d63d024f2bfd8bcb8b0272f8e19a504856c48f9",
                "sha256:e52591d4c5f5dead8e0f673fb16db7949d2cfb3f7da4582893288f0ded8fe560"
            ],
            "markers": "python_version >= '3.8'",
            "version": "==3.4.0"
        },
        "charset-normalizer": {
            "hashes": [
                "sha256:0099d79bdfcf5c1f0c2c72f91516702ebf8b0b8ddd8905f97a8aecf49712c621",
                "sha256:0713f3adb9d03d49d365b70b84775d0a0d18e4ab08d12bc46baa6132ba78aaf6",
                "sha256:07afec21bbbbf8a5cc3651aa96b980afe2526e7f048fdfb7f1014d84acc8b6d8",
                "sha256:0b309d1747110feb25d7ed6b01afdec269c647d382c857ef4663bbe6ad95a912",
                "sha256:0d99dd8ff461990f12d6e42c7347fd9ab2532fb70e9621ba520f9e8637161d7c",
                "sha256:0de7b687289d3c1b3e8660d0741874abe7888100efe14bd0f9fd7141bcbda92b",
                "sha256:1110e22af8ca26b90bd6364fe4c763329b0ebf1ee213ba32b68c73de5752323d",
                "sha256:130272c698667a982a5d0e626851ceff662565379baf0ff2cc58067b81d4f11d",
                "sha256:136815f06a3ae311fae551c3df1f998a1ebd01ddd424aa5603a4336997629e95",
                "sha256:14215b71a762336254351b00ec720a8e85cada43b987da5a042e4ce3e82bd68e",
                "sha256:1db4e7fefefd0f548d73e2e2e041f9df5c59e178b4c72fbac4cc6f535cfb1565",
                "sha256:1ffd9493de4c922f2a38c2bf62b831dcec90ac673ed1ca182fe11b4d8e9f2a64",
                "sha256:2006769bd1640bdf4d5641c69a3d63b71b81445473cac5ded39740a226fa88ab",
                "sha256:20587d20f557fe189b7947d8e7ec5afa110ccf72a3128d61a2a387c3313f46be",
                "sha256:223217c3d4f82c3ac5e29032b3f1c2eb0fb591b72161f86d93f5719079dae93e",
                "sha256:27623ba66c183eca01bf9ff833875b459cad267aeeb044477fedac35e19ba907",
                "sha256:285e96d9d53422efc0d7a17c60e59f37fbf3dfa942073f666db4ac71e8d726d0",
                "sha256:2de62e8801ddfff069cd5c504ce3bc9672b23266597d4e4f50eda28846c322f2",
                "sha256:2f6c34da58ea9c1a9515621f4d9ac379871a8f21168ba1b5e09d74250de5ad62",
                "sha256:309a7de0a0ff3040acaebb35ec45d18db4b28232f21998851cfa709eeff49d62",
                "sha256:35c404d74c2926d0287fbd63ed5d27eb911eb9e4a3bb2c6d294f3cfd4a9e0c23",
                "sha256:3710a9751938947e6327ea9f3ea6332a09bf0ba0c09cae9cb1f250bd1f1549bc",
                "sha256:3d59d125ffbd6d552765510e3f31ed75ebac2c7470c7274195b9161a32350284",
                "sha256:40d3ff7fc90b98c637bda91c89d51264a3dcf210cade3a2c6f838c7268d7a4ca",
                "sha256:425c5f215d0eecee9a56cdb703203dda90423247421bf0d67125add85d0c4455",
                "sha256:43193c5cda5d612f247172016c4bb71251c784d7a4d9314677186a838ad34858",
                "sha256:44aeb140295a2f0659e113b31cfe92c9061622cadbc9e2a2f7b8ef6b1e29ef4b",
                "sha256:47334db71978b23ebcf3c0f9f5ee98b8d65992b65c9c4f2d34c2eaf5bcaf0594",
                "sha256:4796efc4faf6b53a18e3d46343535caed491776a22af773f366534056c4e1fbc",
                "sha256:4a51b48f42d9358460b78725283f04bddaf44a9358197b889657deba38f329db",
                "sha256:4b67fdab07fdd3c10bb21edab3cbfe8cf5696f453afce75d815d9d7223fbe88b",
                "sha256:4ec9dd88a5b71abfc74e9df5ebe7921c35cbb3b641181a531ca65cdb5e8e4dea",
                "sha256:4f9fc98dad6c2eaa32fc3af1417d95b5e3d08aff968df0cd320066def971f9a6",
                "sha256:54b6a92d009cbe2fb11054ba694bc9e284dad30a26757b1e372a1fdddaf21920",
                "sha256:55f56e2ebd4e3bc50442fbc0888c9d8c94e4e06a933804e2af3e89e2f9c1c749",
                "sha256:5726cf76c982532c1863fb64d8c6dd0e4c90b6ece9feb06c9f202417a31f7dd7",
                "sha256:5d447056e2ca60382d460a604b6302d8db69476fd2015c81e7c35417cfabe4cd",
                "sha256:5ed2e36c3e9b4f21dd9422f6893dec0abf2cca553af509b10cd630f878d3eb99",
                "sha256:5ff2ed8194587faf56555927b3aa10e6fb69d931e33953943bc4f837dfee2242",
                "sha256:62f60aebecfc7f4b82e3f639a7d1433a20ec32824db2199a11ad4f5e146ef5ee",
                "sha256:63bc5c4ae26e4bc6be6469943b8253c0fd4e4186c43ad46e713ea61a0ba49129",
                "sha256:6b40e8d38afe634559e398cc32b1472f376a4099c75fe6299ae607e404c033b2",
                "sha256:6b493a043635eb376e50eedf7818f2f322eabbaa974e948bd8bdd29eb7ef2a51",
                "sha256:6dba5d19c4dfab08e58d5b36304b3f92f3bd5d42c1a3fa37b5ba5cdf6dfcbcee",
                "sha256:6fd30dc99682dc2c603c2b315bded2799019cea829f8bf57dc6b61efde6611c8",
                "sha256:707b82d19e65c9bd28b81dde95249b07bf9f5b90ebe1ef17d9b57473f8a64b7b",
                "sha256:7706f5850360ac01d80c89bcef1640683cc12ed87f42579dab6c5d3ed6888613",
                "sha256:7782afc9b6b42200f7362858f9e73b1f8316afb276d316336c0ec3bd73312742",
                "sha256:79983512b108e4a164b9c8d34de3992f76d48cadc9554c9e60b43f308988aabe",
                "sha256:7f683ddc7eedd742e2889d2bfb96d69573fde1d92fcb811979cdb7165bb9c7d3",
                "sha256:82357d85de703176b5587dbe6ade8ff67f9f69a41c0733cf2425378b49954de5",
                "sha256:84450ba661fb96e9fd67629b93d2941c871ca86fc38d835d19d4225ff946a631",
                "sha256:86f4e8cca779080f66ff4f191a685ced73d2f72d50216f7112185dc02b90b9b7",
                "sha256:8cda06946eac330cbe6598f77bb54e690b4ca93f593dee1568ad22b04f347c15",
                "sha256:8ce7fd6767a1cc5a92a639b391891bf1c268b03ec7e021c7d6d902285259685c",
                "sha256:8ff4e7cdfdb1ab5698e675ca622e72d58a6fa2a8aa58195de0c0061288e6e3ea",
                "sha256:9289fd5dddcf57bab41d044f1756550f9e7cf0c8e373b8cdf0ce8773dc4bd417",
                "sha256:92a7e36b000bf022ef3dbb9c46bfe2d52c047d5e3f3343f43204263c5addc250",
                "sha256:92db3c28b5b2a273346bebb24857fda45601aef6ae1c011c0a997106581e8a88",
                "sha256:95c3c157765b031331dd4db3c775e58deaee050a3042fcad72cbc4189d7c8dca",
                "sha256:980b4f289d1d90ca5efcf07958d3eb38ed9c0b7676bf2831a54d4f66f9c27dfa",
                "sha256:9ae4ef0b3f6b41bad6366fb0ea4fc1d7ed051528e113a60fa2a65a9abb5b1d99",
                "sha256:9c98230f5042f4945f957d006edccc2af1e03ed5e37ce7c373f00a5a4daa6149",
                "sha256:9fa2566ca27d67c86569e8c85297aaf413ffab85a8960500f12ea34ff98e4c41",
                "sha256:a14969b8691f7998e74663b77b4c36c0337cb1df552da83d5c9004a93afdb574",
                "sha256:a8aacce6e2e1edcb6ac625fb0f8c3a9570ccc7bfba1f63419b3769ccf6a00ed0",
                "sha256:a8e538f46104c815be19c975572d74afb53f29650ea2025bbfaef359d2de2f7f",
                "sha256:aa41e526a5d4a9dfcfbab0716c7e8a1b215abd3f3df5a45cf18a12721d31cb5d",
                "sha256:aa693779a8b50cd97570e5a0f343538a8dbd3e496fa5dcb87e29406ad0299654",
                "sha256:ab22fbd9765e6954bc0bcff24c25ff71dcbfdb185fcdaca49e81bac68fe724d3",
                "sha256:ab2e5bef076f5a235c3774b4f4028a680432cded7cad37bba0fd90d64b187d19",
                "sha256:ab973df98fc99ab39080bfb0eb3a925181454d7c3ac8a1e695fddfae696d9e90",
                "sha256:af73657b7a68211996527dbfeffbb0864e043d270580c5aef06dc4b659a4b578",
                "sha256:b197e7094f232959f8f20541ead1d9862ac5ebea1d58e9849c1bf979255dfac9",
                "sha256:b295729485b06c1a0683af02a9e42d2caa9db04a373dc38a6a58cdd1e8abddf1",
                "sha256:b8831399554b92b72af5932cdbbd4ddc55c55f631bb13ff8fe4e6536a06c5c51",
                "sha256:b8dcd239c743aa2f9c22ce674a145e0a25cb1566c495928440a181ca1ccf6719",
                "sha256:bcb4f8ea87d03bc51ad04add8ceaf9b0f085ac045ab4d74e73bbc2dc033f0236",
                "sha256:bd7af3717683bea4c87acd8c0d3d5b44d56120b26fd3f8a692bdd2d5260c620a",
                "sha256:bf4475b82be41b07cc5e5ff94810e6a01f276e37c2d55571e3fe175e467a1a1c",
                "sha256:c3e446d253bd88f6377260d07c895816ebf33ffffd56c1c792b13bff9c3e1ade",
                "sha256:c57516e58fd17d03ebe67e181a4e4e2ccab1168f8c2976c6a334d4f819fe5944",
                "sha256:c94057af19bc953643a33581844649a7fdab902624d2eb739738a30e2b3e60fc",
                "sha256:cab5d0b79d987c67f3b9e9c53f54a61360422a5a0bc075f43cab5621d530c3b6",
                "sha256:ce031db0408e487fd2775d745ce30a7cd2923667cf3b69d48d219f1d8f5ddeb6",
                "sha256:cee4373f4d3ad28f1ab6290684d8e2ebdb9e7a1b74fdc39e4c211995f77bec27",
                "sha256:d5b054862739d276e09928de37c79ddeec42a6e1bfc55863be96a36ba22926f6",
                "sha256:dbe03226baf438ac4fda9e2d0715022fd579cb641c4cf639fa40d53b2fe6f3e2",
                "sha256:dc15e99b2d8a656f8e666854404f1ba54765871104e50c8e9813af8a7db07f12",
                "sha256:dcaf7c1524c0542ee2fc82cc8ec337f7a9f7edee2532421ab200d2b920fc97cf",
                "sha256:dd4eda173a9fcccb5f2e2bd2a9f423d180194b1bf17cf59e3269899235b2a114",
                "sha256:dd9a8bd8900e65504a305bf8ae6fa9fbc66de94178c420791d0293702fce2df7",
                "sha256:de7376c29d95d6719048c194a9cf1a1b0393fbe8488a22008610b0361d834ecf",
                "sha256:e7fdd52961feb4c96507aa649550ec2a0d527c086d284749b2f582f2d40a2e0d",
                "sha256:e91f541a85298cf35433bf66f3fab2a4a2cff05c127eeca4af174f6d497f0d4b",
                "sha256:e9e3c4c9e1ed40ea53acf11e2a386383c3304212c965773704e4603d589343ed",
                "sha256:ee803480535c44e7f5ad00788526da7d85525cfefaf8acf8ab9a310000be4b03",
                "sha256:f09cb5a7bbe1ecae6e87901a2eb23e0256bb524a79ccc53eb0b7629fbe7677c4",
                "sha256:f19c1585933c82098c2a520f8ec1227f20e339e33aca8fa6f956f6691b784e67",
                "sha256:f1a2f519ae173b5b6a2c9d5fa3116ce16e48b3462c8b96dfdded11055e3d6365",
                "sha256:f28f891ccd15c514a0981f3b9db9aa23d62fe1a99997512b0491d2ed323d229a",
                "sha256:f3e73a4255342d4eb26ef6df01e3962e73aa29baa3124a8e824c5d3364a65748",
                "sha256:f606a1881d2663630ea5b8ce2efe2111740df4b687bd78b34a8131baa007f79b",
                "sha256:fe9f97feb71aa9896b81973a7bbada8c49501dc73e58a10fcef6663af95e5079",
                "sha256:ffc519621dce0c767e96b9c53f09c5d215578e10b02c285809f76509a3931482"
            ],
            "markers": "python_full_version >= '3.7.0'",
            "version": "==3.4.0"
        },
        "click": {
            "hashes": [
                "sha256:ae74fb96c20a0277a1d615f1e4d73c8414f5a98db8b799a7931d1582f3390c28",
                "sha256:ca9853ad459e787e2192211578cc907e7594e294c7ccc834310722b41b9ca6de"
            ],
            "markers": "python_version >= '3.7'",
            "version": "==8.1.7"
        },
        "colorama": {
            "hashes": [
                "sha256:08695f5cb7ed6e0531a20572697297273c47b8cae5a63ffc6d6ed5c201be6e44",
                "sha256:4f1d9991f5acc0ca119f9d443620b77f9d6b33703e51011c16baf57afb285fc6"
            ],
            "markers": "python_version >= '2.7' and python_version not in '3.0, 3.1, 3.2, 3.3, 3.4, 3.5, 3.6'",
            "version": "==0.4.6"
        },
        "constantly": {
            "hashes": [
                "sha256:3fd9b4d1c3dc1ec9757f3c52aef7e53ad9323dbe39f51dfd4c43853b68dfa3f9",
                "sha256:aa92b70a33e2ac0bb33cd745eb61776594dc48764b06c35e0efd050b7f1c7cbd"
            ],
            "markers": "python_version >= '3.8'",
            "version": "==23.10.4"
        },
        "coverage": {
            "extras": [
                "toml"
            ],
            "hashes": [
                "sha256:00a1d69c112ff5149cabe60d2e2ee948752c975d95f1e1096742e6077affd376",
                "sha256:023bf8ee3ec6d35af9c1c6ccc1d18fa69afa1cb29eaac57cb064dbb262a517f9",
                "sha256:0294ca37f1ba500667b1aef631e48d875ced93ad5e06fa665a3295bdd1d95111",
                "sha256:06babbb8f4e74b063dbaeb74ad68dfce9186c595a15f11f5d5683f748fa1d172",
                "sha256:0809082ee480bb8f7416507538243c8863ac74fd8a5d2485c46f0f7499f2b491",
                "sha256:0b3fb02fe73bed561fa12d279a417b432e5b50fe03e8d663d61b3d5990f29546",
                "sha256:0b58c672d14f16ed92a48db984612f5ce3836ae7d72cdd161001cc54512571f2",
                "sha256:0bcd1069e710600e8e4cf27f65c90c7843fa8edfb4520fb0ccb88894cad08b11",
                "sha256:1032e178b76a4e2b5b32e19d0fd0abbce4b58e77a1ca695820d10e491fa32b08",
                "sha256:11a223a14e91a4693d2d0755c7a043db43d96a7450b4f356d506c2562c48642c",
                "sha256:12394842a3a8affa3ba62b0d4ab7e9e210c5e366fbac3e8b2a68636fb19892c2",
                "sha256:182e6cd5c040cec0a1c8d415a87b67ed01193ed9ad458ee427741c7d8513d963",
                "sha256:1d5b8007f81b88696d06f7df0cb9af0d3b835fe0c8dbf489bad70b45f0e45613",
                "sha256:1f76846299ba5c54d12c91d776d9605ae33f8ae2b9d1d3c3703cf2db1a67f2c0",
                "sha256:27fb4a050aaf18772db513091c9c13f6cb94ed40eacdef8dad8411d92d9992db",
                "sha256:29155cd511ee058e260db648b6182c419422a0d2e9a4fa44501898cf918866cf",
                "sha256:29fc0f17b1d3fea332f8001d4558f8214af7f1d87a345f3a133c901d60347c73",
                "sha256:2b6b4c83d8e8ea79f27ab80778c19bc037759aea298da4b56621f4474ffeb117",
                "sha256:2fdef0d83a2d08d69b1f2210a93c416d54e14d9eb398f6ab2f0a209433db19e1",
                "sha256:3c65d37f3a9ebb703e710befdc489a38683a5b152242664b973a7b7b22348a4e",
                "sha256:4f704f0998911abf728a7783799444fcbbe8261c4a6c166f667937ae6a8aa522",
                "sha256:51b44306032045b383a7a8a2c13878de375117946d68dcb54308111f39775a25",
                "sha256:53d202fd109416ce011578f321460795abfe10bb901b883cafd9b3ef851bacfc",
                "sha256:58809e238a8a12a625c70450b48e8767cff9eb67c62e6154a642b21ddf79baea",
                "sha256:5915fcdec0e54ee229926868e9b08586376cae1f5faa9bbaf8faf3561b393d52",
                "sha256:5beb1ee382ad32afe424097de57134175fea3faf847b9af002cc7895be4e2a5a",
                "sha256:5f8ae553cba74085db385d489c7a792ad66f7f9ba2ee85bfa508aeb84cf0ba07",
                "sha256:5fbd612f8a091954a0c8dd4c0b571b973487277d26476f8480bfa4b2a65b5d06",
                "sha256:6bd818b7ea14bc6e1f06e241e8234508b21edf1b242d49831831a9450e2f35fa",
                "sha256:6f01ba56b1c0e9d149f9ac85a2f999724895229eb36bd997b61e62999e9b0901",
                "sha256:73d2b73584446e66ee633eaad1a56aad577c077f46c35ca3283cd687b7715b0b",
                "sha256:7bb92c539a624cf86296dd0c68cd5cc286c9eef2d0c3b8b192b604ce9de20a17",
                "sha256:8165b796df0bd42e10527a3f493c592ba494f16ef3c8b531288e3d0d72c1f6f0",
                "sha256:862264b12ebb65ad8d863d51f17758b1684560b66ab02770d4f0baf2ff75da21",
                "sha256:8902dd6a30173d4ef09954bfcb24b5d7b5190cf14a43170e386979651e09ba19",
                "sha256:8cf717ee42012be8c0cb205dbbf18ffa9003c4cbf4ad078db47b95e10748eec5",
                "sha256:8ed9281d1b52628e81393f5eaee24a45cbd64965f41857559c2b7ff19385df51",
                "sha256:99b41d18e6b2a48ba949418db48159d7a2e81c5cc290fc934b7d2380515bd0e3",
                "sha256:9cb7fa111d21a6b55cbf633039f7bc2749e74932e3aa7cb7333f675a58a58bf3",
                "sha256:a181e99301a0ae128493a24cfe5cfb5b488c4e0bf2f8702091473d033494d04f",
                "sha256:a413a096c4cbac202433c850ee43fa326d2e871b24554da8327b01632673a076",
                "sha256:a6b1e54712ba3474f34b7ef7a41e65bd9037ad47916ccb1cc78769bae324c01a",
                "sha256:ade3ca1e5f0ff46b678b66201f7ff477e8fa11fb537f3b55c3f0568fbfe6e718",
                "sha256:b0ac3d42cb51c4b12df9c5f0dd2f13a4f24f01943627120ec4d293c9181219ba",
                "sha256:b369ead6527d025a0fe7bd3864e46dbee3aa8f652d48df6174f8d0bac9e26e0e",
                "sha256:b57b768feb866f44eeed9f46975f3d6406380275c5ddfe22f531a2bf187eda27",
                "sha256:b8d3a03d9bfcaf5b0141d07a88456bb6a4c3ce55c080712fec8418ef3610230e",
                "sha256:bc66f0bf1d7730a17430a50163bb264ba9ded56739112368ba985ddaa9c3bd09",
                "sha256:bf20494da9653f6410213424f5f8ad0ed885e01f7e8e59811f572bdb20b8972e",
                "sha256:c48167910a8f644671de9f2083a23630fbf7a1cb70ce939440cd3328e0919f70",
                "sha256:c481b47f6b5845064c65a7bc78bc0860e635a9b055af0df46fdf1c58cebf8e8f",
                "sha256:c7c8b95bf47db6d19096a5e052ffca0a05f335bc63cef281a6e8fe864d450a72",
                "sha256:c9b8e184898ed014884ca84c70562b4a82cbc63b044d366fedc68bc2b2f3394a",
                "sha256:cc8ff50b50ce532de2fa7a7daae9dd12f0a699bfcd47f20945364e5c31799fef",
                "sha256:d541423cdd416b78626b55f123412fcf979d22a2c39fce251b350de38c15c15b",
                "sha256:dab4d16dfef34b185032580e2f2f89253d302facba093d5fa9dbe04f569c4f4b",
                "sha256:dacbc52de979f2823a819571f2e3a350a7e36b8cb7484cdb1e289bceaf35305f",
                "sha256:df57bdbeffe694e7842092c5e2e0bc80fff7f43379d465f932ef36f027179806",
                "sha256:ed8fe9189d2beb6edc14d3ad19800626e1d9f2d975e436f84e19efb7fa19469b",
                "sha256:f3ddf056d3ebcf6ce47bdaf56142af51bb7fad09e4af310241e9db7a3a8022e1",
                "sha256:f8fe4984b431f8621ca53d9380901f62bfb54ff759a1348cd140490ada7b693c",
                "sha256:fe439416eb6380de434886b00c859304338f8b19f6f54811984f3420a2e03858"
            ],
            "markers": "python_version >= '3.9'",
            "version": "==7.6.4"
        },
        "cryptography": {
            "hashes": [
                "sha256:0c580952eef9bf68c4747774cde7ec1d85a6e61de97281f2dba83c7d2c806362",
                "sha256:0f996e7268af62598f2fc1204afa98a3b5712313a55c4c9d434aef49cadc91d4",
                "sha256:1ec0bcf7e17c0c5669d881b1cd38c4972fade441b27bda1051665faaa89bdcaa",
                "sha256:281c945d0e28c92ca5e5930664c1cefd85efe80e5c0d2bc58dd63383fda29f83",
                "sha256:2ce6fae5bdad59577b44e4dfed356944fbf1d925269114c28be377692643b4ff",
                "sha256:315b9001266a492a6ff443b61238f956b214dbec9910a081ba5b6646a055a805",
                "sha256:443c4a81bb10daed9a8f334365fe52542771f25aedaf889fd323a853ce7377d6",
                "sha256:4a02ded6cd4f0a5562a8887df8b3bd14e822a90f97ac5e544c162899bc467664",
                "sha256:53a583b6637ab4c4e3591a15bc9db855b8d9dee9a669b550f311480acab6eb08",
                "sha256:63efa177ff54aec6e1c0aefaa1a241232dcd37413835a9b674b6e3f0ae2bfd3e",
                "sha256:74f57f24754fe349223792466a709f8e0c093205ff0dca557af51072ff47ab18",
                "sha256:7e1ce50266f4f70bf41a2c6dc4358afadae90e2a1e5342d3c08883df1675374f",
                "sha256:81ef806b1fef6b06dcebad789f988d3b37ccaee225695cf3e07648eee0fc6b73",
                "sha256:846da004a5804145a5f441b8530b4bf35afbf7da70f82409f151695b127213d5",
                "sha256:8ac43ae87929a5982f5948ceda07001ee5e83227fd69cf55b109144938d96984",
                "sha256:9762ea51a8fc2a88b70cf2995e5675b38d93bf36bd67d91721c309df184f49bd",
                "sha256:a2a431ee15799d6db9fe80c82b055bae5a752bef645bba795e8e52687c69efe3",
                "sha256:bf7a1932ac4176486eab36a19ed4c0492da5d97123f1406cf15e41b05e787d2e",
                "sha256:c2e6fc39c4ab499049df3bdf567f768a723a5e8464816e8f009f121a5a9f4405",
                "sha256:cbeb489927bd7af4aa98d4b261af9a5bc025bd87f0e3547e11584be9e9427be2",
                "sha256:d03b5621a135bffecad2c73e9f4deb1a0f977b9a8ffe6f8e002bf6c9d07b918c",
                "sha256:d56e96520b1020449bbace2b78b603442e7e378a9b3bd68de65c782db1507995",
                "sha256:df6b6c6d742395dd77a23ea3728ab62f98379eff8fb61be2744d4679ab678f73",
                "sha256:e1be4655c7ef6e1bbe6b5d0403526601323420bcf414598955968c9ef3eb7d16",
                "sha256:f18c716be16bc1fea8e95def49edf46b82fccaa88587a45f8dc0ff6ab5d8e0a7",
                "sha256:f46304d6f0c6ab8e52770addfa2fc41e6629495548862279641972b6215451cd",
                "sha256:f7b178f11ed3664fd0e995a47ed2b5ff0a12d893e41dd0494f406d1cf555cab7"
            ],
            "markers": "python_version >= '3.7'",
            "version": "==43.0.3"
        },
        "daphne": {
            "hashes": [
                "sha256:618d1322bb4d875342b99dd2a10da2d9aae7ee3645f765965fdc1e658ea5290a",
                "sha256:fcbcace38eb86624ae247c7ffdc8ac12f155d7d19eafac4247381896d6f33761"
            ],
            "index": "pypi",
            "markers": "python_version >= '3.8'",
            "version": "==4.1.2"
        },
        "distlib": {
            "hashes": [
                "sha256:47f8c22fd27c27e25a65601af709b38e4f0a45ea4fc2e710f65755fa8caaaf87",
                "sha256:a60f20dea646b8a33f3e7772f74dc0b2d0772d2837ee1342a00645c81edf9403"
            ],
            "version": "==0.3.9"
        },
        "exceptiongroup": {
            "hashes": [
                "sha256:3111b9d131c238bec2f8f516e123e14ba243563fb135d3fe885990585aa7795b",
                "sha256:47c2edf7c6738fafb49fd34290706d1a1a2f4d1c6df275526b62cbb4aa5393cc"
            ],
            "markers": "python_version >= '3.7'",
            "version": "==1.2.2"
        },
        "execnet": {
            "hashes": [
                "sha256:26dee51f1b80cebd6d0ca8e74dd8745419761d3bef34163928cbebbdc4749fdc",
                "sha256:5189b52c6121c24feae288166ab41b32549c7e2348652736540b9e6e7d4e72e3"
            ],
            "markers": "python_version >= '3.8'",
            "version": "==2.1.1"
        },
        "factory-boy": {
            "hashes": [
                "sha256:7b1113c49736e1e9995bc2a18f4dbf2c52cf0f841103517010b1d825712ce3ca",
                "sha256:8317aa5289cdfc45f9cae570feb07a6177316c82e34d14df3c2e1f22f26abef0"
            ],
            "index": "pypi",
            "markers": "python_version >= '3.8'",
            "version": "==3.3.1"
        },
        "faker": {
            "hashes": [
                "sha256:4a82b2908cd19f3bba1a4da2060cc4eb18a40410ccdf9350d071d79dc92fe3ce",
                "sha256:aa31b52cdae3673d6a78b4857c7bcdc0e98f201a5cb77d7827fa9e6b5876da94"
            ],
            "markers": "python_version >= '3.8'",
            "version": "==30.8.2"
        },
        "filelock": {
            "hashes": [
                "sha256:2082e5703d51fbf98ea75855d9d5527e33d8ff23099bec374a134febee6946b0",
                "sha256:c249fbfcd5db47e5e2d6d62198e565475ee65e4831e2561c8e313fa7eb961435"
            ],
            "index": "pypi",
            "markers": "python_version >= '3.8'",
            "version": "==3.16.1"
        },
        "ghp-import": {
            "hashes": [
                "sha256:8337dd7b50877f163d4c0289bc1f1c7f127550241988d568c1db512c4324a619",
                "sha256:9c535c4c61193c2df8871222567d7fd7e5014d835f97dc7b7439069e2413d343"
            ],
            "version": "==2.1.0"
        },
        "h11": {
            "hashes": [
                "sha256:8f19fbbe99e72420ff35c00b27a34cb9937e902a8b810e2c88300c6f0a3b699d",
                "sha256:e3fe4ac4b851c468cc8363d500db52c2ead036020723024a109d37346efaa761"
            ],
            "markers": "python_version >= '3.7'",
            "version": "==0.14.0"
        },
        "httpcore": {
            "hashes": [
                "sha256:27b59625743b85577a8c0e10e55b50b5368a4f2cfe8cc7bcfa9cf00829c2682f",
                "sha256:73f6dbd6eb8c21bbf7ef8efad555481853f5f6acdeaff1edb0694289269ee17f"
            ],
            "markers": "python_version >= '3.8'",
            "version": "==1.0.6"
        },
        "httpx": {
            "extras": [
                "http2"
            ],
            "hashes": [
                "sha256:7bb2708e112d8fdd7829cd4243970f0c223274051cb35ee80c03301ee29a3df0",
                "sha256:f7c2be1d2f3c3c3160d441802406b206c2b76f5947b11115e6df10c6c65e66c2"
            ],
            "markers": "python_version >= '3.8'",
            "version": "==0.27.2"
        },
        "hyperlink": {
            "hashes": [
                "sha256:427af957daa58bc909471c6c40f74c5450fa123dd093fc53efd2e91d2705a56b",
                "sha256:e6b14c37ecb73e89c77d78cdb4c2cc8f3fb59a885c5b3f819ff4ed80f25af1b4"
            ],
            "version": "==21.0.0"
        },
        "identify": {
            "hashes": [
                "sha256:c097384259f49e372f4ea00a19719d95ae27dd5ff0fd77ad630aa891306b82f3",
                "sha256:fab5c716c24d7a789775228823797296a2994b075fb6080ac83a102772a98cbd"
            ],
            "markers": "python_version >= '3.9'",
            "version": "==2.6.2"
        },
        "idna": {
            "hashes": [
                "sha256:12f65c9b470abda6dc35cf8e63cc574b1c52b11df2c86030af0ac09b01b13ea9",
                "sha256:946d195a0d259cbba61165e88e65941f16e9b36ea6ddb97f00452bae8b1287d3"
            ],
            "markers": "python_version >= '3.6'",
            "version": "==3.10"
        },
        "imagehash": {
            "hashes": [
                "sha256:5ad9a5cde14fe255745a8245677293ac0d67f09c330986a351f34b614ba62fb5",
                "sha256:7038d1b7f9e0585beb3dd8c0a956f02b95a346c0b5f24a9e8cc03ebadaf0aa70"
            ],
            "index": "pypi",
            "version": "==4.3.1"
        },
        "incremental": {
            "hashes": [
                "sha256:8cb2c3431530bec48ad70513931a760f446ad6c25e8333ca5d95e24b0ed7b8fe",
                "sha256:fb4f1d47ee60efe87d4f6f0ebb5f70b9760db2b2574c59c8e8912be4ebd464c9"
            ],
            "markers": "python_version >= '3.8'",
            "version": "==24.7.2"
        },
        "iniconfig": {
            "hashes": [
                "sha256:2d91e135bf72d31a410b17c16da610a82cb55f6b0477d1a902134b24a455b8b3",
                "sha256:b6a85871a79d2e3b22d2d1b94ac2824226a63c6b741c88f7ae975f18b6778374"
            ],
            "markers": "python_version >= '3.7'",
            "version": "==2.0.0"
        },
        "jinja2": {
            "hashes": [
                "sha256:4a3aee7acbbe7303aede8e9648d13b8bf88a429282aa6122a993f0ac800cb369",
                "sha256:bc5dd2abb727a5319567b7a813e6a2e7318c39f4f487cfe6c89c6f9c7d25197d"
            ],
            "index": "pypi",
            "markers": "python_version >= '3.7'",
            "version": "==3.1.4"
        },
        "markdown": {
            "hashes": [
                "sha256:2ae2471477cfd02dbbf038d5d9bc226d40def84b4fe2986e49b59b6b472bbed2",
                "sha256:7eb6df5690b81a1d7942992c97fad2938e956e79df20cbc6186e9c3a77b1c803"
            ],
            "markers": "python_version >= '3.8'",
            "version": "==3.7"
        },
        "markupsafe": {
            "hashes": [
                "sha256:0bff5e0ae4ef2e1ae4fdf2dfd5b76c75e5c2fa4132d05fc1b0dabcd20c7e28c4",
                "sha256:0f4ca02bea9a23221c0182836703cbf8930c5e9454bacce27e767509fa286a30",
                "sha256:1225beacc926f536dc82e45f8a4d68502949dc67eea90eab715dea3a21c1b5f0",
                "sha256:131a3c7689c85f5ad20f9f6fb1b866f402c445b220c19fe4308c0b147ccd2ad9",
                "sha256:15ab75ef81add55874e7ab7055e9c397312385bd9ced94920f2802310c930396",
                "sha256:1a9d3f5f0901fdec14d8d2f66ef7d035f2157240a433441719ac9a3fba440b13",
                "sha256:1c99d261bd2d5f6b59325c92c73df481e05e57f19837bdca8413b9eac4bd8028",
                "sha256:1e084f686b92e5b83186b07e8a17fc09e38fff551f3602b249881fec658d3eca",
                "sha256:2181e67807fc2fa785d0592dc2d6206c019b9502410671cc905d132a92866557",
                "sha256:2cb8438c3cbb25e220c2ab33bb226559e7afb3baec11c4f218ffa7308603c832",
                "sha256:3169b1eefae027567d1ce6ee7cae382c57fe26e82775f460f0b2778beaad66c0",
                "sha256:3809ede931876f5b2ec92eef964286840ed3540dadf803dd570c3b7e13141a3b",
                "sha256:38a9ef736c01fccdd6600705b09dc574584b89bea478200c5fbf112a6b0d5579",
                "sha256:3d79d162e7be8f996986c064d1c7c817f6df3a77fe3d6859f6f9e7be4b8c213a",
                "sha256:444dcda765c8a838eaae23112db52f1efaf750daddb2d9ca300bcae1039adc5c",
                "sha256:48032821bbdf20f5799ff537c7ac3d1fba0ba032cfc06194faffa8cda8b560ff",
                "sha256:4aa4e5faecf353ed117801a068ebab7b7e09ffb6e1d5e412dc852e0da018126c",
                "sha256:52305740fe773d09cffb16f8ed0427942901f00adedac82ec8b67752f58a1b22",
                "sha256:569511d3b58c8791ab4c2e1285575265991e6d8f8700c7be0e88f86cb0672094",
                "sha256:57cb5a3cf367aeb1d316576250f65edec5bb3be939e9247ae594b4bcbc317dfb",
                "sha256:5b02fb34468b6aaa40dfc198d813a641e3a63b98c2b05a16b9f80b7ec314185e",
                "sha256:6381026f158fdb7c72a168278597a5e3a5222e83ea18f543112b2662a9b699c5",
                "sha256:6af100e168aa82a50e186c82875a5893c5597a0c1ccdb0d8b40240b1f28b969a",
                "sha256:6c89876f41da747c8d3677a2b540fb32ef5715f97b66eeb0c6b66f5e3ef6f59d",
                "sha256:6e296a513ca3d94054c2c881cc913116e90fd030ad1c656b3869762b754f5f8a",
                "sha256:70a87b411535ccad5ef2f1df5136506a10775d267e197e4cf531ced10537bd6b",
                "sha256:7e94c425039cde14257288fd61dcfb01963e658efbc0ff54f5306b06054700f8",
                "sha256:846ade7b71e3536c4e56b386c2a47adf5741d2d8b94ec9dc3e92e5e1ee1e2225",
                "sha256:88416bd1e65dcea10bc7569faacb2c20ce071dd1f87539ca2ab364bf6231393c",
                "sha256:88b49a3b9ff31e19998750c38e030fc7bb937398b1f78cfa599aaef92d693144",
                "sha256:8c4e8c3ce11e1f92f6536ff07154f9d49677ebaaafc32db9db4620bc11ed480f",
                "sha256:8e06879fc22a25ca47312fbe7c8264eb0b662f6db27cb2d3bbbc74b1df4b9b87",
                "sha256:9025b4018f3a1314059769c7bf15441064b2207cb3f065e6ea1e7359cb46db9d",
                "sha256:93335ca3812df2f366e80509ae119189886b0f3c2b81325d39efdb84a1e2ae93",
                "sha256:9778bd8ab0a994ebf6f84c2b949e65736d5575320a17ae8984a77fab08db94cf",
                "sha256:9e2d922824181480953426608b81967de705c3cef4d1af983af849d7bd619158",
                "sha256:a123e330ef0853c6e822384873bef7507557d8e4a082961e1defa947aa59ba84",
                "sha256:a904af0a6162c73e3edcb969eeeb53a63ceeb5d8cf642fade7d39e7963a22ddb",
                "sha256:ad10d3ded218f1039f11a75f8091880239651b52e9bb592ca27de44eed242a48",
                "sha256:b424c77b206d63d500bcb69fa55ed8d0e6a3774056bdc4839fc9298a7edca171",
                "sha256:b5a6b3ada725cea8a5e634536b1b01c30bcdcd7f9c6fff4151548d5bf6b3a36c",
                "sha256:ba8062ed2cf21c07a9e295d5b8a2a5ce678b913b45fdf68c32d95d6c1291e0b6",
                "sha256:ba9527cdd4c926ed0760bc301f6728ef34d841f405abf9d4f959c478421e4efd",
                "sha256:bbcb445fa71794da8f178f0f6d66789a28d7319071af7a496d4d507ed566270d",
                "sha256:bcf3e58998965654fdaff38e58584d8937aa3096ab5354d493c77d1fdd66d7a1",
                "sha256:c0ef13eaeee5b615fb07c9a7dadb38eac06a0608b41570d8ade51c56539e509d",
                "sha256:cabc348d87e913db6ab4aa100f01b08f481097838bdddf7c7a84b7575b7309ca",
                "sha256:cdb82a876c47801bb54a690c5ae105a46b392ac6099881cdfb9f6e95e4014c6a",
                "sha256:cfad01eed2c2e0c01fd0ecd2ef42c492f7f93902e39a42fc9ee1692961443a29",
                "sha256:d16a81a06776313e817c951135cf7340a3e91e8c1ff2fac444cfd75fffa04afe",
                "sha256:d8213e09c917a951de9d09ecee036d5c7d36cb6cb7dbaece4c71a60d79fb9798",
                "sha256:e07c3764494e3776c602c1e78e298937c3315ccc9043ead7e685b7f2b8d47b3c",
                "sha256:e17c96c14e19278594aa4841ec148115f9c7615a47382ecb6b82bd8fea3ab0c8",
                "sha256:e444a31f8db13eb18ada366ab3cf45fd4b31e4db1236a4448f68778c1d1a5a2f",
                "sha256:e6a2a455bd412959b57a172ce6328d2dd1f01cb2135efda2e4576e8a23fa3b0f",
                "sha256:eaa0a10b7f72326f1372a713e73c3f739b524b3af41feb43e4921cb529f5929a",
                "sha256:eb7972a85c54febfb25b5c4b4f3af4dcc731994c7da0d8a0b4a6eb0640e1d178",
                "sha256:ee55d3edf80167e48ea11a923c7386f4669df67d7994554387f84e7d8b0a2bf0",
                "sha256:f3818cb119498c0678015754eba762e0d61e5b52d34c8b13d770f0719f7b1d79",
                "sha256:f8b3d067f2e40fe93e1ccdd6b2e1d16c43140e76f02fb1319a05cf2b79d99430",
                "sha256:fcabf5ff6eea076f859677f5f0b6b5c1a51e70a376b0579e0eadef8db48c6b50"
            ],
            "markers": "python_version >= '3.9'",
            "version": "==3.0.2"
        },
        "mergedeep": {
            "hashes": [
                "sha256:0096d52e9dad9939c3d975a774666af186eda617e6ca84df4c94dec30004f2a8",
                "sha256:70775750742b25c0d8f36c55aed03d24c3384d17c951b3175d898bd778ef0307"
            ],
            "markers": "python_version >= '3.6'",
            "version": "==1.3.4"
        },
        "mkdocs": {
            "hashes": [
                "sha256:7b432f01d928c084353ab39c57282f29f92136665bdd6abf7c1ec8d822ef86f2",
                "sha256:db91759624d1647f3f34aa0c3f327dd2601beae39a366d6e064c03468d35c20e"
            ],
            "markers": "python_version >= '3.8'",
            "version": "==1.6.1"
        },
        "mkdocs-get-deps": {
            "hashes": [
                "sha256:162b3d129c7fad9b19abfdcb9c1458a651628e4b1dea628ac68790fb3061c60c",
                "sha256:2bf11d0b133e77a0dd036abeeb06dec8775e46efa526dc70667d8863eefc6134"
            ],
            "markers": "python_version >= '3.8'",
            "version": "==0.2.0"
        },
        "mkdocs-glightbox": {
            "hashes": [
                "sha256:392b34207bf95991071a16d5f8916d1d2f2cd5d5bb59ae2997485ccd778c70d9",
                "sha256:e0107beee75d3eb7380ac06ea2d6eac94c999eaa49f8c3cbab0e7be2ac006ccf"
            ],
            "index": "pypi",
            "version": "==0.4.0"
        },
        "mkdocs-material": {
            "hashes": [
                "sha256:47015f9c167d58a5ff5e682da37441fc4d66a1c79334bfc08d774763cacf69ca",
                "sha256:f3a6c968e524166b3f3ed1fb97d3ed3e0091183b0545cedf7156a2a6804c56c0"
            ],
            "index": "pypi",
            "markers": "python_version >= '3.8'",
            "version": "==9.5.44"
        },
        "mkdocs-material-extensions": {
            "hashes": [
                "sha256:10c9511cea88f568257f960358a467d12b970e1f7b2c0e5fb2bb48cab1928443",
                "sha256:adff8b62700b25cb77b53358dad940f3ef973dd6db797907c49e3c2ef3ab4e31"
            ],
            "markers": "python_version >= '3.8'",
            "version": "==1.3.1"
        },
        "nodeenv": {
            "hashes": [
                "sha256:6ec12890a2dab7946721edbfbcd91f3319c6ccc9aec47be7c7e6b7011ee6645f",
                "sha256:ba11c9782d29c27c70ffbdda2d7415098754709be8a7056d79a737cd901155c9"
            ],
            "markers": "python_version >= '2.7' and python_version not in '3.0, 3.1, 3.2, 3.3, 3.4, 3.5, 3.6'",
            "version": "==1.9.1"
        },
        "numpy": {
            "hashes": [
                "sha256:016d0f6f5e77b0f0d45d77387ffa4bb89816b57c835580c3ce8e099ef830befe",
                "sha256:02135ade8b8a84011cbb67dc44e07c58f28575cf9ecf8ab304e51c05528c19f0",
                "sha256:08788d27a5fd867a663f6fc753fd7c3ad7e92747efc73c53bca2f19f8bc06f48",
                "sha256:0d30c543f02e84e92c4b1f415b7c6b5326cbe45ee7882b6b77db7195fb971e3a",
                "sha256:0fa14563cc46422e99daef53d725d0c326e99e468a9320a240affffe87852564",
                "sha256:13138eadd4f4da03074851a698ffa7e405f41a0845a6b1ad135b81596e4e9958",
                "sha256:14e253bd43fc6b37af4921b10f6add6925878a42a0c5fe83daee390bca80bc17",
                "sha256:15cb89f39fa6d0bdfb600ea24b250e5f1a3df23f901f51c8debaa6a5d122b2f0",
                "sha256:17ee83a1f4fef3c94d16dc1802b998668b5419362c8a4f4e8a491de1b41cc3ee",
                "sha256:2312b2aa89e1f43ecea6da6ea9a810d06aae08321609d8dc0d0eda6d946a541b",
                "sha256:2564fbdf2b99b3f815f2107c1bbc93e2de8ee655a69c261363a1172a79a257d4",
                "sha256:3522b0dfe983a575e6a9ab3a4a4dfe156c3e428468ff08ce582b9bb6bd1d71d4",
                "sha256:4394bc0dbd074b7f9b52024832d16e019decebf86caf909d94f6b3f77a8ee3b6",
                "sha256:45966d859916ad02b779706bb43b954281db43e185015df6eb3323120188f9e4",
                "sha256:4d1167c53b93f1f5d8a139a742b3c6f4d429b54e74e6b57d0eff40045187b15d",
                "sha256:4f2015dfe437dfebbfce7c85c7b53d81ba49e71ba7eadbf1df40c915af75979f",
                "sha256:50ca6aba6e163363f132b5c101ba078b8cbd3fa92c7865fd7d4d62d9779ac29f",
                "sha256:50d18c4358a0a8a53f12a8ba9d772ab2d460321e6a93d6064fc22443d189853f",
                "sha256:5641516794ca9e5f8a4d17bb45446998c6554704d888f86df9b200e66bdcce56",
                "sha256:576a1c1d25e9e02ed7fa5477f30a127fe56debd53b8d2c89d5578f9857d03ca9",
                "sha256:6a4825252fcc430a182ac4dee5a505053d262c807f8a924603d411f6718b88fd",
                "sha256:72dcc4a35a8515d83e76b58fdf8113a5c969ccd505c8a946759b24e3182d1f23",
                "sha256:747641635d3d44bcb380d950679462fae44f54b131be347d5ec2bce47d3df9ed",
                "sha256:762479be47a4863e261a840e8e01608d124ee1361e48b96916f38b119cfda04a",
                "sha256:78574ac2d1a4a02421f25da9559850d59457bac82f2b8d7a44fe83a64f770098",
                "sha256:825656d0743699c529c5943554d223c021ff0494ff1442152ce887ef4f7561a1",
                "sha256:8637dcd2caa676e475503d1f8fdb327bc495554e10838019651b76d17b98e512",
                "sha256:96fe52fcdb9345b7cd82ecd34547fca4321f7656d500eca497eb7ea5a926692f",
                "sha256:973faafebaae4c0aaa1a1ca1ce02434554d67e628b8d805e61f874b84e136b09",
                "sha256:996bb9399059c5b82f76b53ff8bb686069c05acc94656bb259b1d63d04a9506f",
                "sha256:a38c19106902bb19351b83802531fea19dee18e5b37b36454f27f11ff956f7fc",
                "sha256:a6b46587b14b888e95e4a24d7b13ae91fa22386c199ee7b418f449032b2fa3b8",
                "sha256:a9f7f672a3388133335589cfca93ed468509cb7b93ba3105fce780d04a6576a0",
                "sha256:aa08e04e08aaf974d4458def539dece0d28146d866a39da5639596f4921fd761",
                "sha256:b0df3635b9c8ef48bd3be5f862cf71b0a4716fa0e702155c45067c6b711ddcef",
                "sha256:b47fbb433d3260adcd51eb54f92a2ffbc90a4595f8970ee00e064c644ac788f5",
                "sha256:baed7e8d7481bfe0874b566850cb0b85243e982388b7b23348c6db2ee2b2ae8e",
                "sha256:bc6f24b3d1ecc1eebfbf5d6051faa49af40b03be1aaa781ebdadcbc090b4539b",
                "sha256:c006b607a865b07cd981ccb218a04fc86b600411d83d6fc261357f1c0966755d",
                "sha256:c181ba05ce8299c7aa3125c27b9c2167bca4a4445b7ce73d5febc411ca692e43",
                "sha256:c7662f0e3673fe4e832fe07b65c50342ea27d989f92c80355658c7f888fcc83c",
                "sha256:c80e4a09b3d95b4e1cac08643f1152fa71a0a821a2d4277334c88d54b2219a41",
                "sha256:c894b4305373b9c5576d7a12b473702afdf48ce5369c074ba304cc5ad8730dff",
                "sha256:d7aac50327da5d208db2eec22eb11e491e3fe13d22653dce51b0f4109101b408",
                "sha256:d89dd2b6da69c4fff5e39c28a382199ddedc3a5be5390115608345dec660b9e2",
                "sha256:d9beb777a78c331580705326d2367488d5bc473b49a9bc3036c154832520aca9",
                "sha256:dc258a761a16daa791081d026f0ed4399b582712e6fc887a95af09df10c5ca57",
                "sha256:e14e26956e6f1696070788252dcdff11b4aca4c3e8bd166e0df1bb8f315a67cb",
                "sha256:e6988e90fcf617da2b5c78902fe8e668361b43b4fe26dbf2d7b0f8034d4cafb9",
                "sha256:e711e02f49e176a01d0349d82cb5f05ba4db7d5e7e0defd026328e5cfb3226d3",
                "sha256:ea4dedd6e394a9c180b33c2c872b92f7ce0f8e7ad93e9585312b0c5a04777a4a",
                "sha256:ecc76a9ba2911d8d37ac01de72834d8849e55473457558e12995f4cd53e778e0",
                "sha256:f55ba01150f52b1027829b50d70ef1dafd9821ea82905b63936668403c3b471e",
                "sha256:f653490b33e9c3a4c1c01d41bc2aef08f9475af51146e4a7710c450cf9761598",
                "sha256:fa2d1337dc61c8dc417fbccf20f6d1e139896a30721b7f1e832b2bb6ef4eb6c4"
            ],
            "markers": "python_version >= '3.10'",
            "version": "==2.1.3"
        },
        "packaging": {
            "hashes": [
                "sha256:09abb1bccd265c01f4a3aa3f7a7db064b36514d2cba19a2f694fe6150451a759",
                "sha256:c228a6dc5e932d346bc5739379109d49e8853dd8223571c7c5b55260edc0b97f"
            ],
            "markers": "python_version >= '3.8'",
            "version": "==24.2"
        },
        "paginate": {
            "hashes": [
                "sha256:22bd083ab41e1a8b4f3690544afb2c60c25e5c9a63a30fa2f483f6c60c8e5945",
                "sha256:b885e2af73abcf01d9559fd5216b57ef722f8c42affbb63942377668e35c7591"
            ],
            "version": "==0.5.7"
        },
        "pathspec": {
            "hashes": [
                "sha256:a0d503e138a4c123b27490a4f7beda6a01c6f288df0e4a8b79c7eb0dc7b4cc08",
                "sha256:a482d51503a1ab33b1c67a6c3813a26953dbdc71c31dacaef9a838c4e29f5712"
            ],
            "markers": "python_version >= '3.8'",
            "version": "==0.12.1"
        },
        "pillow": {
            "hashes": [
                "sha256:00177a63030d612148e659b55ba99527803288cea7c75fb05766ab7981a8c1b7",
                "sha256:006bcdd307cc47ba43e924099a038cbf9591062e6c50e570819743f5607404f5",
                "sha256:084a07ef0821cfe4858fe86652fffac8e187b6ae677e9906e192aafcc1b69903",
                "sha256:0ae08bd8ffc41aebf578c2af2f9d8749d91f448b3bfd41d7d9ff573d74f2a6b2",
                "sha256:0e038b0745997c7dcaae350d35859c9715c71e92ffb7e0f4a8e8a16732150f38",
                "sha256:1187739620f2b365de756ce086fdb3604573337cc28a0d3ac4a01ab6b2d2a6d2",
                "sha256:16095692a253047fe3ec028e951fa4221a1f3ed3d80c397e83541a3037ff67c9",
                "sha256:1a61b54f87ab5786b8479f81c4b11f4d61702830354520837f8cc791ebba0f5f",
                "sha256:1c1d72714f429a521d8d2d018badc42414c3077eb187a59579f28e4270b4b0fc",
                "sha256:1e2688958a840c822279fda0086fec1fdab2f95bf2b717b66871c4ad9859d7e8",
                "sha256:20ec184af98a121fb2da42642dea8a29ec80fc3efbaefb86d8fdd2606619045d",
                "sha256:21a0d3b115009ebb8ac3d2ebec5c2982cc693da935f4ab7bb5c8ebe2f47d36f2",
                "sha256:224aaa38177597bb179f3ec87eeefcce8e4f85e608025e9cfac60de237ba6316",
                "sha256:2679d2258b7f1192b378e2893a8a0a0ca472234d4c2c0e6bdd3380e8dfa21b6a",
                "sha256:27a7860107500d813fcd203b4ea19b04babe79448268403172782754870dac25",
                "sha256:290f2cc809f9da7d6d622550bbf4c1e57518212da51b6a30fe8e0a270a5b78bd",
                "sha256:2e46773dc9f35a1dd28bd6981332fd7f27bec001a918a72a79b4133cf5291dba",
                "sha256:3107c66e43bda25359d5ef446f59c497de2b5ed4c7fdba0894f8d6cf3822dafc",
                "sha256:375b8dd15a1f5d2feafff536d47e22f69625c1aa92f12b339ec0b2ca40263273",
                "sha256:45c566eb10b8967d71bf1ab8e4a525e5a93519e29ea071459ce517f6b903d7fa",
                "sha256:499c3a1b0d6fc8213519e193796eb1a86a1be4b1877d678b30f83fd979811d1a",
                "sha256:4ad70c4214f67d7466bea6a08061eba35c01b1b89eaa098040a35272a8efb22b",
                "sha256:4b60c9520f7207aaf2e1d94de026682fc227806c6e1f55bba7606d1c94dd623a",
                "sha256:5178952973e588b3f1360868847334e9e3bf49d19e169bbbdfaf8398002419ae",
                "sha256:52a2d8323a465f84faaba5236567d212c3668f2ab53e1c74c15583cf507a0291",
                "sha256:598b4e238f13276e0008299bd2482003f48158e2b11826862b1eb2ad7c768b97",
                "sha256:5bd2d3bdb846d757055910f0a59792d33b555800813c3b39ada1829c372ccb06",
                "sha256:5c39ed17edea3bc69c743a8dd3e9853b7509625c2462532e62baa0732163a904",
                "sha256:5d203af30149ae339ad1b4f710d9844ed8796e97fda23ffbc4cc472968a47d0b",
                "sha256:5ddbfd761ee00c12ee1be86c9c0683ecf5bb14c9772ddbd782085779a63dd55b",
                "sha256:607bbe123c74e272e381a8d1957083a9463401f7bd01287f50521ecb05a313f8",
                "sha256:61b887f9ddba63ddf62fd02a3ba7add935d053b6dd7d58998c630e6dbade8527",
                "sha256:6619654954dc4936fcff82db8eb6401d3159ec6be81e33c6000dfd76ae189947",
                "sha256:674629ff60030d144b7bca2b8330225a9b11c482ed408813924619c6f302fdbb",
                "sha256:6ec0d5af64f2e3d64a165f490d96368bb5dea8b8f9ad04487f9ab60dc4bb6003",
                "sha256:6f4dba50cfa56f910241eb7f883c20f1e7b1d8f7d91c750cd0b318bad443f4d5",
                "sha256:70fbbdacd1d271b77b7721fe3cdd2d537bbbd75d29e6300c672ec6bb38d9672f",
                "sha256:72bacbaf24ac003fea9bff9837d1eedb6088758d41e100c1552930151f677739",
                "sha256:7326a1787e3c7b0429659e0a944725e1b03eeaa10edd945a86dead1913383944",
                "sha256:73853108f56df97baf2bb8b522f3578221e56f646ba345a372c78326710d3830",
                "sha256:73e3a0200cdda995c7e43dd47436c1548f87a30bb27fb871f352a22ab8dcf45f",
                "sha256:75acbbeb05b86bc53cbe7b7e6fe00fbcf82ad7c684b3ad82e3d711da9ba287d3",
                "sha256:8069c5179902dcdce0be9bfc8235347fdbac249d23bd90514b7a47a72d9fecf4",
                "sha256:846e193e103b41e984ac921b335df59195356ce3f71dcfd155aa79c603873b84",
                "sha256:8594f42df584e5b4bb9281799698403f7af489fba84c34d53d1c4bfb71b7c4e7",
                "sha256:86510e3f5eca0ab87429dd77fafc04693195eec7fd6a137c389c3eeb4cfb77c6",
                "sha256:8853a3bf12afddfdf15f57c4b02d7ded92c7a75a5d7331d19f4f9572a89c17e6",
                "sha256:88a58d8ac0cc0e7f3a014509f0455248a76629ca9b604eca7dc5927cc593c5e9",
                "sha256:8ba470552b48e5835f1d23ecb936bb7f71d206f9dfeee64245f30c3270b994de",
                "sha256:8c676b587da5673d3c75bd67dd2a8cdfeb282ca38a30f37950511766b26858c4",
                "sha256:8ec4a89295cd6cd4d1058a5e6aec6bf51e0eaaf9714774e1bfac7cfc9051db47",
                "sha256:94f3e1780abb45062287b4614a5bc0874519c86a777d4a7ad34978e86428b8dd",
                "sha256:9a0f748eaa434a41fccf8e1ee7a3eed68af1b690e75328fd7a60af123c193b50",
                "sha256:a5629742881bcbc1f42e840af185fd4d83a5edeb96475a575f4da50d6ede337c",
                "sha256:a65149d8ada1055029fcb665452b2814fe7d7082fcb0c5bed6db851cb69b2086",
                "sha256:b3c5ac4bed7519088103d9450a1107f76308ecf91d6dabc8a33a2fcfb18d0fba",
                "sha256:b4fd7bd29610a83a8c9b564d457cf5bd92b4e11e79a4ee4716a63c959699b306",
                "sha256:bcd1fb5bb7b07f64c15618c89efcc2cfa3e95f0e3bcdbaf4642509de1942a699",
                "sha256:c12b5ae868897c7338519c03049a806af85b9b8c237b7d675b8c5e089e4a618e",
                "sha256:c26845094b1af3c91852745ae78e3ea47abf3dbcd1cf962f16b9a5fbe3ee8488",
                "sha256:c6a660307ca9d4867caa8d9ca2c2658ab685de83792d1876274991adec7b93fa",
                "sha256:c809a70e43c7977c4a42aefd62f0131823ebf7dd73556fa5d5950f5b354087e2",
                "sha256:c8b2351c85d855293a299038e1f89db92a2f35e8d2f783489c6f0b2b5f3fe8a3",
                "sha256:cb929ca942d0ec4fac404cbf520ee6cac37bf35be479b970c4ffadf2b6a1cad9",
                "sha256:d2c0a187a92a1cb5ef2c8ed5412dd8d4334272617f532d4ad4de31e0495bd923",
                "sha256:d69bfd8ec3219ae71bcde1f942b728903cad25fafe3100ba2258b973bd2bc1b2",
                "sha256:daffdf51ee5db69a82dd127eabecce20729e21f7a3680cf7cbb23f0829189790",
                "sha256:e58876c91f97b0952eb766123bfef372792ab3f4e3e1f1a2267834c2ab131734",
                "sha256:eda2616eb2313cbb3eebbe51f19362eb434b18e3bb599466a1ffa76a033fb916",
                "sha256:ee217c198f2e41f184f3869f3e485557296d505b5195c513b2bfe0062dc537f1",
                "sha256:f02541ef64077f22bf4924f225c0fd1248c168f86e4b7abdedd87d6ebaceab0f",
                "sha256:f1b82c27e89fffc6da125d5eb0ca6e68017faf5efc078128cfaa42cf5cb38798",
                "sha256:fba162b8872d30fea8c52b258a542c5dfd7b235fb5cb352240c8d63b414013eb",
                "sha256:fbbcb7b57dc9c794843e3d1258c0fbf0f48656d46ffe9e09b63bbd6e8cd5d0a2",
                "sha256:fcb4621042ac4b7865c179bb972ed0da0218a076dc1820ffc48b1d74c1e37fe9"
            ],
            "markers": "python_version >= '3.9'",
            "version": "==11.0.0"
        },
        "platformdirs": {
            "hashes": [
                "sha256:357fb2acbc885b0419afd3ce3ed34564c13c9b95c89360cd9563f73aa5e2b907",
                "sha256:73e575e1408ab8103900836b97580d5307456908a03e92031bab39e4554cc3fb"
            ],
            "markers": "python_version >= '3.8'",
            "version": "==4.3.6"
        },
        "pluggy": {
            "hashes": [
                "sha256:2cffa88e94fdc978c4c574f15f9e59b7f4201d439195c3715ca9e2486f1d0cf1",
                "sha256:44e1ad92c8ca002de6377e165f3e0f1be63266ab4d554740532335b9d75ea669"
            ],
            "markers": "python_version >= '3.8'",
            "version": "==1.5.0"
        },
        "pre-commit": {
            "hashes": [
                "sha256:80905ac375958c0444c65e9cebebd948b3cdb518f335a091a670a89d652139d2",
                "sha256:efde913840816312445dc98787724647c65473daefe420785f885e8ed9a06878"
            ],
            "index": "pypi",
            "markers": "python_version >= '3.9'",
            "version": "==4.0.1"
        },
        "pyasn1": {
            "hashes": [
                "sha256:0d632f46f2ba09143da3a8afe9e33fb6f92fa2320ab7e886e2d0f7672af84629",
                "sha256:6f580d2bdd84365380830acf45550f2511469f673cb4a5ae3857a3170128b034"
            ],
            "markers": "python_version >= '3.8'",
            "version": "==0.6.1"
        },
        "pyasn1-modules": {
            "hashes": [
                "sha256:49bfa96b45a292b711e986f222502c1c9a5e1f4e568fc30e2574a6c7d07838fd",
                "sha256:c28e2dbf9c06ad61c71a075c7e0f9fd0f1b0bb2d2ad4377f240d33ac2ab60a7c"
            ],
            "markers": "python_version >= '3.8'",
            "version": "==0.4.1"
        },
        "pycparser": {
            "hashes": [
                "sha256:491c8be9c040f5390f5bf44a5b07752bd07f56edf992381b05c701439eec10f6",
                "sha256:c3702b6d3dd8c7abc1afa565d7e63d53a1d0bd86cdc24edd75470f4de499cfcc"
            ],
            "markers": "python_version >= '3.8'",
            "version": "==2.22"
        },
        "pygments": {
            "hashes": [
                "sha256:786ff802f32e91311bff3889f6e9a86e81505fe99f2735bb6d60ae0c5004f199",
                "sha256:b8e6aca0523f3ab76fee51799c488e38782ac06eafcf95e7ba832985c8e7b13a"
            ],
            "markers": "python_version >= '3.8'",
            "version": "==2.18.0"
        },
        "pymdown-extensions": {
            "hashes": [
                "sha256:49f81412242d3527b8b4967b990df395c89563043bc51a3d2d7d500e52123b77",
                "sha256:b0ee1e0b2bef1071a47891ab17003bfe5bf824a398e13f49f8ed653b699369a7"
            ],
            "markers": "python_version >= '3.8'",
            "version": "==10.12"
        },
        "pyopenssl": {
            "hashes": [
                "sha256:4247f0dbe3748d560dcbb2ff3ea01af0f9a1a001ef5f7c4c647956ed8cbf0e95",
                "sha256:967d5719b12b243588573f39b0c677637145c7a1ffedcd495a487e58177fbb8d"
            ],
            "markers": "python_version >= '3.7'",
            "version": "==24.2.1"
        },
        "pytest": {
            "hashes": [
                "sha256:70b98107bd648308a7952b06e6ca9a50bc660be218d53c257cc1fc94fda10181",
                "sha256:a6853c7375b2663155079443d2e45de913a911a11d669df02a50814944db57b2"
            ],
            "index": "pypi",
            "markers": "python_version >= '3.8'",
            "version": "==8.3.3"
        },
        "pytest-cov": {
            "hashes": [
                "sha256:eee6f1b9e61008bd34975a4d5bab25801eb31898b032dd55addc93e96fcaaa35",
                "sha256:fde0b595ca248bb8e2d76f020b465f3b107c9632e6a1d1705f17834c89dcadc0"
            ],
            "index": "pypi",
            "markers": "python_version >= '3.9'",
            "version": "==6.0.0"
        },
        "pytest-django": {
            "hashes": [
                "sha256:1d83692cb39188682dbb419ff0393867e9904094a549a7d38a3154d5731b2b99",
                "sha256:8bf7bc358c9ae6f6fc51b6cebb190fe20212196e6807121f11bd6a3b03428314"
            ],
            "index": "pypi",
            "markers": "python_version >= '3.8'",
            "version": "==4.9.0"
        },
        "pytest-env": {
            "hashes": [
                "sha256:91209840aa0e43385073ac464a554ad2947cc2fd663a9debf88d03b01e0cc1cf",
                "sha256:ce90cf8772878515c24b31cd97c7fa1f4481cd68d588419fd45f10ecaee6bc30"
            ],
            "index": "pypi",
            "markers": "python_version >= '3.8'",
            "version": "==1.1.5"
        },
        "pytest-httpx": {
            "hashes": [
                "sha256:4af9ab0dae5e9c14cb1e27d18af3db1f627b2cf3b11c02b34ddf26aff6b0a24c",
                "sha256:bdd1b00a846cfe857194e4d3ba72dc08ba0d163154a4404269c9b971f357c05d"
            ],
            "index": "pypi",
            "markers": "python_version >= '3.9'",
            "version": "==0.33.0"
        },
        "pytest-mock": {
            "hashes": [
                "sha256:0b72c38033392a5f4621342fe11e9219ac11ec9d375f8e2a0c164539e0d70f6f",
                "sha256:2719255a1efeceadbc056d6bf3df3d1c5015530fb40cf347c0f9afac88410bd0"
            ],
            "index": "pypi",
            "markers": "python_version >= '3.8'",
            "version": "==3.14.0"
        },
        "pytest-rerunfailures": {
            "hashes": [
                "sha256:4197bdd2eaeffdbf50b5ea6e7236f47ff0e44d1def8dae08e409f536d84e7b32",
                "sha256:4a400bcbcd3c7a4ad151ab8afac123d90eca3abe27f98725dc4d9702887d2e92"
            ],
            "index": "pypi",
            "markers": "python_version >= '3.8'",
            "version": "==14.0"
        },
        "pytest-sugar": {
            "hashes": [
                "sha256:6422e83258f5b0c04ce7c632176c7732cab5fdb909cb39cca5c9139f81276c0a",
                "sha256:70ebcd8fc5795dc457ff8b69d266a4e2e8a74ae0c3edc749381c64b5246c8dfd"
            ],
            "index": "pypi",
            "version": "==1.0.0"
        },
        "pytest-xdist": {
            "hashes": [
                "sha256:9ed4adfb68a016610848639bb7e02c9352d5d9f03d04809919e2dafc3be4cca7",
                "sha256:ead156a4db231eec769737f57668ef58a2084a34b2e55c4a8fa20d861107300d"
            ],
            "index": "pypi",
            "markers": "python_version >= '3.8'",
            "version": "==3.6.1"
        },
        "python-dateutil": {
            "hashes": [
                "sha256:37dd54208da7e1cd875388217d5e00ebd4179249f90fb72437e91a35459a0ad3",
                "sha256:a8b2bc7bffae282281c8140a97d3aa9c14da0b136dfe83f850eea9a5f7470427"
            ],
            "index": "pypi",
            "markers": "python_version >= '2.7' and python_version not in '3.0, 3.1, 3.2'",
            "version": "==2.9.0.post0"
        },
        "pywavelets": {
            "hashes": [
                "sha256:05dc2930cf9b7f61a24b2fe52b18e9d6046012fc46fc360355222781a95a1378",
                "sha256:097bd03ee1b687942fa2f82ad0d35849879eef0ac82fc6f757d6ef881c53db6d",
                "sha256:0b37212b7524438f694cb619cc4a0a3dc54ad77b63a18d0e8e6364f525fffd91",
                "sha256:0bd2611076f5d2c4ad940421bbb3c450b6a53d8ca24bde02662455dc67c70dac",
                "sha256:0cd599c78fc240cbadb63344d73912fc79e8dccbb0db8a8bd5143df400c3a519",
                "sha256:0f402424288178fd105a5cb76e1818649dc67e4a08d1b9974c8c7ef01dc5feb3",
                "sha256:0fc5e0e592678e43c18dd169b0d8471e9a5ffb5eb7ff4bdc8f447c882f78aa8b",
                "sha256:105249d2bf824bddfb286e4e08934ff1e8829aa3077dab74ce3b2921a09caa43",
                "sha256:1a550fdbe134040c04f1bb46cfe13a1a903c5dce13090b681106e4db99feba81",
                "sha256:259ccf233879cf0ed66052ffd174dcabe6314e92b53aa2de25f4ae50b08ea1e3",
                "sha256:29a912c074977db6adf3782dfbd414945805039b755d0c23979bc823f1b4e9c3",
                "sha256:3740c84de06fab5081c8f08994f12f9ee94dc2eb4d818eaeace3bdb0b838e2fc",
                "sha256:392553248aed33eac6f38647acacdba94dd6a8f283319c2d9852de7a871d6d0f",
                "sha256:3e3c8c0fa44f4de7bf05c5d12883b227aaf6dcf46deb3f6f5a9fa5bb79c33283",
                "sha256:40ebb994b332d48db3b0564e3c335c4f8ba236283939f5167de099766cf16517",
                "sha256:4a2a8cc39901f09d82fc94007026f9aed63876e334ae043eb26caa601aee2551",
                "sha256:4ff81dd8288afdd5f2eae6c44f963152b41e14e2e5fc647b608c97bd6f8270fe",
                "sha256:5b7e1a212269d3e48318388744684b702c6a649a70758e35e9a88614316e9b91",
                "sha256:6a322607b8c2985997ea45317d36cab58f0223ccf4c5b6540b612ed067d099ff",
                "sha256:6ad14d8b5a412a621406276b8ae8ee1e369ba7a7f8e517fb87355bcb8106820f",
                "sha256:71918b973950c013c17ff28c3fc2958dfff68ec767ef60cd927a3ac4ff5a7345",
                "sha256:74e838e0225783f37ae346e60a9f783b4a31adc5731b9cb6d687ee5c93bd87b7",
                "sha256:8565de589f42283bca17ddca298f1188a26ef8ee75cadc4a4744cadf5a79cfdf",
                "sha256:8bdab6b1781f01c087c54782d656a4fc1df77796c241f122445adcbb24892839",
                "sha256:953b877c43f1fa53204b1b0eedd04efa6739378a873e79fa34ee5296d47a9ca1",
                "sha256:a0d8c641aa26e040d62166cbe2052dd3cd575e3e0c78c00c52770be6d7dd386b",
                "sha256:a469a7e73f5ab1d59b52a525a89a4a280426d1ba08eb081261f8bc6775f101d6",
                "sha256:ae3ae86ba69d75327b1c5cd368138fb9329bc7eb7418d6b0ce9504c5070974ef",
                "sha256:b47250e5bb853e37db5db423bafc82847f4cde0ffdf7aebb06336a993bc174f6",
                "sha256:badb7dc70ecd8042ddd98fdd41803d5e5b28bf7c90910bb1751906812326ab54",
                "sha256:c7b47d94aefe6e03085f4d9ce74f6133741164d470ac2839af9906686c6c2ed1",
                "sha256:d5fc7fbad53379c30b2c9d46c235130a4b96e0597653e32e7680a310da06bd07",
                "sha256:d81d2486e4f9b65f7c6cab252f3e706c8e8e72bbd0311f72c1a5ec56c947d257",
                "sha256:d99156b461f914cafbe6ee3b511612a83e90061addbe1f2660f522e9841fbdc4",
                "sha256:e0611ffb6ceeee1b677bd224e657895193eec03ad39538f5263ce61db465f836",
                "sha256:eac60fdb28bd421f72eb18824bd2e4f36c3dab0d7f4802ebfe4bbf68744a524a"
            ],
            "markers": "python_version >= '3.10'",
            "version": "==1.7.0"
        },
        "pyyaml": {
            "hashes": [
                "sha256:01179a4a8559ab5de078078f37e5c1a30d76bb88519906844fd7bdea1b7729ff",
                "sha256:0833f8694549e586547b576dcfaba4a6b55b9e96098b36cdc7ebefe667dfed48",
                "sha256:0a9a2848a5b7feac301353437eb7d5957887edbf81d56e903999a75a3d743086",
                "sha256:0b69e4ce7a131fe56b7e4d770c67429700908fc0752af059838b1cfb41960e4e",
                "sha256:0ffe8360bab4910ef1b9e87fb812d8bc0a308b0d0eef8c8f44e0254ab3b07133",
                "sha256:11d8f3dd2b9c1207dcaf2ee0bbbfd5991f571186ec9cc78427ba5bd32afae4b5",
                "sha256:17e311b6c678207928d649faa7cb0d7b4c26a0ba73d41e99c4fff6b6c3276484",
                "sha256:1e2120ef853f59c7419231f3bf4e7021f1b936f6ebd222406c3b60212205d2ee",
                "sha256:1f71ea527786de97d1a0cc0eacd1defc0985dcf6b3f17bb77dcfc8c34bec4dc5",
                "sha256:23502f431948090f597378482b4812b0caae32c22213aecf3b55325e049a6c68",
                "sha256:24471b829b3bf607e04e88d79542a9d48bb037c2267d7927a874e6c205ca7e9a",
                "sha256:29717114e51c84ddfba879543fb232a6ed60086602313ca38cce623c1d62cfbf",
                "sha256:2e99c6826ffa974fe6e27cdb5ed0021786b03fc98e5ee3c5bfe1fd5015f42b99",
                "sha256:39693e1f8320ae4f43943590b49779ffb98acb81f788220ea932a6b6c51004d8",
                "sha256:3ad2a3decf9aaba3d29c8f537ac4b243e36bef957511b4766cb0057d32b0be85",
                "sha256:3b1fdb9dc17f5a7677423d508ab4f243a726dea51fa5e70992e59a7411c89d19",
                "sha256:41e4e3953a79407c794916fa277a82531dd93aad34e29c2a514c2c0c5fe971cc",
                "sha256:43fa96a3ca0d6b1812e01ced1044a003533c47f6ee8aca31724f78e93ccc089a",
                "sha256:50187695423ffe49e2deacb8cd10510bc361faac997de9efef88badc3bb9e2d1",
                "sha256:5ac9328ec4831237bec75defaf839f7d4564be1e6b25ac710bd1a96321cc8317",
                "sha256:5d225db5a45f21e78dd9358e58a98702a0302f2659a3c6cd320564b75b86f47c",
                "sha256:6395c297d42274772abc367baaa79683958044e5d3835486c16da75d2a694631",
                "sha256:688ba32a1cffef67fd2e9398a2efebaea461578b0923624778664cc1c914db5d",
                "sha256:68ccc6023a3400877818152ad9a1033e3db8625d899c72eacb5a668902e4d652",
                "sha256:70b189594dbe54f75ab3a1acec5f1e3faa7e8cf2f1e08d9b561cb41b845f69d5",
                "sha256:797b4f722ffa07cc8d62053e4cff1486fa6dc094105d13fea7b1de7d8bf71c9e",
                "sha256:7c36280e6fb8385e520936c3cb3b8042851904eba0e58d277dca80a5cfed590b",
                "sha256:7e7401d0de89a9a855c839bc697c079a4af81cf878373abd7dc625847d25cbd8",
                "sha256:80bab7bfc629882493af4aa31a4cfa43a4c57c83813253626916b8c7ada83476",
                "sha256:82d09873e40955485746739bcb8b4586983670466c23382c19cffecbf1fd8706",
                "sha256:8388ee1976c416731879ac16da0aff3f63b286ffdd57cdeb95f3f2e085687563",
                "sha256:8824b5a04a04a047e72eea5cec3bc266db09e35de6bdfe34c9436ac5ee27d237",
                "sha256:8b9c7197f7cb2738065c481a0461e50ad02f18c78cd75775628afb4d7137fb3b",
                "sha256:9056c1ecd25795207ad294bcf39f2db3d845767be0ea6e6a34d856f006006083",
                "sha256:936d68689298c36b53b29f23c6dbb74de12b4ac12ca6cfe0e047bedceea56180",
                "sha256:9b22676e8097e9e22e36d6b7bda33190d0d400f345f23d4065d48f4ca7ae0425",
                "sha256:a4d3091415f010369ae4ed1fc6b79def9416358877534caf6a0fdd2146c87a3e",
                "sha256:a8786accb172bd8afb8be14490a16625cbc387036876ab6ba70912730faf8e1f",
                "sha256:a9f8c2e67970f13b16084e04f134610fd1d374bf477b17ec1599185cf611d725",
                "sha256:bc2fa7c6b47d6bc618dd7fb02ef6fdedb1090ec036abab80d4681424b84c1183",
                "sha256:c70c95198c015b85feafc136515252a261a84561b7b1d51e3384e0655ddf25ab",
                "sha256:cc1c1159b3d456576af7a3e4d1ba7e6924cb39de8f67111c735f6fc832082774",
                "sha256:ce826d6ef20b1bc864f0a68340c8b3287705cae2f8b4b1d932177dcc76721725",
                "sha256:d584d9ec91ad65861cc08d42e834324ef890a082e591037abe114850ff7bbc3e",
                "sha256:d7fded462629cfa4b685c5416b949ebad6cec74af5e2d42905d41e257e0869f5",
                "sha256:d84a1718ee396f54f3a086ea0a66d8e552b2ab2017ef8b420e92edbc841c352d",
                "sha256:d8e03406cac8513435335dbab54c0d385e4a49e4945d2909a581c83647ca0290",
                "sha256:e10ce637b18caea04431ce14fabcf5c64a1c61ec9c56b071a4b7ca131ca52d44",
                "sha256:ec031d5d2feb36d1d1a24380e4db6d43695f3748343d99434e6f5f9156aaa2ed",
                "sha256:ef6107725bd54b262d6dedcc2af448a266975032bc85ef0172c5f059da6325b4",
                "sha256:efdca5630322a10774e8e98e1af481aad470dd62c3170801852d752aa7a783ba",
                "sha256:f753120cb8181e736c57ef7636e83f31b9c0d1722c516f7e86cf15b7aa57ff12",
                "sha256:ff3824dc5261f50c9b0dfb3be22b4567a6f938ccce4587b38952d85fd9e9afe4"
            ],
            "markers": "python_version >= '3.8'",
            "version": "==6.0.2"
        },
        "pyyaml-env-tag": {
            "hashes": [
                "sha256:70092675bda14fdec33b31ba77e7543de9ddc88f2e5b99160396572d11525bdb",
                "sha256:af31106dec8a4d68c60207c1886031cbf839b68aa7abccdb19868200532c2069"
            ],
            "markers": "python_version >= '3.6'",
            "version": "==0.1"
        },
        "regex": {
            "hashes": [
                "sha256:02a02d2bb04fec86ad61f3ea7f49c015a0681bf76abb9857f945d26159d2968c",
                "sha256:02e28184be537f0e75c1f9b2f8847dc51e08e6e171c6bde130b2687e0c33cf60",
                "sha256:040df6fe1a5504eb0f04f048e6d09cd7c7110fef851d7c567a6b6e09942feb7d",
                "sha256:068376da5a7e4da51968ce4c122a7cd31afaaec4fccc7856c92f63876e57b51d",
                "sha256:06eb1be98df10e81ebaded73fcd51989dcf534e3c753466e4b60c4697a003b67",
                "sha256:072623554418a9911446278f16ecb398fb3b540147a7828c06e2011fa531e773",
                "sha256:086a27a0b4ca227941700e0b31425e7a28ef1ae8e5e05a33826e17e47fbfdba0",
                "sha256:08986dce1339bc932923e7d1232ce9881499a0e02925f7402fb7c982515419ef",
                "sha256:0a86e7eeca091c09e021db8eb72d54751e527fa47b8d5787caf96d9831bd02ad",
                "sha256:0c32f75920cf99fe6b6c539c399a4a128452eaf1af27f39bce8909c9a3fd8cbe",
                "sha256:0d7f453dca13f40a02b79636a339c5b62b670141e63efd511d3f8f73fba162b3",
                "sha256:1062b39a0a2b75a9c694f7a08e7183a80c63c0d62b301418ffd9c35f55aaa114",
                "sha256:13291b39131e2d002a7940fb176e120bec5145f3aeb7621be6534e46251912c4",
                "sha256:149f5008d286636e48cd0b1dd65018548944e495b0265b45e1bffecce1ef7f39",
                "sha256:164d8b7b3b4bcb2068b97428060b2a53be050085ef94eca7f240e7947f1b080e",
                "sha256:167ed4852351d8a750da48712c3930b031f6efdaa0f22fa1933716bfcd6bf4a3",
                "sha256:1c4de13f06a0d54fa0d5ab1b7138bfa0d883220965a29616e3ea61b35d5f5fc7",
                "sha256:202eb32e89f60fc147a41e55cb086db2a3f8cb82f9a9a88440dcfc5d37faae8d",
                "sha256:220902c3c5cc6af55d4fe19ead504de80eb91f786dc102fbd74894b1551f095e",
                "sha256:2b3361af3198667e99927da8b84c1b010752fa4b1115ee30beaa332cabc3ef1a",
                "sha256:2c89a8cc122b25ce6945f0423dc1352cb9593c68abd19223eebbd4e56612c5b7",
                "sha256:2d548dafee61f06ebdb584080621f3e0c23fff312f0de1afc776e2a2ba99a74f",
                "sha256:2e34b51b650b23ed3354b5a07aab37034d9f923db2a40519139af34f485f77d0",
                "sha256:32f9a4c643baad4efa81d549c2aadefaeba12249b2adc5af541759237eee1c54",
                "sha256:3a51ccc315653ba012774efca4f23d1d2a8a8f278a6072e29c7147eee7da446b",
                "sha256:3cde6e9f2580eb1665965ce9bf17ff4952f34f5b126beb509fee8f4e994f143c",
                "sha256:40291b1b89ca6ad8d3f2b82782cc33807f1406cf68c8d440861da6304d8ffbbd",
                "sha256:41758407fc32d5c3c5de163888068cfee69cb4c2be844e7ac517a52770f9af57",
                "sha256:4181b814e56078e9b00427ca358ec44333765f5ca1b45597ec7446d3a1ef6e34",
                "sha256:4f51f88c126370dcec4908576c5a627220da6c09d0bff31cfa89f2523843316d",
                "sha256:50153825ee016b91549962f970d6a4442fa106832e14c918acd1c8e479916c4f",
                "sha256:5056b185ca113c88e18223183aa1a50e66507769c9640a6ff75859619d73957b",
                "sha256:5071b2093e793357c9d8b2929dfc13ac5f0a6c650559503bb81189d0a3814519",
                "sha256:525eab0b789891ac3be914d36893bdf972d483fe66551f79d3e27146191a37d4",
                "sha256:52fb28f528778f184f870b7cf8f225f5eef0a8f6e3778529bdd40c7b3920796a",
                "sha256:5478c6962ad548b54a591778e93cd7c456a7a29f8eca9c49e4f9a806dcc5d638",
                "sha256:5670bce7b200273eee1840ef307bfa07cda90b38ae56e9a6ebcc9f50da9c469b",
                "sha256:5704e174f8ccab2026bd2f1ab6c510345ae8eac818b613d7d73e785f1310f839",
                "sha256:59dfe1ed21aea057a65c6b586afd2a945de04fc7db3de0a6e3ed5397ad491b07",
                "sha256:5e7e351589da0850c125f1600a4c4ba3c722efefe16b297de54300f08d734fbf",
                "sha256:63b13cfd72e9601125027202cad74995ab26921d8cd935c25f09c630436348ff",
                "sha256:658f90550f38270639e83ce492f27d2c8d2cd63805c65a13a14d36ca126753f0",
                "sha256:684d7a212682996d21ca12ef3c17353c021fe9de6049e19ac8481ec35574a70f",
                "sha256:69ab78f848845569401469da20df3e081e6b5a11cb086de3eed1d48f5ed57c95",
                "sha256:6f44ec28b1f858c98d3036ad5d7d0bfc568bdd7a74f9c24e25f41ef1ebfd81a4",
                "sha256:70b7fa6606c2881c1db9479b0eaa11ed5dfa11c8d60a474ff0e095099f39d98e",
                "sha256:764e71f22ab3b305e7f4c21f1a97e1526a25ebdd22513e251cf376760213da13",
                "sha256:7ab159b063c52a0333c884e4679f8d7a85112ee3078fe3d9004b2dd875585519",
                "sha256:805e6b60c54bf766b251e94526ebad60b7de0c70f70a4e6210ee2891acb70bf2",
                "sha256:8447d2d39b5abe381419319f942de20b7ecd60ce86f16a23b0698f22e1b70008",
                "sha256:86fddba590aad9208e2fa8b43b4c098bb0ec74f15718bb6a704e3c63e2cef3e9",
                "sha256:89d75e7293d2b3e674db7d4d9b1bee7f8f3d1609428e293771d1a962617150cc",
                "sha256:93c0b12d3d3bc25af4ebbf38f9ee780a487e8bf6954c115b9f015822d3bb8e48",
                "sha256:94d87b689cdd831934fa3ce16cc15cd65748e6d689f5d2b8f4f4df2065c9fa20",
                "sha256:9714398225f299aa85267fd222f7142fcb5c769e73d7733344efc46f2ef5cf89",
                "sha256:982e6d21414e78e1f51cf595d7f321dcd14de1f2881c5dc6a6e23bbbbd68435e",
                "sha256:997d6a487ff00807ba810e0f8332c18b4eb8d29463cfb7c820dc4b6e7562d0cf",
                "sha256:a03e02f48cd1abbd9f3b7e3586d97c8f7a9721c436f51a5245b3b9483044480b",
                "sha256:a36fdf2af13c2b14738f6e973aba563623cb77d753bbbd8d414d18bfaa3105dd",
                "sha256:a6ba92c0bcdf96cbf43a12c717eae4bc98325ca3730f6b130ffa2e3c3c723d84",
                "sha256:a7c2155f790e2fb448faed6dd241386719802296ec588a8b9051c1f5c481bc29",
                "sha256:a93c194e2df18f7d264092dc8539b8ffb86b45b899ab976aa15d48214138e81b",
                "sha256:abfa5080c374a76a251ba60683242bc17eeb2c9818d0d30117b4486be10c59d3",
                "sha256:ac10f2c4184420d881a3475fb2c6f4d95d53a8d50209a2500723d831036f7c45",
                "sha256:ad182d02e40de7459b73155deb8996bbd8e96852267879396fb274e8700190e3",
                "sha256:b2837718570f95dd41675328e111345f9b7095d821bac435aac173ac80b19983",
                "sha256:b489578720afb782f6ccf2840920f3a32e31ba28a4b162e13900c3e6bd3f930e",
                "sha256:b583904576650166b3d920d2bcce13971f6f9e9a396c673187f49811b2769dc7",
                "sha256:b85c2530be953a890eaffde05485238f07029600e8f098cdf1848d414a8b45e4",
                "sha256:b97c1e0bd37c5cd7902e65f410779d39eeda155800b65fc4d04cc432efa9bc6e",
                "sha256:ba9b72e5643641b7d41fa1f6d5abda2c9a263ae835b917348fc3c928182ad467",
                "sha256:bb26437975da7dc36b7efad18aa9dd4ea569d2357ae6b783bf1118dabd9ea577",
                "sha256:bb8f74f2f10dbf13a0be8de623ba4f9491faf58c24064f32b65679b021ed0001",
                "sha256:bde01f35767c4a7899b7eb6e823b125a64de314a8ee9791367c9a34d56af18d0",
                "sha256:bec9931dfb61ddd8ef2ebc05646293812cb6b16b60cf7c9511a832b6f1854b55",
                "sha256:c36f9b6f5f8649bb251a5f3f66564438977b7ef8386a52460ae77e6070d309d9",
                "sha256:cdf58d0e516ee426a48f7b2c03a332a4114420716d55769ff7108c37a09951bf",
                "sha256:d1cee317bfc014c2419a76bcc87f071405e3966da434e03e13beb45f8aced1a6",
                "sha256:d22326fcdef5e08c154280b71163ced384b428343ae16a5ab2b3354aed12436e",
                "sha256:d3660c82f209655a06b587d55e723f0b813d3a7db2e32e5e7dc64ac2a9e86fde",
                "sha256:da8f5fc57d1933de22a9e23eec290a0d8a5927a5370d24bda9a6abe50683fe62",
                "sha256:df951c5f4a1b1910f1a99ff42c473ff60f8225baa1cdd3539fe2819d9543e9df",
                "sha256:e5364a4502efca094731680e80009632ad6624084aff9a23ce8c8c6820de3e51",
                "sha256:ea1bfda2f7162605f6e8178223576856b3d791109f15ea99a9f95c16a7636fb5",
                "sha256:f02f93b92358ee3f78660e43b4b0091229260c5d5c408d17d60bf26b6c900e86",
                "sha256:f056bf21105c2515c32372bbc057f43eb02aae2fda61052e2f7622c801f0b4e2",
                "sha256:f1ac758ef6aebfc8943560194e9fd0fa18bcb34d89fd8bd2af18183afd8da3a2",
                "sha256:f2a19f302cd1ce5dd01a9099aaa19cae6173306d1302a43b627f62e21cf18ac0",
                "sha256:f654882311409afb1d780b940234208a252322c24a93b442ca714d119e68086c",
                "sha256:f65557897fc977a44ab205ea871b690adaef6b9da6afda4790a2484b04293a5f",
                "sha256:f9d1e379028e0fc2ae3654bac3cbbef81bf3fd571272a42d56c24007979bafb6",
                "sha256:fdabbfc59f2c6edba2a6622c647b716e34e8e3867e0ab975412c5c2f79b82da2",
                "sha256:fdd6028445d2460f33136c55eeb1f601ab06d74cb3347132e1c24250187500d9",
                "sha256:ff590880083d60acc0433f9c3f713c51f7ac6ebb9adf889c79a261ecf541aa91"
            ],
            "markers": "python_version >= '3.8'",
            "version": "==2024.11.6"
        },
        "requests": {
            "hashes": [
                "sha256:55365417734eb18255590a9ff9eb97e9e1da868d4ccd6402399eaf68af20a760",
                "sha256:70761cfe03c773ceb22aa2f671b4757976145175cdfca038c02654d061d6dcc6"
            ],
            "markers": "python_version >= '3.8'",
            "version": "==2.32.3"
        },
        "ruff": {
            "hashes": [
                "sha256:10ebce7696afe4644e8c1a23b3cf8c0f2193a310c18387c06e583ae9ef284de2",
                "sha256:1713e2c5545863cdbfe2cbce21f69ffaf37b813bfd1fb3b90dc9a6f1963f5a8c",
                "sha256:34f2339dc22687ec7e7002792d1f50712bf84a13d5152e75712ac08be565d344",
                "sha256:37d0b619546103274e7f62643d14e1adcbccb242efda4e4bdb9544d7764782e9",
                "sha256:3f36d56326b3aef8eeee150b700e519880d1aab92f471eefdef656fd57492aa2",
                "sha256:44eb93c2499a169d49fafd07bc62ac89b1bc800b197e50ff4633aed212569299",
                "sha256:4ba81a5f0c5478aa61674c5a2194de8b02652f17addf8dfc40c8937e6e7d79fc",
                "sha256:588a9ff2fecf01025ed065fe28809cd5a53b43505f48b69a1ac7707b1b7e4088",
                "sha256:5d024301109a0007b78d57ab0ba190087b43dce852e552734ebf0b0b85e4fb16",
                "sha256:5d59f0c3ee4d1a6787614e7135b72e21024875266101142a09a61439cb6e38a5",
                "sha256:61b46049d6edc0e4317fb14b33bd693245281a3007288b68a3f5b74a22a0746d",
                "sha256:6b6224af8b5e09772c2ecb8dc9f3f344c1aa48201c7f07e7315367f6dd90ac29",
                "sha256:6d0242ce53f3a576c35ee32d907475a8d569944c0407f91d207c8af5be5dae4e",
                "sha256:7f3eff9961b5d2644bcf1616c606e93baa2d6b349e8aa8b035f654df252c8c67",
                "sha256:b8963cab06d130c4df2fd52c84e9f10d297826d2e8169ae0c798b6221be1d1d2",
                "sha256:c50f95a82b94421c964fae4c27c0242890a20fe67d203d127e84fbb8013855f5",
                "sha256:e1d1ba2e40b6e71a61b063354d04be669ab0d39c352461f3d789cac68b54a313",
                "sha256:fb397332a1879b9764a3455a0bb1087bda876c2db8aca3a3cbb67b3dbce8cda0"
            ],
            "index": "pypi",
            "markers": "python_version >= '3.7'",
            "version": "==0.7.3"
        },
        "scipy": {
            "hashes": [
                "sha256:0c2f95de3b04e26f5f3ad5bb05e74ba7f68b837133a4492414b3afd79dfe540e",
                "sha256:1729560c906963fc8389f6aac023739ff3983e727b1a4d87696b7bf108316a79",
                "sha256:278266012eb69f4a720827bdd2dc54b2271c97d84255b2faaa8f161a158c3b37",
                "sha256:2843f2d527d9eebec9a43e6b406fb7266f3af25a751aa91d62ff416f54170bc5",
                "sha256:2da0469a4ef0ecd3693761acbdc20f2fdeafb69e6819cc081308cc978153c675",
                "sha256:2ff0a7e01e422c15739ecd64432743cf7aae2b03f3084288f399affcefe5222d",
                "sha256:2ff38e22128e6c03ff73b6bb0f85f897d2362f8c052e3b8ad00532198fbdae3f",
                "sha256:30ac8812c1d2aab7131a79ba62933a2a76f582d5dbbc695192453dae67ad6310",
                "sha256:3a1b111fac6baec1c1d92f27e76511c9e7218f1695d61b59e05e0fe04dc59617",
                "sha256:4079b90df244709e675cdc8b93bfd8a395d59af40b72e339c2287c91860deb8e",
                "sha256:5149e3fd2d686e42144a093b206aef01932a0059c2a33ddfa67f5f035bdfe13e",
                "sha256:5a275584e726026a5699459aa72f828a610821006228e841b94275c4a7c08417",
                "sha256:631f07b3734d34aced009aaf6fedfd0eb3498a97e581c3b1e5f14a04164a456d",
                "sha256:716e389b694c4bb564b4fc0c51bc84d381735e0d39d3f26ec1af2556ec6aad94",
                "sha256:8426251ad1e4ad903a4514712d2fa8fdd5382c978010d1c6f5f37ef286a713ad",
                "sha256:8475230e55549ab3f207bff11ebfc91c805dc3463ef62eda3ccf593254524ce8",
                "sha256:8bddf15838ba768bb5f5083c1ea012d64c9a444e16192762bd858f1e126196d0",
                "sha256:8e32dced201274bf96899e6491d9ba3e9a5f6b336708656466ad0522d8528f69",
                "sha256:8f9ea80f2e65bdaa0b7627fb00cbeb2daf163caa015e59b7516395fe3bd1e066",
                "sha256:97c5dddd5932bd2a1a31c927ba5e1463a53b87ca96b5c9bdf5dfd6096e27efc3",
                "sha256:a49f6ed96f83966f576b33a44257d869756df6cf1ef4934f59dd58b25e0327e5",
                "sha256:af29a935803cc707ab2ed7791c44288a682f9c8107bc00f0eccc4f92c08d6e07",
                "sha256:b05d43735bb2f07d689f56f7b474788a13ed8adc484a85aa65c0fd931cf9ccd2",
                "sha256:b28d2ca4add7ac16ae8bb6632a3c86e4b9e4d52d3e34267f6e1b0c1f8d87e389",
                "sha256:b99722ea48b7ea25e8e015e8341ae74624f72e5f21fc2abd45f3a93266de4c5d",
                "sha256:baff393942b550823bfce952bb62270ee17504d02a1801d7fd0719534dfb9c84",
                "sha256:c0ee987efa6737242745f347835da2cc5bb9f1b42996a4d97d5c7ff7928cb6f2",
                "sha256:d0d2821003174de06b69e58cef2316a6622b60ee613121199cb2852a873f8cf3",
                "sha256:e0cf28db0f24a38b2a0ca33a85a54852586e43cf6fd876365c86e0657cfe7d73",
                "sha256:e4f5a7c49323533f9103d4dacf4e4f07078f360743dec7f7596949149efeec06",
                "sha256:eb58ca0abd96911932f688528977858681a59d61a7ce908ffd355957f7025cfc",
                "sha256:edaf02b82cd7639db00dbff629995ef185c8df4c3ffa71a5562a595765a06ce1",
                "sha256:fef8c87f8abfb884dac04e97824b61299880c43f4ce675dd2cbeadd3c9b466d2"
            ],
            "markers": "python_version >= '3.10'",
            "version": "==1.14.1"
        },
        "service-identity": {
            "hashes": [
                "sha256:6b047fbd8a84fd0bb0d55ebce4031e400562b9196e1e0d3e0fe2b8a59f6d4a85",
                "sha256:b8683ba13f0d39c6cd5d625d2c5f65421d6d707b013b375c355751557cbe8e09"
            ],
            "markers": "python_version >= '3.8'",
            "version": "==24.2.0"
        },
        "setuptools": {
            "hashes": [
                "sha256:f2504966861356aa38616760c0f66568e535562374995367b4e69c7143cf6bcd",
                "sha256:fba5dd4d766e97be1b1681d98712680ae8f2f26d7881245f2ce9e40714f1a686"
            ],
            "markers": "python_version >= '3.8'",
            "version": "==75.3.0"
        },
        "six": {
            "hashes": [
                "sha256:1e61c37477a1626458e36f7b1d82aa5c9b094fa4802892072e49de9c60c4c926",
                "sha256:8abb2f1d86890a2dfb989f9a77cfcfd3e47c2a354b01111771326f8aa26e0254"
            ],
            "markers": "python_version >= '2.7' and python_version not in '3.0, 3.1, 3.2'",
            "version": "==1.16.0"
        },
        "sniffio": {
            "hashes": [
                "sha256:2f6da418d1f1e0fddd844478f41680e794e6051915791a034ff65e5f100525a2",
                "sha256:f4324edc670a0f49750a81b895f35c3adb843cca46f0530f79fc1babb23789dc"
            ],
            "markers": "python_version >= '3.7'",
            "version": "==1.3.1"
        },
        "termcolor": {
            "hashes": [
                "sha256:37b17b5fc1e604945c2642c872a3764b5d547a48009871aea3edd3afa180afb8",
                "sha256:998d8d27da6d48442e8e1f016119076b690d962507531df4890fcd2db2ef8a6f"
            ],
            "markers": "python_version >= '3.9'",
            "version": "==2.5.0"
        },
        "tomli": {
            "hashes": [
                "sha256:2ebe24485c53d303f690b0ec092806a085f07af5a5aa1464f3931eec36caaa38",
                "sha256:d46d457a85337051c36524bc5349dd91b1877838e2979ac5ced3e710ed8a60ed"
            ],
            "markers": "python_version >= '3.8'",
            "version": "==2.0.2"
        },
        "twisted": {
            "extras": [
                "tls"
            ],
            "hashes": [
                "sha256:02951299672595fea0f70fa2d5f7b5e3d56836157eda68859a6ad6492d36756e",
                "sha256:67aa7c8aa94387385302acf44ade12967c747858c8bcce0f11d38077a11c5326"
            ],
            "markers": "python_full_version >= '3.8.0'",
            "version": "==24.10.0"
        },
        "txaio": {
            "hashes": [
                "sha256:aaea42f8aad50e0ecfb976130ada140797e9dcb85fad2cf72b0f37f8cefcb490",
                "sha256:f9a9216e976e5e3246dfd112ad7ad55ca915606b60b84a757ac769bd404ff704"
            ],
            "markers": "python_version >= '3.7'",
            "version": "==23.1.1"
        },
        "typing-extensions": {
            "hashes": [
                "sha256:04e5ca0351e0f3f85c6853954072df659d0d13fac324d0072316b67d7794700d",
                "sha256:1a7ead55c7e559dd4dee8856e3a88b41225abfe1ce8df57b7c13915fe121ffb8"
            ],
            "markers": "python_version >= '3.8'",
            "version": "==4.12.2"
        },
        "urllib3": {
            "hashes": [
                "sha256:ca899ca043dcb1bafa3e262d73aa25c465bfb49e0bd9dd5d59f1d0acba2f8fac",
                "sha256:e7d814a81dad81e6caf2ec9fdedb284ecc9c73076b62654547cc64ccdcae26e9"
            ],
            "markers": "python_version >= '3.8'",
            "version": "==2.2.3"
        },
        "virtualenv": {
            "hashes": [
                "sha256:142c6be10212543b32c6c45d3d3893dff89112cc588b7d0879ae5a1ec03a47ba",
                "sha256:f11f1b8a29525562925f745563bfd48b189450f61fb34c4f9cc79dd5aa32a1f4"
            ],
            "markers": "python_version >= '3.8'",
            "version": "==20.27.1"
        },
        "watchdog": {
            "hashes": [
                "sha256:0f9332243355643d567697c3e3fa07330a1d1abf981611654a1f2bf2175612b7",
                "sha256:1021223c08ba8d2d38d71ec1704496471ffd7be42cfb26b87cd5059323a389a1",
                "sha256:108f42a7f0345042a854d4d0ad0834b741d421330d5f575b81cb27b883500176",
                "sha256:1e9679245e3ea6498494b3028b90c7b25dbb2abe65c7d07423ecfc2d6218ff7c",
                "sha256:223160bb359281bb8e31c8f1068bf71a6b16a8ad3d9524ca6f523ac666bb6a1e",
                "sha256:26dd201857d702bdf9d78c273cafcab5871dd29343748524695cecffa44a8d97",
                "sha256:294b7a598974b8e2c6123d19ef15de9abcd282b0fbbdbc4d23dfa812959a9e05",
                "sha256:349c9488e1d85d0a58e8cb14222d2c51cbc801ce11ac3936ab4c3af986536926",
                "sha256:49f4d36cb315c25ea0d946e018c01bb028048023b9e103d3d3943f58e109dd45",
                "sha256:53a3f10b62c2d569e260f96e8d966463dec1a50fa4f1b22aec69e3f91025060e",
                "sha256:53adf73dcdc0ef04f7735066b4a57a4cd3e49ef135daae41d77395f0b5b692cb",
                "sha256:560135542c91eaa74247a2e8430cf83c4342b29e8ad4f520ae14f0c8a19cfb5b",
                "sha256:720ef9d3a4f9ca575a780af283c8fd3a0674b307651c1976714745090da5a9e8",
                "sha256:752fb40efc7cc8d88ebc332b8f4bcbe2b5cc7e881bccfeb8e25054c00c994ee3",
                "sha256:78864cc8f23dbee55be34cc1494632a7ba30263951b5b2e8fc8286b95845f82c",
                "sha256:85527b882f3facda0579bce9d743ff7f10c3e1e0db0a0d0e28170a7d0e5ce2ea",
                "sha256:90a67d7857adb1d985aca232cc9905dd5bc4803ed85cfcdcfcf707e52049eda7",
                "sha256:91b522adc25614cdeaf91f7897800b82c13b4b8ac68a42ca959f992f6990c490",
                "sha256:9413384f26b5d050b6978e6fcd0c1e7f0539be7a4f1a885061473c5deaa57221",
                "sha256:94d11b07c64f63f49876e0ab8042ae034674c8653bfcdaa8c4b32e71cfff87e8",
                "sha256:950f531ec6e03696a2414b6308f5c6ff9dab7821a768c9d5788b1314e9a46ca7",
                "sha256:a2e8f3f955d68471fa37b0e3add18500790d129cc7efe89971b8a4cc6fdeb0b2",
                "sha256:ae6deb336cba5d71476caa029ceb6e88047fc1dc74b62b7c4012639c0b563906",
                "sha256:b8ca4d854adcf480bdfd80f46fdd6fb49f91dd020ae11c89b3a79e19454ec627",
                "sha256:c66f80ee5b602a9c7ab66e3c9f36026590a0902db3aea414d59a2f55188c1f49",
                "sha256:d52db5beb5e476e6853da2e2d24dbbbed6797b449c8bf7ea118a4ee0d2c9040e",
                "sha256:dd021efa85970bd4824acacbb922066159d0f9e546389a4743d56919b6758b91",
                "sha256:e25adddab85f674acac303cf1f5835951345a56c5f7f582987d266679979c75b",
                "sha256:f00b4cf737f568be9665563347a910f8bdc76f88c2970121c86243c8cfdf90e9",
                "sha256:f01f4a3565a387080dc49bdd1fefe4ecc77f894991b88ef927edbfa45eb10818"
            ],
            "index": "pypi",
            "markers": "python_version >= '3.9'",
            "version": "==5.0.3"
        },
        "zope-interface": {
            "hashes": [
                "sha256:0de23bcb93401994ea00bc5c677ef06d420340ac0a4e9c10d80e047b9ce5af3f",
                "sha256:179ad46ece518c9084cb272e4a69d266b659f7f8f48e51706746c2d8a426433e",
                "sha256:190eeec67e023d5aac54d183fa145db0b898664234234ac54643a441da434616",
                "sha256:1a2ed0852c25950cf430067f058f8d98df6288502ac313861d9803fe7691a9b3",
                "sha256:1c4e1b4c06d9abd1037c088dae1566c85f344a3e6ae4350744c3f7f7259d9c67",
                "sha256:1d0e23c6b746eb8ce04573cc47bcac60961ac138885d207bd6f57e27a1431ae8",
                "sha256:2317e1d4dba68203a5227ea3057f9078ec9376275f9700086b8f0ffc0b358e1b",
                "sha256:2d553e02b68c0ea5a226855f02edbc9eefd99f6a8886fa9f9bdf999d77f46585",
                "sha256:3603ef82a9920bd0bfb505423cb7e937498ad971ad5a6141841e8f76d2fd5446",
                "sha256:3defc925c4b22ac1272d544a49c6ba04c3eefcce3200319ee1be03d9270306dd",
                "sha256:3e59f175e868f856a77c0a77ba001385c377df2104fdbda6b9f99456a01e102a",
                "sha256:4284d664ef0ff7b709836d4de7b13d80873dc5faeffc073abdb280058bfac5e3",
                "sha256:55c373becbd36a44d0c9be1d5271422fdaa8562d158fb44b4192297b3c67096c",
                "sha256:5836b8fb044c6e75ba34dfaabc602493019eadfa0faf6ff25f4c4c356a71a853",
                "sha256:5cdb7e7e5524b76d3ec037c1d81a9e2c7457b240fd4cb0a2476b65c3a5a6c81f",
                "sha256:6650bd56ef350d37c8baccfd3ee8a0483ed6f8666e641e4b9ae1a1827b79f9e5",
                "sha256:7395f13533318f150ee72adb55b29284b16e73b6d5f02ab21f173b3e83f242b8",
                "sha256:7720322763aceb5e0a7cadcc38c67b839efe599f0887cbf6c003c55b1458c501",
                "sha256:7cd5e3d910ac87652a09f6e5db8e41bc3b49cf08ddd2d73d30afc644801492cd",
                "sha256:81744a7e61b598ebcf4722ac56a7a4f50502432b5b4dc7eb29075a89cf82d029",
                "sha256:84e87eba6b77a3af187bae82d8de1a7c208c2a04ec9f6bd444fd091b811ad92e",
                "sha256:8d0fe45be57b5219aa4b96e846631c04615d5ef068146de5a02ccd15c185321f",
                "sha256:9595e478047ce752b35cfa221d7601a5283ccdaab40422e0dc1d4a334c70f580",
                "sha256:99c14f0727c978639139e6cad7a60e82b7720922678d75aacb90cf4ef74a068c",
                "sha256:9b1eed7670d564f1025d7cda89f99f216c30210e42e95de466135be0b4a499d9",
                "sha256:9fad9bd5502221ab179f13ea251cb30eef7cf65023156967f86673aff54b53a0",
                "sha256:ad339509dcfbbc99bf8e147db6686249c4032f26586699ec4c82f6e5909c9fe2",
                "sha256:bcbeb44fc16e0078b3b68a95e43f821ae34dcbf976dde6985141838a5f23dd3d",
                "sha256:c8e7b05dc6315a193cceaec071cc3cf1c180cea28808ccded0b1283f1c38ba73",
                "sha256:ca95594d936ee349620900be5b46c0122a1ff6ce42d7d5cb2cf09dc84071ef16",
                "sha256:d029fac6a80edae80f79c37e5e3abfa92968fe921886139b3ee470a1b177321a",
                "sha256:d17e7fc814eaab93409b80819fd6d30342844345c27f3bc3c4b43c2425a8d267",
                "sha256:d6821ef9870f32154da873fcde439274f99814ea452dd16b99fa0b66345c4b6b",
                "sha256:e6503534b52bb1720ace9366ee30838a58a3413d3e197512f3338c8f34b5d89d",
                "sha256:ed1df8cc01dd1e3970666a7370b8bfc7457371c58ba88c57bd5bca17ab198053",
                "sha256:f1d52d052355e0c5c89e0630dd2ff7c0b823fd5f56286a663e92444761b35e25",
                "sha256:f85b290e5b8b11814efb0d004d8ce6c9a483c35c462e8d9bf84abb93e79fa770"
            ],
            "markers": "python_version >= '3.8'",
            "version": "==7.1.1"
        }
    },
    "typing-dev": {
        "asgiref": {
            "hashes": [
                "sha256:3e1e3ecc849832fe52ccf2cb6686b7a55f82bb1d6aee72a58826471390335e47",
                "sha256:c343bd80a0bec947a9860adb4c432ffa7db769836c64238fc34bdc3fec84d590"
            ],
            "markers": "python_version >= '3.8'",
            "version": "==3.8.1"
        },
        "celery-types": {
            "hashes": [
                "sha256:0ecad2fa5a6eded0a1f919e5e1e381cc2ff0635fe4b21db53b4661b6876d5b30",
                "sha256:79a66637d1d6af5992d1dc80259d9538869941325e966006f1e795220519b9ac"
            ],
            "index": "pypi",
            "markers": "python_version >= '3.9' and python_version < '4.0'",
            "version": "==0.22.0"
        },
        "certifi": {
            "hashes": [
                "sha256:922820b53db7a7257ffbda3f597266d435245903d80737e34f8a45ff3e3230d8",
                "sha256:bec941d2aa8195e248a60b31ff9f0558284cf01a52591ceda73ea9afffd69fd9"
            ],
            "markers": "python_version >= '3.6'",
            "version": "==2024.8.30"
        },
        "cffi": {
            "hashes": [
                "sha256:045d61c734659cc045141be4bae381a41d89b741f795af1dd018bfb532fd0df8",
                "sha256:0984a4925a435b1da406122d4d7968dd861c1385afe3b45ba82b750f229811e2",
                "sha256:0e2b1fac190ae3ebfe37b979cc1ce69c81f4e4fe5746bb401dca63a9062cdaf1",
                "sha256:0f048dcf80db46f0098ccac01132761580d28e28bc0f78ae0d58048063317e15",
                "sha256:1257bdabf294dceb59f5e70c64a3e2f462c30c7ad68092d01bbbfb1c16b1ba36",
                "sha256:1c39c6016c32bc48dd54561950ebd6836e1670f2ae46128f67cf49e789c52824",
                "sha256:1d599671f396c4723d016dbddb72fe8e0397082b0a77a4fab8028923bec050e8",
                "sha256:28b16024becceed8c6dfbc75629e27788d8a3f9030691a1dbf9821a128b22c36",
                "sha256:2bb1a08b8008b281856e5971307cc386a8e9c5b625ac297e853d36da6efe9c17",
                "sha256:30c5e0cb5ae493c04c8b42916e52ca38079f1b235c2f8ae5f4527b963c401caf",
                "sha256:31000ec67d4221a71bd3f67df918b1f88f676f1c3b535a7eb473255fdc0b83fc",
                "sha256:386c8bf53c502fff58903061338ce4f4950cbdcb23e2902d86c0f722b786bbe3",
                "sha256:3edc8d958eb099c634dace3c7e16560ae474aa3803a5df240542b305d14e14ed",
                "sha256:45398b671ac6d70e67da8e4224a065cec6a93541bb7aebe1b198a61b58c7b702",
                "sha256:46bf43160c1a35f7ec506d254e5c890f3c03648a4dbac12d624e4490a7046cd1",
                "sha256:4ceb10419a9adf4460ea14cfd6bc43d08701f0835e979bf821052f1805850fe8",
                "sha256:51392eae71afec0d0c8fb1a53b204dbb3bcabcb3c9b807eedf3e1e6ccf2de903",
                "sha256:5da5719280082ac6bd9aa7becb3938dc9f9cbd57fac7d2871717b1feb0902ab6",
                "sha256:610faea79c43e44c71e1ec53a554553fa22321b65fae24889706c0a84d4ad86d",
                "sha256:636062ea65bd0195bc012fea9321aca499c0504409f413dc88af450b57ffd03b",
                "sha256:6883e737d7d9e4899a8a695e00ec36bd4e5e4f18fabe0aca0efe0a4b44cdb13e",
                "sha256:6b8b4a92e1c65048ff98cfe1f735ef8f1ceb72e3d5f0c25fdb12087a23da22be",
                "sha256:6f17be4345073b0a7b8ea599688f692ac3ef23ce28e5df79c04de519dbc4912c",
                "sha256:706510fe141c86a69c8ddc029c7910003a17353970cff3b904ff0686a5927683",
                "sha256:72e72408cad3d5419375fc87d289076ee319835bdfa2caad331e377589aebba9",
                "sha256:733e99bc2df47476e3848417c5a4540522f234dfd4ef3ab7fafdf555b082ec0c",
                "sha256:7596d6620d3fa590f677e9ee430df2958d2d6d6de2feeae5b20e82c00b76fbf8",
                "sha256:78122be759c3f8a014ce010908ae03364d00a1f81ab5c7f4a7a5120607ea56e1",
                "sha256:805b4371bf7197c329fcb3ead37e710d1bca9da5d583f5073b799d5c5bd1eee4",
                "sha256:85a950a4ac9c359340d5963966e3e0a94a676bd6245a4b55bc43949eee26a655",
                "sha256:8f2cdc858323644ab277e9bb925ad72ae0e67f69e804f4898c070998d50b1a67",
                "sha256:9755e4345d1ec879e3849e62222a18c7174d65a6a92d5b346b1863912168b595",
                "sha256:98e3969bcff97cae1b2def8ba499ea3d6f31ddfdb7635374834cf89a1a08ecf0",
                "sha256:a08d7e755f8ed21095a310a693525137cfe756ce62d066e53f502a83dc550f65",
                "sha256:a1ed2dd2972641495a3ec98445e09766f077aee98a1c896dcb4ad0d303628e41",
                "sha256:a24ed04c8ffd54b0729c07cee15a81d964e6fee0e3d4d342a27b020d22959dc6",
                "sha256:a45e3c6913c5b87b3ff120dcdc03f6131fa0065027d0ed7ee6190736a74cd401",
                "sha256:a9b15d491f3ad5d692e11f6b71f7857e7835eb677955c00cc0aefcd0669adaf6",
                "sha256:ad9413ccdeda48c5afdae7e4fa2192157e991ff761e7ab8fdd8926f40b160cc3",
                "sha256:b2ab587605f4ba0bf81dc0cb08a41bd1c0a5906bd59243d56bad7668a6fc6c16",
                "sha256:b62ce867176a75d03a665bad002af8e6d54644fad99a3c70905c543130e39d93",
                "sha256:c03e868a0b3bc35839ba98e74211ed2b05d2119be4e8a0f224fba9384f1fe02e",
                "sha256:c59d6e989d07460165cc5ad3c61f9fd8f1b4796eacbd81cee78957842b834af4",
                "sha256:c7eac2ef9b63c79431bc4b25f1cd649d7f061a28808cbc6c47b534bd789ef964",
                "sha256:c9c3d058ebabb74db66e431095118094d06abf53284d9c81f27300d0e0d8bc7c",
                "sha256:ca74b8dbe6e8e8263c0ffd60277de77dcee6c837a3d0881d8c1ead7268c9e576",
                "sha256:caaf0640ef5f5517f49bc275eca1406b0ffa6aa184892812030f04c2abf589a0",
                "sha256:cdf5ce3acdfd1661132f2a9c19cac174758dc2352bfe37d98aa7512c6b7178b3",
                "sha256:d016c76bdd850f3c626af19b0542c9677ba156e4ee4fccfdd7848803533ef662",
                "sha256:d01b12eeeb4427d3110de311e1774046ad344f5b1a7403101878976ecd7a10f3",
                "sha256:d63afe322132c194cf832bfec0dc69a99fb9bb6bbd550f161a49e9e855cc78ff",
                "sha256:da95af8214998d77a98cc14e3a3bd00aa191526343078b530ceb0bd710fb48a5",
                "sha256:dd398dbc6773384a17fe0d3e7eeb8d1a21c2200473ee6806bb5e6a8e62bb73dd",
                "sha256:de2ea4b5833625383e464549fec1bc395c1bdeeb5f25c4a3a82b5a8c756ec22f",
                "sha256:de55b766c7aa2e2a3092c51e0483d700341182f08e67c63630d5b6f200bb28e5",
                "sha256:df8b1c11f177bc2313ec4b2d46baec87a5f3e71fc8b45dab2ee7cae86d9aba14",
                "sha256:e03eab0a8677fa80d646b5ddece1cbeaf556c313dcfac435ba11f107ba117b5d",
                "sha256:e221cf152cff04059d011ee126477f0d9588303eb57e88923578ace7baad17f9",
                "sha256:e31ae45bc2e29f6b2abd0de1cc3b9d5205aa847cafaecb8af1476a609a2f6eb7",
                "sha256:edae79245293e15384b51f88b00613ba9f7198016a5948b5dddf4917d4d26382",
                "sha256:f1e22e8c4419538cb197e4dd60acc919d7696e5ef98ee4da4e01d3f8cfa4cc5a",
                "sha256:f3a2b4222ce6b60e2e8b337bb9596923045681d71e5a082783484d845390938e",
                "sha256:f6a16c31041f09ead72d69f583767292f750d24913dadacf5756b966aacb3f1a",
                "sha256:f75c7ab1f9e4aca5414ed4d8e5c0e303a34f4421f8a0d47a4d019ceff0ab6af4",
                "sha256:f79fc4fc25f1c8698ff97788206bb3c2598949bfe0fef03d299eb1b5356ada99",
                "sha256:f7f5baafcc48261359e14bcd6d9bff6d4b28d9103847c9e136694cb0501aef87",
                "sha256:fc48c783f9c87e60831201f2cce7f3b2e4846bf4d8728eabe54d60700b318a0b"
            ],
            "markers": "python_version >= '3.8'",
            "version": "==1.17.1"
        },
        "charset-normalizer": {
            "hashes": [
                "sha256:0099d79bdfcf5c1f0c2c72f91516702ebf8b0b8ddd8905f97a8aecf49712c621",
                "sha256:0713f3adb9d03d49d365b70b84775d0a0d18e4ab08d12bc46baa6132ba78aaf6",
                "sha256:07afec21bbbbf8a5cc3651aa96b980afe2526e7f048fdfb7f1014d84acc8b6d8",
                "sha256:0b309d1747110feb25d7ed6b01afdec269c647d382c857ef4663bbe6ad95a912",
                "sha256:0d99dd8ff461990f12d6e42c7347fd9ab2532fb70e9621ba520f9e8637161d7c",
                "sha256:0de7b687289d3c1b3e8660d0741874abe7888100efe14bd0f9fd7141bcbda92b",
                "sha256:1110e22af8ca26b90bd6364fe4c763329b0ebf1ee213ba32b68c73de5752323d",
                "sha256:130272c698667a982a5d0e626851ceff662565379baf0ff2cc58067b81d4f11d",
                "sha256:136815f06a3ae311fae551c3df1f998a1ebd01ddd424aa5603a4336997629e95",
                "sha256:14215b71a762336254351b00ec720a8e85cada43b987da5a042e4ce3e82bd68e",
                "sha256:1db4e7fefefd0f548d73e2e2e041f9df5c59e178b4c72fbac4cc6f535cfb1565",
                "sha256:1ffd9493de4c922f2a38c2bf62b831dcec90ac673ed1ca182fe11b4d8e9f2a64",
                "sha256:2006769bd1640bdf4d5641c69a3d63b71b81445473cac5ded39740a226fa88ab",
                "sha256:20587d20f557fe189b7947d8e7ec5afa110ccf72a3128d61a2a387c3313f46be",
                "sha256:223217c3d4f82c3ac5e29032b3f1c2eb0fb591b72161f86d93f5719079dae93e",
                "sha256:27623ba66c183eca01bf9ff833875b459cad267aeeb044477fedac35e19ba907",
                "sha256:285e96d9d53422efc0d7a17c60e59f37fbf3dfa942073f666db4ac71e8d726d0",
                "sha256:2de62e8801ddfff069cd5c504ce3bc9672b23266597d4e4f50eda28846c322f2",
                "sha256:2f6c34da58ea9c1a9515621f4d9ac379871a8f21168ba1b5e09d74250de5ad62",
                "sha256:309a7de0a0ff3040acaebb35ec45d18db4b28232f21998851cfa709eeff49d62",
                "sha256:35c404d74c2926d0287fbd63ed5d27eb911eb9e4a3bb2c6d294f3cfd4a9e0c23",
                "sha256:3710a9751938947e6327ea9f3ea6332a09bf0ba0c09cae9cb1f250bd1f1549bc",
                "sha256:3d59d125ffbd6d552765510e3f31ed75ebac2c7470c7274195b9161a32350284",
                "sha256:40d3ff7fc90b98c637bda91c89d51264a3dcf210cade3a2c6f838c7268d7a4ca",
                "sha256:425c5f215d0eecee9a56cdb703203dda90423247421bf0d67125add85d0c4455",
                "sha256:43193c5cda5d612f247172016c4bb71251c784d7a4d9314677186a838ad34858",
                "sha256:44aeb140295a2f0659e113b31cfe92c9061622cadbc9e2a2f7b8ef6b1e29ef4b",
                "sha256:47334db71978b23ebcf3c0f9f5ee98b8d65992b65c9c4f2d34c2eaf5bcaf0594",
                "sha256:4796efc4faf6b53a18e3d46343535caed491776a22af773f366534056c4e1fbc",
                "sha256:4a51b48f42d9358460b78725283f04bddaf44a9358197b889657deba38f329db",
                "sha256:4b67fdab07fdd3c10bb21edab3cbfe8cf5696f453afce75d815d9d7223fbe88b",
                "sha256:4ec9dd88a5b71abfc74e9df5ebe7921c35cbb3b641181a531ca65cdb5e8e4dea",
                "sha256:4f9fc98dad6c2eaa32fc3af1417d95b5e3d08aff968df0cd320066def971f9a6",
                "sha256:54b6a92d009cbe2fb11054ba694bc9e284dad30a26757b1e372a1fdddaf21920",
                "sha256:55f56e2ebd4e3bc50442fbc0888c9d8c94e4e06a933804e2af3e89e2f9c1c749",
                "sha256:5726cf76c982532c1863fb64d8c6dd0e4c90b6ece9feb06c9f202417a31f7dd7",
                "sha256:5d447056e2ca60382d460a604b6302d8db69476fd2015c81e7c35417cfabe4cd",
                "sha256:5ed2e36c3e9b4f21dd9422f6893dec0abf2cca553af509b10cd630f878d3eb99",
                "sha256:5ff2ed8194587faf56555927b3aa10e6fb69d931e33953943bc4f837dfee2242",
                "sha256:62f60aebecfc7f4b82e3f639a7d1433a20ec32824db2199a11ad4f5e146ef5ee",
                "sha256:63bc5c4ae26e4bc6be6469943b8253c0fd4e4186c43ad46e713ea61a0ba49129",
                "sha256:6b40e8d38afe634559e398cc32b1472f376a4099c75fe6299ae607e404c033b2",
                "sha256:6b493a043635eb376e50eedf7818f2f322eabbaa974e948bd8bdd29eb7ef2a51",
                "sha256:6dba5d19c4dfab08e58d5b36304b3f92f3bd5d42c1a3fa37b5ba5cdf6dfcbcee",
                "sha256:6fd30dc99682dc2c603c2b315bded2799019cea829f8bf57dc6b61efde6611c8",
                "sha256:707b82d19e65c9bd28b81dde95249b07bf9f5b90ebe1ef17d9b57473f8a64b7b",
                "sha256:7706f5850360ac01d80c89bcef1640683cc12ed87f42579dab6c5d3ed6888613",
                "sha256:7782afc9b6b42200f7362858f9e73b1f8316afb276d316336c0ec3bd73312742",
                "sha256:79983512b108e4a164b9c8d34de3992f76d48cadc9554c9e60b43f308988aabe",
                "sha256:7f683ddc7eedd742e2889d2bfb96d69573fde1d92fcb811979cdb7165bb9c7d3",
                "sha256:82357d85de703176b5587dbe6ade8ff67f9f69a41c0733cf2425378b49954de5",
                "sha256:84450ba661fb96e9fd67629b93d2941c871ca86fc38d835d19d4225ff946a631",
                "sha256:86f4e8cca779080f66ff4f191a685ced73d2f72d50216f7112185dc02b90b9b7",
                "sha256:8cda06946eac330cbe6598f77bb54e690b4ca93f593dee1568ad22b04f347c15",
                "sha256:8ce7fd6767a1cc5a92a639b391891bf1c268b03ec7e021c7d6d902285259685c",
                "sha256:8ff4e7cdfdb1ab5698e675ca622e72d58a6fa2a8aa58195de0c0061288e6e3ea",
                "sha256:9289fd5dddcf57bab41d044f1756550f9e7cf0c8e373b8cdf0ce8773dc4bd417",
                "sha256:92a7e36b000bf022ef3dbb9c46bfe2d52c047d5e3f3343f43204263c5addc250",
                "sha256:92db3c28b5b2a273346bebb24857fda45601aef6ae1c011c0a997106581e8a88",
                "sha256:95c3c157765b031331dd4db3c775e58deaee050a3042fcad72cbc4189d7c8dca",
                "sha256:980b4f289d1d90ca5efcf07958d3eb38ed9c0b7676bf2831a54d4f66f9c27dfa",
                "sha256:9ae4ef0b3f6b41bad6366fb0ea4fc1d7ed051528e113a60fa2a65a9abb5b1d99",
                "sha256:9c98230f5042f4945f957d006edccc2af1e03ed5e37ce7c373f00a5a4daa6149",
                "sha256:9fa2566ca27d67c86569e8c85297aaf413ffab85a8960500f12ea34ff98e4c41",
                "sha256:a14969b8691f7998e74663b77b4c36c0337cb1df552da83d5c9004a93afdb574",
                "sha256:a8aacce6e2e1edcb6ac625fb0f8c3a9570ccc7bfba1f63419b3769ccf6a00ed0",
                "sha256:a8e538f46104c815be19c975572d74afb53f29650ea2025bbfaef359d2de2f7f",
                "sha256:aa41e526a5d4a9dfcfbab0716c7e8a1b215abd3f3df5a45cf18a12721d31cb5d",
                "sha256:aa693779a8b50cd97570e5a0f343538a8dbd3e496fa5dcb87e29406ad0299654",
                "sha256:ab22fbd9765e6954bc0bcff24c25ff71dcbfdb185fcdaca49e81bac68fe724d3",
                "sha256:ab2e5bef076f5a235c3774b4f4028a680432cded7cad37bba0fd90d64b187d19",
                "sha256:ab973df98fc99ab39080bfb0eb3a925181454d7c3ac8a1e695fddfae696d9e90",
                "sha256:af73657b7a68211996527dbfeffbb0864e043d270580c5aef06dc4b659a4b578",
                "sha256:b197e7094f232959f8f20541ead1d9862ac5ebea1d58e9849c1bf979255dfac9",
                "sha256:b295729485b06c1a0683af02a9e42d2caa9db04a373dc38a6a58cdd1e8abddf1",
                "sha256:b8831399554b92b72af5932cdbbd4ddc55c55f631bb13ff8fe4e6536a06c5c51",
                "sha256:b8dcd239c743aa2f9c22ce674a145e0a25cb1566c495928440a181ca1ccf6719",
                "sha256:bcb4f8ea87d03bc51ad04add8ceaf9b0f085ac045ab4d74e73bbc2dc033f0236",
                "sha256:bd7af3717683bea4c87acd8c0d3d5b44d56120b26fd3f8a692bdd2d5260c620a",
                "sha256:bf4475b82be41b07cc5e5ff94810e6a01f276e37c2d55571e3fe175e467a1a1c",
                "sha256:c3e446d253bd88f6377260d07c895816ebf33ffffd56c1c792b13bff9c3e1ade",
                "sha256:c57516e58fd17d03ebe67e181a4e4e2ccab1168f8c2976c6a334d4f819fe5944",
                "sha256:c94057af19bc953643a33581844649a7fdab902624d2eb739738a30e2b3e60fc",
                "sha256:cab5d0b79d987c67f3b9e9c53f54a61360422a5a0bc075f43cab5621d530c3b6",
                "sha256:ce031db0408e487fd2775d745ce30a7cd2923667cf3b69d48d219f1d8f5ddeb6",
                "sha256:cee4373f4d3ad28f1ab6290684d8e2ebdb9e7a1b74fdc39e4c211995f77bec27",
                "sha256:d5b054862739d276e09928de37c79ddeec42a6e1bfc55863be96a36ba22926f6",
                "sha256:dbe03226baf438ac4fda9e2d0715022fd579cb641c4cf639fa40d53b2fe6f3e2",
                "sha256:dc15e99b2d8a656f8e666854404f1ba54765871104e50c8e9813af8a7db07f12",
                "sha256:dcaf7c1524c0542ee2fc82cc8ec337f7a9f7edee2532421ab200d2b920fc97cf",
                "sha256:dd4eda173a9fcccb5f2e2bd2a9f423d180194b1bf17cf59e3269899235b2a114",
                "sha256:dd9a8bd8900e65504a305bf8ae6fa9fbc66de94178c420791d0293702fce2df7",
                "sha256:de7376c29d95d6719048c194a9cf1a1b0393fbe8488a22008610b0361d834ecf",
                "sha256:e7fdd52961feb4c96507aa649550ec2a0d527c086d284749b2f582f2d40a2e0d",
                "sha256:e91f541a85298cf35433bf66f3fab2a4a2cff05c127eeca4af174f6d497f0d4b",
                "sha256:e9e3c4c9e1ed40ea53acf11e2a386383c3304212c965773704e4603d589343ed",
                "sha256:ee803480535c44e7f5ad00788526da7d85525cfefaf8acf8ab9a310000be4b03",
                "sha256:f09cb5a7bbe1ecae6e87901a2eb23e0256bb524a79ccc53eb0b7629fbe7677c4",
                "sha256:f19c1585933c82098c2a520f8ec1227f20e339e33aca8fa6f956f6691b784e67",
                "sha256:f1a2f519ae173b5b6a2c9d5fa3116ce16e48b3462c8b96dfdded11055e3d6365",
                "sha256:f28f891ccd15c514a0981f3b9db9aa23d62fe1a99997512b0491d2ed323d229a",
                "sha256:f3e73a4255342d4eb26ef6df01e3962e73aa29baa3124a8e824c5d3364a65748",
                "sha256:f606a1881d2663630ea5b8ce2efe2111740df4b687bd78b34a8131baa007f79b",
                "sha256:fe9f97feb71aa9896b81973a7bbada8c49501dc73e58a10fcef6663af95e5079",
                "sha256:ffc519621dce0c767e96b9c53f09c5d215578e10b02c285809f76509a3931482"
            ],
            "markers": "python_full_version >= '3.7.0'",
            "version": "==3.4.0"
        },
        "coreapi": {
            "hashes": [
                "sha256:46145fcc1f7017c076a2ef684969b641d18a2991051fddec9458ad3f78ffc1cb",
                "sha256:bf39d118d6d3e171f10df9ede5666f63ad80bba9a29a8ec17726a66cf52ee6f3"
            ],
            "version": "==2.3.3"
        },
        "coreschema": {
            "hashes": [
                "sha256:5e6ef7bf38c1525d5e55a895934ab4273548629f16aed5c0a6caa74ebf45551f",
                "sha256:9503506007d482ab0867ba14724b93c18a33b22b6d19fb419ef2d239dd4a1607"
            ],
            "version": "==0.0.4"
        },
        "cryptography": {
            "hashes": [
                "sha256:0c580952eef9bf68c4747774cde7ec1d85a6e61de97281f2dba83c7d2c806362",
                "sha256:0f996e7268af62598f2fc1204afa98a3b5712313a55c4c9d434aef49cadc91d4",
                "sha256:1ec0bcf7e17c0c5669d881b1cd38c4972fade441b27bda1051665faaa89bdcaa",
                "sha256:281c945d0e28c92ca5e5930664c1cefd85efe80e5c0d2bc58dd63383fda29f83",
                "sha256:2ce6fae5bdad59577b44e4dfed356944fbf1d925269114c28be377692643b4ff",
                "sha256:315b9001266a492a6ff443b61238f956b214dbec9910a081ba5b6646a055a805",
                "sha256:443c4a81bb10daed9a8f334365fe52542771f25aedaf889fd323a853ce7377d6",
                "sha256:4a02ded6cd4f0a5562a8887df8b3bd14e822a90f97ac5e544c162899bc467664",
                "sha256:53a583b6637ab4c4e3591a15bc9db855b8d9dee9a669b550f311480acab6eb08",
                "sha256:63efa177ff54aec6e1c0aefaa1a241232dcd37413835a9b674b6e3f0ae2bfd3e",
                "sha256:74f57f24754fe349223792466a709f8e0c093205ff0dca557af51072ff47ab18",
                "sha256:7e1ce50266f4f70bf41a2c6dc4358afadae90e2a1e5342d3c08883df1675374f",
                "sha256:81ef806b1fef6b06dcebad789f988d3b37ccaee225695cf3e07648eee0fc6b73",
                "sha256:846da004a5804145a5f441b8530b4bf35afbf7da70f82409f151695b127213d5",
                "sha256:8ac43ae87929a5982f5948ceda07001ee5e83227fd69cf55b109144938d96984",
                "sha256:9762ea51a8fc2a88b70cf2995e5675b38d93bf36bd67d91721c309df184f49bd",
                "sha256:a2a431ee15799d6db9fe80c82b055bae5a752bef645bba795e8e52687c69efe3",
                "sha256:bf7a1932ac4176486eab36a19ed4c0492da5d97123f1406cf15e41b05e787d2e",
                "sha256:c2e6fc39c4ab499049df3bdf567f768a723a5e8464816e8f009f121a5a9f4405",
                "sha256:cbeb489927bd7af4aa98d4b261af9a5bc025bd87f0e3547e11584be9e9427be2",
                "sha256:d03b5621a135bffecad2c73e9f4deb1a0f977b9a8ffe6f8e002bf6c9d07b918c",
                "sha256:d56e96520b1020449bbace2b78b603442e7e378a9b3bd68de65c782db1507995",
                "sha256:df6b6c6d742395dd77a23ea3728ab62f98379eff8fb61be2744d4679ab678f73",
                "sha256:e1be4655c7ef6e1bbe6b5d0403526601323420bcf414598955968c9ef3eb7d16",
                "sha256:f18c716be16bc1fea8e95def49edf46b82fccaa88587a45f8dc0ff6ab5d8e0a7",
                "sha256:f46304d6f0c6ab8e52770addfa2fc41e6629495548862279641972b6215451cd",
                "sha256:f7b178f11ed3664fd0e995a47ed2b5ff0a12d893e41dd0494f406d1cf555cab7"
            ],
            "markers": "python_version >= '3.7'",
            "version": "==43.0.3"
        },
        "django": {
            "hashes": [
                "sha256:8b38a9a12da3ae00cb0ba72da985ec4b14de6345046b1e174b1fd7254398f818",
                "sha256:c0fa0e619c39325a169208caef234f90baa925227032ad3f44842ba14d75234a"
            ],
            "index": "pypi",
            "markers": "python_version >= '3.10'",
            "version": "==5.1.3"
        },
        "django-filter-stubs": {
            "hashes": [
                "sha256:8b03ef8c304024672c3ebc99b72b59fb6f9d6c1a2b3b16a5100bf11a1577bc8b",
                "sha256:b683e8ddb92a1e1456a53dc299963ae4a5768f8d3cc3318dbef06c4b7d943336"
            ],
            "index": "pypi",
            "version": "==0.1.3"
        },
        "django-stubs": {
            "extras": [
                "compatible-mypy"
            ],
            "hashes": [
                "sha256:126d354bbdff4906c4e93e6361197f6fbfb6231c3df6def85a291dae6f9f577b",
                "sha256:c4dc64260bd72e6d32b9e536e8dd0d9247922f0271f82d1d5132a18f24b388ac"
            ],
            "markers": "python_version >= '3.8'",
            "version": "==5.1.1"
        },
        "django-stubs-ext": {
            "hashes": [
                "sha256:3907f99e178c93323e2ce908aef8352adb8c047605161f8d9e5e7b4efb5a6a9c",
                "sha256:db7364e4f50ae7e5360993dbd58a3a57ea4b2e7e5bab0fbd525ccdb3e7975d1c"
            ],
            "markers": "python_version >= '3.8'",
            "version": "==5.1.1"
        },
        "djangorestframework-stubs": {
            "extras": [
                "compatible-mypy"
            ],
            "hashes": [
                "sha256:037f0582b1e6c79366b6a839da861474d59210c4bfa1d36291545cb6ede6a0da",
                "sha256:f6ed5fb19c12aa752288ddc6ad28d4ca7c81681ca7f28a19aba9064b2a69489c"
            ],
            "markers": "python_version >= '3.6'",
            "version": "==1.4.0"
        },
        "idna": {
            "hashes": [
                "sha256:12f65c9b470abda6dc35cf8e63cc574b1c52b11df2c86030af0ac09b01b13ea9",
                "sha256:946d195a0d259cbba61165e88e65941f16e9b36ea6ddb97f00452bae8b1287d3"
            ],
            "markers": "python_version >= '3.6'",
            "version": "==3.10"
        },
        "itypes": {
            "hashes": [
                "sha256:03da6872ca89d29aef62773672b2d408f490f80db48b23079a4b194c86dd04c6",
                "sha256:af886f129dea4a2a1e3d36595a2d139589e4dd287f5cab0b40e799ee81570ff1"
            ],
            "version": "==1.2.0"
        },
        "jinja2": {
            "hashes": [
                "sha256:4a3aee7acbbe7303aede8e9648d13b8bf88a429282aa6122a993f0ac800cb369",
                "sha256:bc5dd2abb727a5319567b7a813e6a2e7318c39f4f487cfe6c89c6f9c7d25197d"
            ],
            "index": "pypi",
            "markers": "python_version >= '3.7'",
            "version": "==3.1.4"
        },
        "markupsafe": {
            "hashes": [
                "sha256:0bff5e0ae4ef2e1ae4fdf2dfd5b76c75e5c2fa4132d05fc1b0dabcd20c7e28c4",
                "sha256:0f4ca02bea9a23221c0182836703cbf8930c5e9454bacce27e767509fa286a30",
                "sha256:1225beacc926f536dc82e45f8a4d68502949dc67eea90eab715dea3a21c1b5f0",
                "sha256:131a3c7689c85f5ad20f9f6fb1b866f402c445b220c19fe4308c0b147ccd2ad9",
                "sha256:15ab75ef81add55874e7ab7055e9c397312385bd9ced94920f2802310c930396",
                "sha256:1a9d3f5f0901fdec14d8d2f66ef7d035f2157240a433441719ac9a3fba440b13",
                "sha256:1c99d261bd2d5f6b59325c92c73df481e05e57f19837bdca8413b9eac4bd8028",
                "sha256:1e084f686b92e5b83186b07e8a17fc09e38fff551f3602b249881fec658d3eca",
                "sha256:2181e67807fc2fa785d0592dc2d6206c019b9502410671cc905d132a92866557",
                "sha256:2cb8438c3cbb25e220c2ab33bb226559e7afb3baec11c4f218ffa7308603c832",
                "sha256:3169b1eefae027567d1ce6ee7cae382c57fe26e82775f460f0b2778beaad66c0",
                "sha256:3809ede931876f5b2ec92eef964286840ed3540dadf803dd570c3b7e13141a3b",
                "sha256:38a9ef736c01fccdd6600705b09dc574584b89bea478200c5fbf112a6b0d5579",
                "sha256:3d79d162e7be8f996986c064d1c7c817f6df3a77fe3d6859f6f9e7be4b8c213a",
                "sha256:444dcda765c8a838eaae23112db52f1efaf750daddb2d9ca300bcae1039adc5c",
                "sha256:48032821bbdf20f5799ff537c7ac3d1fba0ba032cfc06194faffa8cda8b560ff",
                "sha256:4aa4e5faecf353ed117801a068ebab7b7e09ffb6e1d5e412dc852e0da018126c",
                "sha256:52305740fe773d09cffb16f8ed0427942901f00adedac82ec8b67752f58a1b22",
                "sha256:569511d3b58c8791ab4c2e1285575265991e6d8f8700c7be0e88f86cb0672094",
                "sha256:57cb5a3cf367aeb1d316576250f65edec5bb3be939e9247ae594b4bcbc317dfb",
                "sha256:5b02fb34468b6aaa40dfc198d813a641e3a63b98c2b05a16b9f80b7ec314185e",
                "sha256:6381026f158fdb7c72a168278597a5e3a5222e83ea18f543112b2662a9b699c5",
                "sha256:6af100e168aa82a50e186c82875a5893c5597a0c1ccdb0d8b40240b1f28b969a",
                "sha256:6c89876f41da747c8d3677a2b540fb32ef5715f97b66eeb0c6b66f5e3ef6f59d",
                "sha256:6e296a513ca3d94054c2c881cc913116e90fd030ad1c656b3869762b754f5f8a",
                "sha256:70a87b411535ccad5ef2f1df5136506a10775d267e197e4cf531ced10537bd6b",
                "sha256:7e94c425039cde14257288fd61dcfb01963e658efbc0ff54f5306b06054700f8",
                "sha256:846ade7b71e3536c4e56b386c2a47adf5741d2d8b94ec9dc3e92e5e1ee1e2225",
                "sha256:88416bd1e65dcea10bc7569faacb2c20ce071dd1f87539ca2ab364bf6231393c",
                "sha256:88b49a3b9ff31e19998750c38e030fc7bb937398b1f78cfa599aaef92d693144",
                "sha256:8c4e8c3ce11e1f92f6536ff07154f9d49677ebaaafc32db9db4620bc11ed480f",
                "sha256:8e06879fc22a25ca47312fbe7c8264eb0b662f6db27cb2d3bbbc74b1df4b9b87",
                "sha256:9025b4018f3a1314059769c7bf15441064b2207cb3f065e6ea1e7359cb46db9d",
                "sha256:93335ca3812df2f366e80509ae119189886b0f3c2b81325d39efdb84a1e2ae93",
                "sha256:9778bd8ab0a994ebf6f84c2b949e65736d5575320a17ae8984a77fab08db94cf",
                "sha256:9e2d922824181480953426608b81967de705c3cef4d1af983af849d7bd619158",
                "sha256:a123e330ef0853c6e822384873bef7507557d8e4a082961e1defa947aa59ba84",
                "sha256:a904af0a6162c73e3edcb969eeeb53a63ceeb5d8cf642fade7d39e7963a22ddb",
                "sha256:ad10d3ded218f1039f11a75f8091880239651b52e9bb592ca27de44eed242a48",
                "sha256:b424c77b206d63d500bcb69fa55ed8d0e6a3774056bdc4839fc9298a7edca171",
                "sha256:b5a6b3ada725cea8a5e634536b1b01c30bcdcd7f9c6fff4151548d5bf6b3a36c",
                "sha256:ba8062ed2cf21c07a9e295d5b8a2a5ce678b913b45fdf68c32d95d6c1291e0b6",
                "sha256:ba9527cdd4c926ed0760bc301f6728ef34d841f405abf9d4f959c478421e4efd",
                "sha256:bbcb445fa71794da8f178f0f6d66789a28d7319071af7a496d4d507ed566270d",
                "sha256:bcf3e58998965654fdaff38e58584d8937aa3096ab5354d493c77d1fdd66d7a1",
                "sha256:c0ef13eaeee5b615fb07c9a7dadb38eac06a0608b41570d8ade51c56539e509d",
                "sha256:cabc348d87e913db6ab4aa100f01b08f481097838bdddf7c7a84b7575b7309ca",
                "sha256:cdb82a876c47801bb54a690c5ae105a46b392ac6099881cdfb9f6e95e4014c6a",
                "sha256:cfad01eed2c2e0c01fd0ecd2ef42c492f7f93902e39a42fc9ee1692961443a29",
                "sha256:d16a81a06776313e817c951135cf7340a3e91e8c1ff2fac444cfd75fffa04afe",
                "sha256:d8213e09c917a951de9d09ecee036d5c7d36cb6cb7dbaece4c71a60d79fb9798",
                "sha256:e07c3764494e3776c602c1e78e298937c3315ccc9043ead7e685b7f2b8d47b3c",
                "sha256:e17c96c14e19278594aa4841ec148115f9c7615a47382ecb6b82bd8fea3ab0c8",
                "sha256:e444a31f8db13eb18ada366ab3cf45fd4b31e4db1236a4448f68778c1d1a5a2f",
                "sha256:e6a2a455bd412959b57a172ce6328d2dd1f01cb2135efda2e4576e8a23fa3b0f",
                "sha256:eaa0a10b7f72326f1372a713e73c3f739b524b3af41feb43e4921cb529f5929a",
                "sha256:eb7972a85c54febfb25b5c4b4f3af4dcc731994c7da0d8a0b4a6eb0640e1d178",
                "sha256:ee55d3edf80167e48ea11a923c7386f4669df67d7994554387f84e7d8b0a2bf0",
                "sha256:f3818cb119498c0678015754eba762e0d61e5b52d34c8b13d770f0719f7b1d79",
                "sha256:f8b3d067f2e40fe93e1ccdd6b2e1d16c43140e76f02fb1319a05cf2b79d99430",
                "sha256:fcabf5ff6eea076f859677f5f0b6b5c1a51e70a376b0579e0eadef8db48c6b50"
            ],
            "markers": "python_version >= '3.9'",
            "version": "==3.0.2"
        },
        "mypy": {
            "hashes": [
                "sha256:0246bcb1b5de7f08f2826451abd947bf656945209b140d16ed317f65a17dc7dc",
                "sha256:0291a61b6fbf3e6673e3405cfcc0e7650bebc7939659fdca2702958038bd835e",
                "sha256:0730d1c6a2739d4511dc4253f8274cdd140c55c32dfb0a4cf8b7a43f40abfa6f",
                "sha256:07de989f89786f62b937851295ed62e51774722e5444a27cecca993fc3f9cd74",
                "sha256:100fac22ce82925f676a734af0db922ecfea991e1d7ec0ceb1e115ebe501301a",
                "sha256:164f28cb9d6367439031f4c81e84d3ccaa1e19232d9d05d37cb0bd880d3f93c2",
                "sha256:20c7ee0bc0d5a9595c46f38beb04201f2620065a93755704e141fcac9f59db2b",
                "sha256:3790ded76f0b34bc9c8ba4def8f919dd6a46db0f5a6610fb994fe8efdd447f73",
                "sha256:39bb21c69a5d6342f4ce526e4584bc5c197fd20a60d14a8624d8743fffb9472e",
                "sha256:3ddb5b9bf82e05cc9a627e84707b528e5c7caaa1c55c69e175abb15a761cec2d",
                "sha256:3e38b980e5681f28f033f3be86b099a247b13c491f14bb8b1e1e134d23bb599d",
                "sha256:4bde84334fbe19bad704b3f5b78c4abd35ff1026f8ba72b29de70dda0916beb6",
                "sha256:51f869f4b6b538229c1d1bcc1dd7d119817206e2bc54e8e374b3dfa202defcca",
                "sha256:581665e6f3a8a9078f28d5502f4c334c0c8d802ef55ea0e7276a6e409bc0d82d",
                "sha256:5c7051a3461ae84dfb5dd15eff5094640c61c5f22257c8b766794e6dd85e72d5",
                "sha256:5d5092efb8516d08440e36626f0153b5006d4088c1d663d88bf79625af3d1d62",
                "sha256:6607e0f1dd1fb7f0aca14d936d13fd19eba5e17e1cd2a14f808fa5f8f6d8f60a",
                "sha256:7029881ec6ffb8bc233a4fa364736789582c738217b133f1b55967115288a2bc",
                "sha256:7b2353a44d2179846a096e25691d54d59904559f4232519d420d64da6828a3a7",
                "sha256:7bcb0bb7f42a978bb323a7c88f1081d1b5dee77ca86f4100735a6f541299d8fb",
                "sha256:7bfd8836970d33c2105562650656b6846149374dc8ed77d98424b40b09340ba7",
                "sha256:7f5b7deae912cf8b77e990b9280f170381fdfbddf61b4ef80927edd813163732",
                "sha256:8a21be69bd26fa81b1f80a61ee7ab05b076c674d9b18fb56239d72e21d9f4c80",
                "sha256:9c250883f9fd81d212e0952c92dbfcc96fc237f4b7c92f56ac81fd48460b3e5a",
                "sha256:9f73dba9ec77acb86457a8fc04b5239822df0c14a082564737833d2963677dbc",
                "sha256:a0affb3a79a256b4183ba09811e3577c5163ed06685e4d4b46429a271ba174d2",
                "sha256:a4c1bfcdbce96ff5d96fc9b08e3831acb30dc44ab02671eca5953eadad07d6d0",
                "sha256:a6789be98a2017c912ae6ccb77ea553bbaf13d27605d2ca20a76dfbced631b24",
                "sha256:a7b44178c9760ce1a43f544e595d35ed61ac2c3de306599fa59b38a6048e1aa7",
                "sha256:bde31fc887c213e223bbfc34328070996061b0833b0a4cfec53745ed61f3519b",
                "sha256:c5fc54dbb712ff5e5a0fca797e6e0aa25726c7e72c6a5850cfd2adbc1eb0a372",
                "sha256:de2904956dac40ced10931ac967ae63c5089bd498542194b436eb097a9f77bc8"
            ],
            "index": "pypi",
            "markers": "python_version >= '3.8'",
            "version": "==1.13.0"
        },
        "mypy-extensions": {
            "hashes": [
                "sha256:4392f6c0eb8a5668a69e23d168ffa70f0be9ccfd32b5cc2d26a34ae5b844552d",
                "sha256:75dbf8955dc00442a438fc4d0666508a9a97b6bd41aa2f0ffe9d2f2725af0782"
            ],
            "markers": "python_version >= '3.5'",
            "version": "==1.0.0"
        },
        "pycparser": {
            "hashes": [
                "sha256:491c8be9c040f5390f5bf44a5b07752bd07f56edf992381b05c701439eec10f6",
                "sha256:c3702b6d3dd8c7abc1afa565d7e63d53a1d0bd86cdc24edd75470f4de499cfcc"
            ],
            "markers": "python_version >= '3.8'",
            "version": "==2.22"
        },
        "requests": {
            "hashes": [
                "sha256:55365417734eb18255590a9ff9eb97e9e1da868d4ccd6402399eaf68af20a760",
                "sha256:70761cfe03c773ceb22aa2f671b4757976145175cdfca038c02654d061d6dcc6"
            ],
            "markers": "python_version >= '3.8'",
            "version": "==2.32.3"
        },
        "sqlparse": {
            "hashes": [
                "sha256:773dcbf9a5ab44a090f3441e2180efe2560220203dc2f8c0b0fa141e18b505e4",
                "sha256:bb6b4df465655ef332548e24f08e205afc81b9ab86cb1c45657a7ff173a3a00e"
            ],
            "markers": "python_version >= '3.8'",
            "version": "==0.5.1"
        },
        "tomli": {
            "hashes": [
                "sha256:2ebe24485c53d303f690b0ec092806a085f07af5a5aa1464f3931eec36caaa38",
                "sha256:d46d457a85337051c36524bc5349dd91b1877838e2979ac5ced3e710ed8a60ed"
            ],
            "markers": "python_version >= '3.8'",
            "version": "==2.0.2"
        },
        "types-bleach": {
            "hashes": [
                "sha256:2ee858a84fb06fc2225ff56ba2f7f6c88b65638659efae0d7bfd6b24a1b5a524",
                "sha256:399bc59bfd20a36a56595f13f805e56c8a08e5a5c07903e5cf6fafb5a5107dd4"
            ],
            "index": "pypi",
            "markers": "python_version >= '3.8'",
            "version": "==6.1.0.20240331"
        },
        "types-cffi": {
            "hashes": [
                "sha256:a363e5ea54a4eb6a4a105d800685fde596bc318089b025b27dee09849fe41ff0",
                "sha256:b8b20d23a2b89cfed5f8c5bc53b0cb8677c3aac6d970dbc771e28b9c698f5dee"
            ],
            "markers": "python_version >= '3.8'",
            "version": "==1.16.0.20240331"
        },
        "types-colorama": {
            "hashes": [
                "sha256:6391de60ddc0db3f147e31ecb230006a6823e81e380862ffca1e4695c13a0b8e",
                "sha256:a28e7f98d17d2b14fb9565d32388e419f4108f557a7d939a66319969b2b99c7a"
            ],
            "index": "pypi",
            "markers": "python_version >= '3.8'",
            "version": "==0.4.15.20240311"
        },
        "types-dateparser": {
            "hashes": [
                "sha256:8f813ddf5ef41b32cabe6167138ae833ada10c22811e42220a1e38a0be7adbdc",
                "sha256:bf3695ddfbadfdfc875064895a51d926fd80b04da1a44364c6c1a9703db7b194"
            ],
            "index": "pypi",
            "markers": "python_version >= '3.8'",
            "version": "==1.2.0.20240420"
        },
        "types-docutils": {
            "hashes": [
                "sha256:48f804a2b50da3a1b1681c4ca1b6184416a6e4129e302d15c44e9d97c59b3365",
                "sha256:4d9021422f2f3fca8b0726fb8949395f66a06c0d951479eb3b1387d75b134430"
            ],
            "markers": "python_version >= '3.8'",
            "version": "==0.21.0.20241005"
        },
        "types-html5lib": {
            "hashes": [
                "sha256:3f1e064d9ed2c289001ae6392c84c93833abb0816165c6ff0abfc304a779f403",
                "sha256:98042555ff78d9e3a51c77c918b1041acbb7eb6c405408d8a9e150ff5beccafa"
            ],
            "markers": "python_version >= '3.8'",
            "version": "==1.1.11.20241018"
        },
        "types-markdown": {
            "hashes": [
                "sha256:183557c9f4f865bdefd8f5f96a38145c31819271cde111d35557c3bd2069e78d",
                "sha256:bec91c410aaf2470ffdb103e38438fbcc53689b00133f19e64869eb138432ad7"
            ],
            "index": "pypi",
            "markers": "python_version >= '3.8'",
            "version": "==3.7.0.20240822"
        },
        "types-pillow": {
            "hashes": [
                "sha256:559fb52a2ef991c326e4a0d20accb3bb63a7ba8d40eb493e0ecb0310ba52f0d3",
                "sha256:d9dab025aba07aeb12fd50a6799d4eac52a9603488eca09d7662543983f16c5d"
            ],
            "index": "pypi",
            "markers": "python_version >= '3.8'",
            "version": "==10.2.0.20240822"
        },
        "types-pygments": {
            "hashes": [
                "sha256:11c90bc1737c9af55e5569558b88df7c2233e12325cb516215f722271444e91d",
                "sha256:4b4c37812c87bbde687dbf27adf5bac593745a321e57f678dbc311571ba2ac9d"
            ],
            "index": "pypi",
            "markers": "python_version >= '3.8'",
            "version": "==2.18.0.20240506"
        },
        "types-pyopenssl": {
            "hashes": [
                "sha256:47913b4678a01d879f503a12044468221ed8576263c1540dcb0484ca21b08c39",
                "sha256:6a7a5d2ec042537934cfb4c9d4deb0e16c4c6250b09358df1f083682fe6fda54"
            ],
            "markers": "python_version >= '3.8'",
            "version": "==24.1.0.20240722"
        },
        "types-python-dateutil": {
            "hashes": [
                "sha256:250e1d8e80e7bbc3a6c99b907762711d1a1cdd00e978ad39cb5940f6f0a87f3d",
                "sha256:58cb85449b2a56d6684e41aeefb4c4280631246a0da1a719bdbe6f3fb0317446"
            ],
            "index": "pypi",
            "markers": "python_version >= '3.8'",
            "version": "==2.9.0.20241003"
        },
        "types-pyyaml": {
            "hashes": [
                "sha256:392b267f1c0fe6022952462bf5d6523f31e37f6cea49b14cee7ad634b6301570",
                "sha256:d1405a86f9576682234ef83bcb4e6fff7c9305c8b1fbad5e0bcd4f7dbdc9c587"
            ],
            "markers": "python_version >= '3.8'",
            "version": "==6.0.12.20240917"
        },
        "types-redis": {
            "hashes": [
                "sha256:5f17d2b3f9091ab75384153bfa276619ffa1cf6a38da60e10d5e6749cc5b902e",
                "sha256:ef5da68cb827e5f606c8f9c0b49eeee4c2669d6d97122f301d3a55dc6a63f6ed"
            ],
            "index": "pypi",
            "markers": "python_version >= '3.8'",
            "version": "==4.6.0.20241004"
        },
        "types-setuptools": {
            "hashes": [
                "sha256:bc6de6e2bcb6d610556304d0a69fe4ca208ac4896162647314ecfd9fd73d8550",
                "sha256:f66710e1cd4a936e5fcc12d4e49be1a67c34372cf753e87ebe704426451b4012"
            ],
            "index": "pypi",
            "markers": "python_version >= '3.8'",
            "version": "==75.3.0.20241107"
        },
        "types-tqdm": {
            "hashes": [
                "sha256:16dce9ef522ea8d40e4f5b8d84dd8a1166eefc13ceee7a7e158bf0f1a1421a31",
                "sha256:248aef1f9986b7b8c2c12b3cb4399fc17dba0a29e7e3f3f9cd704babb879383d"
            ],
            "index": "pypi",
            "markers": "python_version >= '3.8'",
            "version": "==4.66.0.20240417"
        },
        "typing-extensions": {
            "hashes": [
                "sha256:04e5ca0351e0f3f85c6853954072df659d0d13fac324d0072316b67d7794700d",
                "sha256:1a7ead55c7e559dd4dee8856e3a88b41225abfe1ce8df57b7c13915fe121ffb8"
            ],
            "markers": "python_version >= '3.8'",
            "version": "==4.12.2"
        },
        "uritemplate": {
            "hashes": [
                "sha256:4346edfc5c3b79f694bccd6d6099a322bbeb628dbf2cd86eea55a456ce5124f0",
                "sha256:830c08b8d99bdd312ea4ead05994a38e8936266f84b9a7878232db50b044e02e"
            ],
            "markers": "python_version >= '3.6'",
            "version": "==4.1.1"
        },
        "urllib3": {
            "hashes": [
                "sha256:ca899ca043dcb1bafa3e262d73aa25c465bfb49e0bd9dd5d59f1d0acba2f8fac",
                "sha256:e7d814a81dad81e6caf2ec9fdedb284ecc9c73076b62654547cc64ccdcae26e9"
            ],
            "markers": "python_version >= '3.8'",
            "version": "==2.2.3"
        }
    }
}<|MERGE_RESOLUTION|>--- conflicted
+++ resolved
@@ -1,11 +1,7 @@
 {
     "_meta": {
         "hash": {
-<<<<<<< HEAD
             "sha256": "584249cbeaf29659c975000b5e02b12e45d768d795e4a8ac36118e73bd7c0b8a"
-=======
-            "sha256": "e4cb2328c49829f56793ef25780dcc73ea8e4838e6e9bc25d1b6feb74eb3befe"
->>>>>>> be684c9a
         },
         "pipfile-spec": 6,
         "requires": {},
