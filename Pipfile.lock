{
    "_meta": {
        "hash": {
<<<<<<< HEAD
            "sha256": "5558c489e948de1779e547beae0dd36a2e551aa6be8505c26b651fd87eac2834"
=======
            "sha256": "f8bdb4da9007a887c66a7e0243c486419676aa1a053c9a78e3760abb1f60e0a0"
>>>>>>> 7e3e0a0f
        },
        "pipfile-spec": 6,
        "requires": {},
        "sources": [
            {
                "name": "pypi",
                "url": "https://pypi.python.org/simple",
                "verify_ssl": true
            },
            {
                "name": "piwheels",
                "url": "https://www.piwheels.org/simple",
                "verify_ssl": true
            }
        ]
    },
    "default": {
        "aioredis": {
            "hashes": [
                "sha256:15f8af30b044c771aee6787e5ec24694c048184c7b9e54c3b60c750a4b93273a",
                "sha256:b61808d7e97b7cd5a92ed574937a079c9387fdadd22bfbfa7ad2fd319ecc26e3"
            ],
            "version": "==1.3.1"
        },
        "amqp": {
            "hashes": [
                "sha256:2c1b13fecc0893e946c65cbd5f36427861cffa4ea2201d8f6fca22e2a373b5e2",
                "sha256:6f0956d2c23d8fa6e7691934d8c3930eadb44972cbbd1a7ae3a520f735d43359"
            ],
            "markers": "python_version >= '3.6'",
            "version": "==5.1.1"
        },
        "anyio": {
            "hashes": [
                "sha256:25ea0d673ae30af41a0c442f81cf3b38c7e79fdc7b60335a4c14e05eb0947421",
                "sha256:fbbe32bd270d2a2ef3ed1c5d45041250284e31fc0a4df4a5a6071842051a51e3"
            ],
            "markers": "python_full_version >= '3.6.2'",
            "version": "==3.6.2"
        },
        "asgiref": {
            "hashes": [
                "sha256:1d2880b792ae8757289136f1db2b7b99100ce959b2aa57fd69dab783d05afac4",
                "sha256:4a29362a6acebe09bf1d6640db38c1dc3d9217c68e6f9f6204d72667fc19a424"
            ],
            "markers": "python_version >= '3.7'",
            "version": "==3.5.2"
        },
        "async-timeout": {
            "hashes": [
                "sha256:2163e1640ddb52b7a8c80d0a67a08587e5d245cc9c553a74a847056bc2976b15",
                "sha256:8ca1e4fcf50d07413d66d1a5e416e42cfdf5851c981d679a09851a6853383b3c"
            ],
            "markers": "python_version >= '3.6'",
            "version": "==4.0.2"
        },
        "attrs": {
            "hashes": [
                "sha256:29adc2665447e5191d0e7c568fde78b21f9672d344281d0c6e1ab085429b22b6",
                "sha256:86efa402f67bf2df34f51a335487cf46b1ec130d02b8d39fd248abfd30da551c"
            ],
            "markers": "python_version >= '3.5'",
            "version": "==22.1.0"
        },
        "autobahn": {
            "hashes": [
                "sha256:8b462ea2e6aad6b4dc0ed45fb800b6cbfeb0325e7fe6983907f122f2be4a1fe9"
            ],
            "markers": "python_version >= '3.7'",
            "version": "==22.7.1"
        },
        "automat": {
            "hashes": [
                "sha256:c3164f8742b9dc440f3682482d32aaff7bb53f71740dd018533f9de286b64180",
                "sha256:e56beb84edad19dcc11d30e8d9b895f75deeb5ef5e96b84a467066b3b84bb04e"
            ],
            "version": "==22.10.0"
        },
        "backports.zoneinfo": {
            "hashes": [
                "sha256:17746bd546106fa389c51dbea67c8b7c8f0d14b5526a579ca6ccf5ed72c526cf",
                "sha256:1b13e654a55cd45672cb54ed12148cd33628f672548f373963b0bff67b217328",
                "sha256:1c5742112073a563c81f786e77514969acb58649bcdf6cdf0b4ed31a348d4546",
                "sha256:4a0f800587060bf8880f954dbef70de6c11bbe59c673c3d818921f042f9954a6",
                "sha256:5c144945a7752ca544b4b78c8c41544cdfaf9786f25fe5ffb10e838e19a27570",
                "sha256:7b0a64cda4145548fed9efc10322770f929b944ce5cee6c0dfe0c87bf4c0c8c9",
                "sha256:8439c030a11780786a2002261569bdf362264f605dfa4d65090b64b05c9f79a7",
                "sha256:8961c0f32cd0336fb8e8ead11a1f8cd99ec07145ec2931122faaac1c8f7fd987",
                "sha256:89a48c0d158a3cc3f654da4c2de1ceba85263fafb861b98b59040a5086259722",
                "sha256:a76b38c52400b762e48131494ba26be363491ac4f9a04c1b7e92483d169f6582",
                "sha256:da6013fd84a690242c310d77ddb8441a559e9cb3d3d59ebac9aca1a57b2e18bc",
                "sha256:e55b384612d93be96506932a786bbcde5a2db7a9e6a4bb4bffe8b733f5b9036b",
                "sha256:e81b76cace8eda1fca50e345242ba977f9be6ae3945af8d46326d776b4cf78d1",
                "sha256:e8236383a20872c0cdf5a62b554b27538db7fa1bbec52429d8d106effbaeca08",
                "sha256:f04e857b59d9d1ccc39ce2da1021d196e47234873820cbeaad210724b1ee28ac",
                "sha256:fadbfe37f74051d024037f223b8e001611eac868b5c5b06144ef4d8b799862f2"
            ],
            "markers": "python_version < '3.9'",
            "version": "==0.2.1"
        },
        "billiard": {
            "hashes": [
                "sha256:299de5a8da28a783d51b197d496bef4f1595dd023a93a4f59dde1886ae905547",
                "sha256:87103ea78fa6ab4d5c751c4909bcff74617d985de7fa8b672cf8618afd5a875b"
            ],
            "version": "==3.6.4.0"
        },
        "bleach": {
            "hashes": [
                "sha256:085f7f33c15bd408dd9b17a4ad77c577db66d76203e5984b1bd59baeee948b2a",
                "sha256:0d03255c47eb9bd2f26aa9bb7f2107732e7e8fe195ca2f64709fcf3b0a4a085c"
            ],
            "index": "pypi",
            "version": "==5.0.1"
        },
        "celery": {
            "extras": [
                "redis"
            ],
            "hashes": [
                "sha256:138420c020cd58d6707e6257b6beda91fd39af7afde5d36c6334d175302c0e14",
                "sha256:fafbd82934d30f8a004f81e8f7a062e31413a23d444be8ee3326553915958c6d"
            ],
            "index": "pypi",
            "version": "==5.2.7"
        },
        "certifi": {
            "hashes": [
                "sha256:0d9c601124e5a6ba9712dbc60d9c53c21e34f5f641fe83002317394311bdce14",
                "sha256:90c1a32f1d68f940488354e36370f6cca89f0f106db09518524c88d6ed83f382"
            ],
            "markers": "python_version >= '3.6'",
            "version": "==2022.9.24"
        },
        "cffi": {
            "hashes": [
                "sha256:00a9ed42e88df81ffae7a8ab6d9356b371399b91dbdf0c3cb1e84c03a13aceb5",
                "sha256:03425bdae262c76aad70202debd780501fabeaca237cdfddc008987c0e0f59ef",
                "sha256:04ed324bda3cda42b9b695d51bb7d54b680b9719cfab04227cdd1e04e5de3104",
                "sha256:0e2642fe3142e4cc4af0799748233ad6da94c62a8bec3a6648bf8ee68b1c7426",
                "sha256:173379135477dc8cac4bc58f45db08ab45d228b3363adb7af79436135d028405",
                "sha256:198caafb44239b60e252492445da556afafc7d1e3ab7a1fb3f0584ef6d742375",
                "sha256:1e74c6b51a9ed6589199c787bf5f9875612ca4a8a0785fb2d4a84429badaf22a",
                "sha256:2012c72d854c2d03e45d06ae57f40d78e5770d252f195b93f581acf3ba44496e",
                "sha256:21157295583fe8943475029ed5abdcf71eb3911894724e360acff1d61c1d54bc",
                "sha256:2470043b93ff09bf8fb1d46d1cb756ce6132c54826661a32d4e4d132e1977adf",
                "sha256:285d29981935eb726a4399badae8f0ffdff4f5050eaa6d0cfc3f64b857b77185",
                "sha256:30d78fbc8ebf9c92c9b7823ee18eb92f2e6ef79b45ac84db507f52fbe3ec4497",
                "sha256:320dab6e7cb2eacdf0e658569d2575c4dad258c0fcc794f46215e1e39f90f2c3",
                "sha256:33ab79603146aace82c2427da5ca6e58f2b3f2fb5da893ceac0c42218a40be35",
                "sha256:3548db281cd7d2561c9ad9984681c95f7b0e38881201e157833a2342c30d5e8c",
                "sha256:3799aecf2e17cf585d977b780ce79ff0dc9b78d799fc694221ce814c2c19db83",
                "sha256:39d39875251ca8f612b6f33e6b1195af86d1b3e60086068be9cc053aa4376e21",
                "sha256:3b926aa83d1edb5aa5b427b4053dc420ec295a08e40911296b9eb1b6170f6cca",
                "sha256:3bcde07039e586f91b45c88f8583ea7cf7a0770df3a1649627bf598332cb6984",
                "sha256:3d08afd128ddaa624a48cf2b859afef385b720bb4b43df214f85616922e6a5ac",
                "sha256:3eb6971dcff08619f8d91607cfc726518b6fa2a9eba42856be181c6d0d9515fd",
                "sha256:40f4774f5a9d4f5e344f31a32b5096977b5d48560c5592e2f3d2c4374bd543ee",
                "sha256:4289fc34b2f5316fbb762d75362931e351941fa95fa18789191b33fc4cf9504a",
                "sha256:470c103ae716238bbe698d67ad020e1db9d9dba34fa5a899b5e21577e6d52ed2",
                "sha256:4f2c9f67e9821cad2e5f480bc8d83b8742896f1242dba247911072d4fa94c192",
                "sha256:50a74364d85fd319352182ef59c5c790484a336f6db772c1a9231f1c3ed0cbd7",
                "sha256:54a2db7b78338edd780e7ef7f9f6c442500fb0d41a5a4ea24fff1c929d5af585",
                "sha256:5635bd9cb9731e6d4a1132a498dd34f764034a8ce60cef4f5319c0541159392f",
                "sha256:59c0b02d0a6c384d453fece7566d1c7e6b7bae4fc5874ef2ef46d56776d61c9e",
                "sha256:5d598b938678ebf3c67377cdd45e09d431369c3b1a5b331058c338e201f12b27",
                "sha256:5df2768244d19ab7f60546d0c7c63ce1581f7af8b5de3eb3004b9b6fc8a9f84b",
                "sha256:5ef34d190326c3b1f822a5b7a45f6c4535e2f47ed06fec77d3d799c450b2651e",
                "sha256:6975a3fac6bc83c4a65c9f9fcab9e47019a11d3d2cf7f3c0d03431bf145a941e",
                "sha256:6c9a799e985904922a4d207a94eae35c78ebae90e128f0c4e521ce339396be9d",
                "sha256:70df4e3b545a17496c9b3f41f5115e69a4f2e77e94e1d2a8e1070bc0c38c8a3c",
                "sha256:7473e861101c9e72452f9bf8acb984947aa1661a7704553a9f6e4baa5ba64415",
                "sha256:8102eaf27e1e448db915d08afa8b41d6c7ca7a04b7d73af6514df10a3e74bd82",
                "sha256:87c450779d0914f2861b8526e035c5e6da0a3199d8f1add1a665e1cbc6fc6d02",
                "sha256:8b7ee99e510d7b66cdb6c593f21c043c248537a32e0bedf02e01e9553a172314",
                "sha256:91fc98adde3d7881af9b59ed0294046f3806221863722ba7d8d120c575314325",
                "sha256:94411f22c3985acaec6f83c6df553f2dbe17b698cc7f8ae751ff2237d96b9e3c",
                "sha256:98d85c6a2bef81588d9227dde12db8a7f47f639f4a17c9ae08e773aa9c697bf3",
                "sha256:9ad5db27f9cabae298d151c85cf2bad1d359a1b9c686a275df03385758e2f914",
                "sha256:a0b71b1b8fbf2b96e41c4d990244165e2c9be83d54962a9a1d118fd8657d2045",
                "sha256:a0f100c8912c114ff53e1202d0078b425bee3649ae34d7b070e9697f93c5d52d",
                "sha256:a591fe9e525846e4d154205572a029f653ada1a78b93697f3b5a8f1f2bc055b9",
                "sha256:a5c84c68147988265e60416b57fc83425a78058853509c1b0629c180094904a5",
                "sha256:a66d3508133af6e8548451b25058d5812812ec3798c886bf38ed24a98216fab2",
                "sha256:a8c4917bd7ad33e8eb21e9a5bbba979b49d9a97acb3a803092cbc1133e20343c",
                "sha256:b3bbeb01c2b273cca1e1e0c5df57f12dce9a4dd331b4fa1635b8bec26350bde3",
                "sha256:cba9d6b9a7d64d4bd46167096fc9d2f835e25d7e4c121fb2ddfc6528fb0413b2",
                "sha256:cc4d65aeeaa04136a12677d3dd0b1c0c94dc43abac5860ab33cceb42b801c1e8",
                "sha256:ce4bcc037df4fc5e3d184794f27bdaab018943698f4ca31630bc7f84a7b69c6d",
                "sha256:cec7d9412a9102bdc577382c3929b337320c4c4c4849f2c5cdd14d7368c5562d",
                "sha256:d400bfb9a37b1351253cb402671cea7e89bdecc294e8016a707f6d1d8ac934f9",
                "sha256:d61f4695e6c866a23a21acab0509af1cdfd2c013cf256bbf5b6b5e2695827162",
                "sha256:db0fbb9c62743ce59a9ff687eb5f4afbe77e5e8403d6697f7446e5f609976f76",
                "sha256:dd86c085fae2efd48ac91dd7ccffcfc0571387fe1193d33b6394db7ef31fe2a4",
                "sha256:e00b098126fd45523dd056d2efba6c5a63b71ffe9f2bbe1a4fe1716e1d0c331e",
                "sha256:e229a521186c75c8ad9490854fd8bbdd9a0c9aa3a524326b55be83b54d4e0ad9",
                "sha256:e263d77ee3dd201c3a142934a086a4450861778baaeeb45db4591ef65550b0a6",
                "sha256:ed9cb427ba5504c1dc15ede7d516b84757c3e3d7868ccc85121d9310d27eed0b",
                "sha256:fa6693661a4c91757f4412306191b6dc88c1703f780c8234035eac011922bc01",
                "sha256:fcd131dd944808b5bdb38e6f5b53013c5aa4f334c5cad0c72742f6eba4b73db0"
            ],
            "version": "==1.15.1"
        },
        "channels": {
            "hashes": [
                "sha256:3813b8025bf85509769793aca720e6c3b1c5bde1cb253a961252bf0242b60a26",
                "sha256:a3dc3339cc033e7c2afe083fb3dedf74fc5009815967e317e080e7bfdc92ea26"
            ],
            "index": "pypi",
            "version": "==3.0.5"
        },
        "channels-redis": {
            "hashes": [
                "sha256:78e4a2f2b2a744fe5a87848ec36b5ee49f522c6808cefe6c583663d0d531faa8",
                "sha256:ba7e2ad170f273c372812dd32aaac102d68d4e508172abb1cfda3160b7333890"
            ],
            "index": "pypi",
            "version": "==3.4.1"
        },
        "charset-normalizer": {
            "hashes": [
                "sha256:5a3d016c7c547f69d6f81fb0db9449ce888b418b5b9952cc5e6e66843e9dd845",
                "sha256:83e9a75d1911279afd89352c68b45348559d1fc0506b054b346651b5e7fee29f"
            ],
            "markers": "python_version >= '3.6'",
            "version": "==2.1.1"
        },
        "click": {
            "hashes": [
                "sha256:7682dc8afb30297001674575ea00d1814d808d6a36af415a82bd481d37ba7b8e",
                "sha256:bb4d8133cb15a609f44e8213d9b391b0809795062913b383c62be0ee95b1db48"
            ],
            "markers": "python_version >= '3.7'",
            "version": "==8.1.3"
        },
        "click-didyoumean": {
            "hashes": [
                "sha256:a0713dc7a1de3f06bc0df5a9567ad19ead2d3d5689b434768a6145bff77c0667",
                "sha256:f184f0d851d96b6d29297354ed981b7dd71df7ff500d82fa6d11f0856bee8035"
            ],
            "markers": "python_version < '4' and python_full_version >= '3.6.2'",
            "version": "==0.3.0"
        },
        "click-plugins": {
            "hashes": [
                "sha256:46ab999744a9d831159c3411bb0c79346d94a444df9a3a3742e9ed63645f264b",
                "sha256:5d262006d3222f5057fd81e1623d4443e41dcda5dc815c06b442aa3c02889fc8"
            ],
            "version": "==1.1.1"
        },
        "click-repl": {
            "hashes": [
                "sha256:94b3fbbc9406a236f176e0506524b2937e4b23b6f4c0c0b2a0a83f8a64e9194b",
                "sha256:cd12f68d745bf6151210790540b4cb064c7b13e571bc64b6957d98d120dacfd8"
            ],
            "version": "==0.2.0"
        },
        "coloredlogs": {
            "hashes": [
                "sha256:612ee75c546f53e92e70049c9dbfcc18c935a2b9a53b66085ce9ef6a6e5c0934",
                "sha256:7c991aa71a4577af2f82600d8f8f3a89f936baeaf9b50a9c197da014e5bf16b0"
            ],
            "markers": "python_version >= '2.7' and python_version not in '3.0, 3.1, 3.2, 3.3, 3.4'",
            "version": "==15.0.1"
        },
        "concurrent-log-handler": {
            "hashes": [
                "sha256:9fa2ad61474a137b5642702bd33f21815598aacba1e75139b37ceb2cedda8f9f",
                "sha256:f79c0774d1ad806e326d348ab209ee9cb9c1d0019224372419963ee990e63de1"
            ],
            "index": "pypi",
            "version": "==0.9.20"
        },
        "constantly": {
            "hashes": [
                "sha256:586372eb92059873e29eba4f9dec8381541b4d3834660707faf8ba59146dfc35",
                "sha256:dd2fa9d6b1a51a83f0d7dd76293d734046aa176e384bf6e33b7e44880eb37c5d"
            ],
            "version": "==15.1.0"
        },
        "cryptography": {
            "hashes": [
                "sha256:0297ffc478bdd237f5ca3a7dc96fc0d315670bfa099c04dc3a4a2172008a405a",
                "sha256:10d1f29d6292fc95acb597bacefd5b9e812099d75a6469004fd38ba5471a977f",
                "sha256:16fa61e7481f4b77ef53991075de29fc5bacb582a1244046d2e8b4bb72ef66d0",
                "sha256:194044c6b89a2f9f169df475cc167f6157eb9151cc69af8a2a163481d45cc407",
                "sha256:1db3d807a14931fa317f96435695d9ec386be7b84b618cc61cfa5d08b0ae33d7",
                "sha256:3261725c0ef84e7592597606f6583385fed2a5ec3909f43bc475ade9729a41d6",
                "sha256:3b72c360427889b40f36dc214630e688c2fe03e16c162ef0aa41da7ab1455153",
                "sha256:3e3a2599e640927089f932295a9a247fc40a5bdf69b0484532f530471a382750",
                "sha256:3fc26e22840b77326a764ceb5f02ca2d342305fba08f002a8c1f139540cdfaad",
                "sha256:5067ee7f2bce36b11d0e334abcd1ccf8c541fc0bbdaf57cdd511fdee53e879b6",
                "sha256:52e7bee800ec869b4031093875279f1ff2ed12c1e2f74923e8f49c916afd1d3b",
                "sha256:64760ba5331e3f1794d0bcaabc0d0c39e8c60bf67d09c93dc0e54189dfd7cfe5",
                "sha256:765fa194a0f3372d83005ab83ab35d7c5526c4e22951e46059b8ac678b44fa5a",
                "sha256:79473cf8a5cbc471979bd9378c9f425384980fcf2ab6534b18ed7d0d9843987d",
                "sha256:896dd3a66959d3a5ddcfc140a53391f69ff1e8f25d93f0e2e7830c6de90ceb9d",
                "sha256:89ed49784ba88c221756ff4d4755dbc03b3c8d2c5103f6d6b4f83a0fb1e85294",
                "sha256:ac7e48f7e7261207d750fa7e55eac2d45f720027d5703cd9007e9b37bbb59ac0",
                "sha256:ad7353f6ddf285aeadfaf79e5a6829110106ff8189391704c1d8801aa0bae45a",
                "sha256:b0163a849b6f315bf52815e238bc2b2346604413fa7c1601eea84bcddb5fb9ac",
                "sha256:b6c9b706316d7b5a137c35e14f4103e2115b088c412140fdbd5f87c73284df61",
                "sha256:c2e5856248a416767322c8668ef1845ad46ee62629266f84a8f007a317141013",
                "sha256:ca9f6784ea96b55ff41708b92c3f6aeaebde4c560308e5fbbd3173fbc466e94e",
                "sha256:d1a5bd52d684e49a36582193e0b89ff267704cd4025abefb9e26803adeb3e5fb",
                "sha256:d3971e2749a723e9084dd507584e2a2761f78ad2c638aa31e80bc7a15c9db4f9",
                "sha256:d4ef6cc305394ed669d4d9eebf10d3a101059bdcf2669c366ec1d14e4fb227bd",
                "sha256:d9e69ae01f99abe6ad646947bba8941e896cb3aa805be2597a0400e0764b5818"
            ],
            "markers": "python_version >= '3.6'",
            "version": "==38.0.1"
        },
        "daphne": {
            "hashes": [
                "sha256:76ffae916ba3aa66b46996c14fa713e46004788167a4873d647544e750e0e99f",
                "sha256:a9af943c79717bc52fe64a3c236ae5d3adccc8b5be19c881b442d2c3db233393"
            ],
            "markers": "python_version >= '3.6'",
            "version": "==3.0.2"
        },
        "dateparser": {
            "hashes": [
                "sha256:3821bf191f95b2658c4abd91571c09821ce7a2bc179bf6cefd8b4515c3ccf9ef",
                "sha256:d31659dc806a7d88e2b510b2c74f68b525ae531f145c62a57a99bd616b7f90cf"
            ],
            "index": "pypi",
            "version": "==1.1.2"
        },
        "deprecated": {
            "hashes": [
                "sha256:43ac5335da90c31c24ba028af536a91d41d53f9e6901ddb021bcc572ce44e38d",
                "sha256:64756e3e14c8c5eea9795d93c524551432a0be75629f8f29e67ab8caf076c76d"
            ],
            "markers": "python_version >= '2.7' and python_version not in '3.0, 3.1, 3.2, 3.3'",
            "version": "==1.2.13"
        },
        "deprecation": {
            "hashes": [
                "sha256:72b3bde64e5d778694b0cf68178aed03d15e15477116add3fb773e581f9518ff",
                "sha256:a10811591210e1fb0e768a8c25517cabeabcba6f0bf96564f8ff45189f90b14a"
            ],
            "version": "==2.1.0"
        },
        "django": {
            "hashes": [
                "sha256:26dc24f99c8956374a054bcbf58aab8dc0cad2e6ac82b0fe036b752c00eee793",
                "sha256:b8d843714810ab88d59344507d4447be8b2cf12a49031363b6eed9f1b9b2280f"
            ],
            "index": "pypi",
            "version": "==4.1.2"
        },
        "django-celery-results": {
            "hashes": [
                "sha256:75aa51970db5691cbf242c6a0ff50c8cdf419e265cd0e9b772335d06436c4b99",
                "sha256:be91307c02fbbf0dda21993c3001c60edb74595444ccd6ad696552fe3689e85b"
            ],
            "index": "pypi",
            "version": "==2.4.0"
        },
        "django-cors-headers": {
            "hashes": [
                "sha256:37e42883b5f1f2295df6b4bba96eb2417a14a03270cb24b2a07f021cd4487cf4",
                "sha256:f9dc6b4e3f611c3199700b3e5f3398c28757dcd559c2f82932687f3d0443cfdf"
            ],
            "index": "pypi",
            "version": "==3.13.0"
        },
        "django-extensions": {
            "hashes": [
                "sha256:2a4f4d757be2563cd1ff7cfdf2e57468f5f931cc88b23cf82ca75717aae504a4",
                "sha256:421464be390289513f86cb5e18eb43e5dc1de8b4c27ba9faa3b91261b0d67e09"
            ],
            "index": "pypi",
            "version": "==3.2.1"
        },
        "django-filter": {
            "hashes": [
                "sha256:ed429e34760127e3520a67f415bec4c905d4649fbe45d0d6da37e6ff5e0287eb",
                "sha256:ed473b76e84f7e83b2511bb2050c3efb36d135207d0128dfe3ae4b36e3594ba5"
            ],
            "index": "pypi",
            "version": "==22.1"
        },
        "djangorestframework": {
            "hashes": [
                "sha256:579a333e6256b09489cbe0a067e66abe55c6595d8926be6b99423786334350c8",
                "sha256:eb63f58c9f218e1a7d064d17a70751f528ed4e1d35547fdade9aaf4cd103fd08"
            ],
            "index": "pypi",
            "version": "==3.14.0"
        },
        "filelock": {
            "hashes": [
                "sha256:55447caa666f2198c5b6b13a26d2084d26fa5b115c00d065664b2124680c4edc",
                "sha256:617eb4e5eedc82fc5f47b6d61e4d11cb837c56cb4544e39081099fa17ad109d4"
            ],
            "index": "pypi",
            "version": "==3.8.0"
        },
        "flower": {
            "hashes": [
                "sha256:46493c7e8d9ca2167e8a46eb97ae8d280997cb40a81993230124d74f0fe40bac",
                "sha256:ae2977cf7343c526cf44def8c7e7173db8dedb8249b91ba4b88cfd18e7a2d486"
            ],
            "index": "pypi",
            "version": "==1.2.0"
        },
        "gunicorn": {
            "hashes": [
                "sha256:9dcc4547dbb1cb284accfb15ab5667a0e5d1881cc443e0677b4882a4067a807e",
                "sha256:e0a968b5ba15f8a328fdfd7ab1fcb5af4470c28aaf7e55df02a99bc13138e6e8"
            ],
            "index": "pypi",
            "version": "==20.1.0"
        },
        "h11": {
            "hashes": [
                "sha256:8f19fbbe99e72420ff35c00b27a34cb9937e902a8b810e2c88300c6f0a3b699d",
                "sha256:e3fe4ac4b851c468cc8363d500db52c2ead036020723024a109d37346efaa761"
            ],
            "markers": "python_version >= '3.7'",
            "version": "==0.14.0"
        },
        "hiredis": {
            "hashes": [
                "sha256:04026461eae67fdefa1949b7332e488224eac9e8f2b5c58c98b54d29af22093e",
                "sha256:04927a4c651a0e9ec11c68e4427d917e44ff101f761cd3b5bc76f86aaa431d27",
                "sha256:07bbf9bdcb82239f319b1f09e8ef4bdfaec50ed7d7ea51a56438f39193271163",
                "sha256:09004096e953d7ebd508cded79f6b21e05dff5d7361771f59269425108e703bc",
                "sha256:0adea425b764a08270820531ec2218d0508f8ae15a448568109ffcae050fee26",
                "sha256:0b39ec237459922c6544d071cdcf92cbb5bc6685a30e7c6d985d8a3e3a75326e",
                "sha256:0d5109337e1db373a892fdcf78eb145ffb6bbd66bb51989ec36117b9f7f9b579",
                "sha256:0f41827028901814c709e744060843c77e78a3aca1e0d6875d2562372fcb405a",
                "sha256:11d119507bb54e81f375e638225a2c057dda748f2b1deef05c2b1a5d42686048",
                "sha256:1233e303645f468e399ec906b6b48ab7cd8391aae2d08daadbb5cad6ace4bd87",
                "sha256:139705ce59d94eef2ceae9fd2ad58710b02aee91e7fa0ccb485665ca0ecbec63",
                "sha256:1f03d4dadd595f7a69a75709bc81902673fa31964c75f93af74feac2f134cc54",
                "sha256:240ce6dc19835971f38caf94b5738092cb1e641f8150a9ef9251b7825506cb05",
                "sha256:294a6697dfa41a8cba4c365dd3715abc54d29a86a40ec6405d677ca853307cfb",
                "sha256:3d55e36715ff06cdc0ab62f9591607c4324297b6b6ce5b58cb9928b3defe30ea",
                "sha256:3dddf681284fe16d047d3ad37415b2e9ccdc6c8986c8062dbe51ab9a358b50a5",
                "sha256:3f5f7e3a4ab824e3de1e1700f05ad76ee465f5f11f5db61c4b297ec29e692b2e",
                "sha256:508999bec4422e646b05c95c598b64bdbef1edf0d2b715450a078ba21b385bcc",
                "sha256:5d2a48c80cf5a338d58aae3c16872f4d452345e18350143b3bf7216d33ba7b99",
                "sha256:5dc7a94bb11096bc4bffd41a3c4f2b958257085c01522aa81140c68b8bf1630a",
                "sha256:65d653df249a2f95673976e4e9dd7ce10de61cfc6e64fa7eeaa6891a9559c581",
                "sha256:7492af15f71f75ee93d2a618ca53fea8be85e7b625e323315169977fae752426",
                "sha256:7f0055f1809b911ab347a25d786deff5e10e9cf083c3c3fd2dd04e8612e8d9db",
                "sha256:807b3096205c7cec861c8803a6738e33ed86c9aae76cac0e19454245a6bbbc0a",
                "sha256:81d6d8e39695f2c37954d1011c0480ef7cf444d4e3ae24bc5e89ee5de360139a",
                "sha256:87c7c10d186f1743a8fd6a971ab6525d60abd5d5d200f31e073cd5e94d7e7a9d",
                "sha256:8b42c0dc927b8d7c0eb59f97e6e34408e53bc489f9f90e66e568f329bff3e443",
                "sha256:a00514362df15af041cc06e97aebabf2895e0a7c42c83c21894be12b84402d79",
                "sha256:a39efc3ade8c1fb27c097fd112baf09d7fd70b8cb10ef1de4da6efbe066d381d",
                "sha256:a4ee8000454ad4486fb9f28b0cab7fa1cd796fc36d639882d0b34109b5b3aec9",
                "sha256:a7928283143a401e72a4fad43ecc85b35c27ae699cf5d54d39e1e72d97460e1d",
                "sha256:adf4dd19d8875ac147bf926c727215a0faf21490b22c053db464e0bf0deb0485",
                "sha256:ae8427a5e9062ba66fc2c62fb19a72276cf12c780e8db2b0956ea909c48acff5",
                "sha256:b4c8b0bc5841e578d5fb32a16e0c305359b987b850a06964bd5a62739d688048",
                "sha256:b84f29971f0ad4adaee391c6364e6f780d5aae7e9226d41964b26b49376071d0",
                "sha256:c39c46d9e44447181cd502a35aad2bb178dbf1b1f86cf4db639d7b9614f837c6",
                "sha256:cb2126603091902767d96bcb74093bd8b14982f41809f85c9b96e519c7e1dc41",
                "sha256:dcef843f8de4e2ff5e35e96ec2a4abbdf403bd0f732ead127bd27e51f38ac298",
                "sha256:e3447d9e074abf0e3cd85aef8131e01ab93f9f0e86654db7ac8a3f73c63706ce",
                "sha256:f52010e0a44e3d8530437e7da38d11fb822acfb0d5b12e9cd5ba655509937ca0",
                "sha256:f8196f739092a78e4f6b1b2172679ed3343c39c61a3e9d722ce6fcf1dac2824a"
            ],
            "markers": "python_version >= '3.6'",
            "version": "==2.0.0"
        },
        "httptools": {
            "hashes": [
                "sha256:0297822cea9f90a38df29f48e40b42ac3d48a28637368f3ec6d15eebefd182f9",
                "sha256:1af91b3650ce518d226466f30bbba5b6376dbd3ddb1b2be8b0658c6799dd450b",
                "sha256:1f90cd6fd97c9a1b7fe9215e60c3bd97336742a0857f00a4cb31547bc22560c2",
                "sha256:24bb4bb8ac3882f90aa95403a1cb48465de877e2d5298ad6ddcfdebec060787d",
                "sha256:295874861c173f9101960bba332429bb77ed4dcd8cdf5cee9922eb00e4f6bc09",
                "sha256:3625a55886257755cb15194efbf209584754e31d336e09e2ffe0685a76cb4b60",
                "sha256:3a47a34f6015dd52c9eb629c0f5a8a5193e47bf2a12d9a3194d231eaf1bc451a",
                "sha256:3cb8acf8f951363b617a8420768a9f249099b92e703c052f9a51b66342eea89b",
                "sha256:4b098e4bb1174096a93f48f6193e7d9aa7071506a5877da09a783509ca5fff42",
                "sha256:4d9ebac23d2de960726ce45f49d70eb5466725c0087a078866043dad115f850f",
                "sha256:50d4613025f15f4b11f1c54bbed4761c0020f7f921b95143ad6d58c151198142",
                "sha256:5230a99e724a1bdbbf236a1b58d6e8504b912b0552721c7c6b8570925ee0ccde",
                "sha256:54465401dbbec9a6a42cf737627fb0f014d50dc7365a6b6cd57753f151a86ff0",
                "sha256:550059885dc9c19a072ca6d6735739d879be3b5959ec218ba3e013fd2255a11b",
                "sha256:557be7fbf2bfa4a2ec65192c254e151684545ebab45eca5d50477d562c40f986",
                "sha256:5b65be160adcd9de7a7e6413a4966665756e263f0d5ddeffde277ffeee0576a5",
                "sha256:64eba6f168803a7469866a9c9b5263a7463fa8b7a25b35e547492aa7322036b6",
                "sha256:72ad589ba5e4a87e1d404cc1cb1b5780bfcb16e2aec957b88ce15fe879cc08ca",
                "sha256:7d0c1044bce274ec6711f0770fd2d5544fe392591d204c68328e60a46f88843b",
                "sha256:7e5eefc58d20e4c2da82c78d91b2906f1a947ef42bd668db05f4ab4201a99f49",
                "sha256:850fec36c48df5a790aa735417dca8ce7d4b48d59b3ebd6f83e88a8125cde324",
                "sha256:85b392aba273566c3d5596a0a490978c085b79700814fb22bfd537d381dd230c",
                "sha256:8c2a56b6aad7cc8f5551d8e04ff5a319d203f9d870398b94702300de50190f63",
                "sha256:8f470c79061599a126d74385623ff4744c4e0f4a0997a353a44923c0b561ee51",
                "sha256:8ffce9d81c825ac1deaa13bc9694c0562e2840a48ba21cfc9f3b4c922c16f372",
                "sha256:9423a2de923820c7e82e18980b937893f4aa8251c43684fa1772e341f6e06887",
                "sha256:9b571b281a19762adb3f48a7731f6842f920fa71108aff9be49888320ac3e24d",
                "sha256:a04fe458a4597aa559b79c7f48fe3dceabef0f69f562daf5c5e926b153817281",
                "sha256:aa47ffcf70ba6f7848349b8a6f9b481ee0f7637931d91a9860a1838bfc586901",
                "sha256:bede7ee075e54b9a5bde695b4fc8f569f30185891796b2e4e09e2226801d09bd",
                "sha256:c1d2357f791b12d86faced7b5736dea9ef4f5ecdc6c3f253e445ee82da579449",
                "sha256:c6eeefd4435055a8ebb6c5cc36111b8591c192c56a95b45fe2af22d9881eee25",
                "sha256:ca1b7becf7d9d3ccdbb2f038f665c0f4857e08e1d8481cbcc1a86a0afcfb62b2",
                "sha256:e67d4f8734f8054d2c4858570cc4b233bf753f56e85217de4dfb2495904cf02e",
                "sha256:e8a34e4c0ab7b1ca17b8763613783e2458e77938092c18ac919420ab8655c8c1",
                "sha256:e90491a4d77d0cb82e0e7a9cb35d86284c677402e4ce7ba6b448ccc7325c5421",
                "sha256:ef1616b3ba965cd68e6f759eeb5d34fbf596a79e84215eeceebf34ba3f61fdc7",
                "sha256:f222e1e9d3f13b68ff8a835574eda02e67277d51631d69d7cf7f8e07df678c86",
                "sha256:f5e3088f4ed33947e16fd865b8200f9cfae1144f41b64a8cf19b599508e096bc",
                "sha256:f659d7a48401158c59933904040085c200b4be631cb5f23a7d561fbae593ec1f",
                "sha256:fe9c766a0c35b7e3d6b6939393c8dfdd5da3ac5dec7f971ec9134f284c6c36d6"
            ],
            "version": "==0.5.0"
        },
        "humanfriendly": {
            "hashes": [
                "sha256:1697e1a8a8f550fd43c2865cd84542fc175a61dcb779b6fee18cf6b6ccba1477",
                "sha256:6b0b831ce8f15f7300721aa49829fc4e83921a9a301cc7f606be6686a2288ddc"
            ],
            "markers": "python_version >= '2.7' and python_version not in '3.0, 3.1, 3.2, 3.3, 3.4'",
            "version": "==10.0"
        },
        "humanize": {
            "hashes": [
                "sha256:8830ebf2d65d0395c1bd4c79189ad71e023f277c2c7ae00f263124432e6f2ffa",
                "sha256:efb2584565cc86b7ea87a977a15066de34cdedaf341b11c851cfcfd2b964779c"
            ],
            "markers": "python_version >= '3.7'",
            "version": "==4.4.0"
        },
        "hyperlink": {
            "hashes": [
                "sha256:427af957daa58bc909471c6c40f74c5450fa123dd093fc53efd2e91d2705a56b",
                "sha256:e6b14c37ecb73e89c77d78cdb4c2cc8f3fb59a885c5b3f819ff4ed80f25af1b4"
            ],
            "version": "==21.0.0"
        },
        "idna": {
            "hashes": [
                "sha256:814f528e8dead7d329833b91c5faa87d60bf71824cd12a7530b5526063d02cb4",
                "sha256:90b77e79eaa3eba6de819a0c442c0b4ceefc341a7a2ab77d7562bf49f425c5c2"
            ],
            "markers": "python_version >= '3.5'",
            "version": "==3.4"
        },
        "imap-tools": {
            "hashes": [
                "sha256:4fe4c07c4cc4aab83492d126e221c39118ff530268149b721296fc0fb87de3c2",
                "sha256:56942853be2125d509365b84eacf0f3a87ae58ea8f82bca7a6943634a60cfb60",
                "sha256:6f5572b2e747a81a607438e0ef61ff28f323f6697820493c8ca4467465baeb76",
                "sha256:9e2658f267311051e04d437aca06d5b4c7c091fc4f411f7d13ca610e0cead5cb"
            ],
            "index": "pypi",
            "version": "==0.57.0"
        },
        "img2pdf": {
            "hashes": [
                "sha256:8ec898a9646523fd3862b154f3f47cd52609c24cc3e2dc1fb5f0168f0cbe793c"
            ],
            "version": "==0.4.4"
        },
        "importlib-resources": {
            "hashes": [
                "sha256:c01b1b94210d9849f286b86bb51bcea7cd56dde0600d8db721d7b81330711668",
                "sha256:ee17ec648f85480d523596ce49eae8ead87d5631ae1551f913c0100b5edd3437"
            ],
            "markers": "python_version < '3.9'",
            "version": "==5.10.0"
        },
        "incremental": {
            "hashes": [
                "sha256:912feeb5e0f7e0188e6f42241d2f450002e11bbc0937c65865045854c24c0bd0",
                "sha256:b864a1f30885ee72c5ac2835a761b8fe8aa9c28b9395cacf27286602688d3e51"
            ],
            "version": "==22.10.0"
        },
        "inotify-simple": {
            "hashes": [
                "sha256:8440ffe49c4ae81a8df57c1ae1eb4b6bfa7acb830099bfb3e305b383005cc128"
            ],
            "markers": "python_version >= '2.7' and python_version not in '3.0, 3.1, 3.2, 3.3'",
            "version": "==1.3.5"
        },
        "inotifyrecursive": {
            "hashes": [
                "sha256:7e5f4a2e1dc2bef0efa3b5f6b339c41fb4599055a2b54909d020e9e932cc8d2f",
                "sha256:a2c450b317693e4538416f90eb1d7858506dafe6b8b885037bd2dd9ae2dafa1e"
            ],
            "index": "pypi",
            "version": "==0.3.5"
        },
        "joblib": {
            "hashes": [
                "sha256:091138ed78f800342968c523bdde947e7a305b8594b910a0fea2ab83c3c6d385",
                "sha256:e1cee4a79e4af22881164f218d4311f60074197fb707e082e803b61f6d137018"
            ],
            "markers": "python_version >= '3.7'",
            "version": "==1.2.0"
        },
        "kombu": {
            "hashes": [
                "sha256:37cee3ee725f94ea8bb173eaab7c1760203ea53bbebae226328600f9d2799610",
                "sha256:8b213b24293d3417bcf0d2f5537b7f756079e3ea232a8386dcc89a59fd2361a4"
            ],
            "markers": "python_version >= '3.7'",
            "version": "==5.2.4"
        },
        "langdetect": {
            "hashes": [
                "sha256:7cbc0746252f19e76f77c0b1690aadf01963be835ef0cd4b56dddf2a8f1dfc2a",
                "sha256:cbc1fef89f8d062739774bd51eda3da3274006b3661d199c2655f6b3f6d605a0"
            ],
            "index": "pypi",
            "version": "==1.0.9"
        },
        "lxml": {
            "hashes": [
                "sha256:04da965dfebb5dac2619cb90fcf93efdb35b3c6994fea58a157a834f2f94b318",
                "sha256:0538747a9d7827ce3e16a8fdd201a99e661c7dee3c96c885d8ecba3c35d1032c",
                "sha256:0645e934e940107e2fdbe7c5b6fb8ec6232444260752598bc4d09511bd056c0b",
                "sha256:079b68f197c796e42aa80b1f739f058dcee796dc725cc9a1be0cdb08fc45b000",
                "sha256:0f3f0059891d3254c7b5fb935330d6db38d6519ecd238ca4fce93c234b4a0f73",
                "sha256:10d2017f9150248563bb579cd0d07c61c58da85c922b780060dcc9a3aa9f432d",
                "sha256:1355755b62c28950f9ce123c7a41460ed9743c699905cbe664a5bcc5c9c7c7fb",
                "sha256:13c90064b224e10c14dcdf8086688d3f0e612db53766e7478d7754703295c7c8",
                "sha256:1423631e3d51008871299525b541413c9b6c6423593e89f9c4cfbe8460afc0a2",
                "sha256:1436cf0063bba7888e43f1ba8d58824f085410ea2025befe81150aceb123e345",
                "sha256:1a7c59c6ffd6ef5db362b798f350e24ab2cfa5700d53ac6681918f314a4d3b94",
                "sha256:1e1cf47774373777936c5aabad489fef7b1c087dcd1f426b621fda9dcc12994e",
                "sha256:206a51077773c6c5d2ce1991327cda719063a47adc02bd703c56a662cdb6c58b",
                "sha256:21fb3d24ab430fc538a96e9fbb9b150029914805d551deeac7d7822f64631dfc",
                "sha256:27e590352c76156f50f538dbcebd1925317a0f70540f7dc8c97d2931c595783a",
                "sha256:287605bede6bd36e930577c5925fcea17cb30453d96a7b4c63c14a257118dbb9",
                "sha256:2aaf6a0a6465d39b5ca69688fce82d20088c1838534982996ec46633dc7ad6cc",
                "sha256:32a73c53783becdb7eaf75a2a1525ea8e49379fb7248c3eeefb9412123536387",
                "sha256:41fb58868b816c202e8881fd0f179a4644ce6e7cbbb248ef0283a34b73ec73bb",
                "sha256:4780677767dd52b99f0af1f123bc2c22873d30b474aa0e2fc3fe5e02217687c7",
                "sha256:4878e667ebabe9b65e785ac8da4d48886fe81193a84bbe49f12acff8f7a383a4",
                "sha256:487c8e61d7acc50b8be82bda8c8d21d20e133c3cbf41bd8ad7eb1aaeb3f07c97",
                "sha256:4beea0f31491bc086991b97517b9683e5cfb369205dac0148ef685ac12a20a67",
                "sha256:4cfbe42c686f33944e12f45a27d25a492cc0e43e1dc1da5d6a87cbcaf2e95627",
                "sha256:4d5bae0a37af799207140652a700f21a85946f107a199bcb06720b13a4f1f0b7",
                "sha256:4e285b5f2bf321fc0857b491b5028c5f276ec0c873b985d58d7748ece1d770dd",
                "sha256:57e4d637258703d14171b54203fd6822fda218c6c2658a7d30816b10995f29f3",
                "sha256:5974895115737a74a00b321e339b9c3f45c20275d226398ae79ac008d908bff7",
                "sha256:5ef87fca280fb15342726bd5f980f6faf8b84a5287fcc2d4962ea8af88b35130",
                "sha256:603a464c2e67d8a546ddaa206d98e3246e5db05594b97db844c2f0a1af37cf5b",
                "sha256:6653071f4f9bac46fbc30f3c7838b0e9063ee335908c5d61fb7a4a86c8fd2036",
                "sha256:6ca2264f341dd81e41f3fffecec6e446aa2121e0b8d026fb5130e02de1402785",
                "sha256:6d279033bf614953c3fc4a0aa9ac33a21e8044ca72d4fa8b9273fe75359d5cca",
                "sha256:6d949f53ad4fc7cf02c44d6678e7ff05ec5f5552b235b9e136bd52e9bf730b91",
                "sha256:6daa662aba22ef3258934105be2dd9afa5bb45748f4f702a3b39a5bf53a1f4dc",
                "sha256:6eafc048ea3f1b3c136c71a86db393be36b5b3d9c87b1c25204e7d397cee9536",
                "sha256:830c88747dce8a3e7525defa68afd742b4580df6aa2fdd6f0855481e3994d391",
                "sha256:86e92728ef3fc842c50a5cb1d5ba2bc66db7da08a7af53fb3da79e202d1b2cd3",
                "sha256:8caf4d16b31961e964c62194ea3e26a0e9561cdf72eecb1781458b67ec83423d",
                "sha256:8d1a92d8e90b286d491e5626af53afef2ba04da33e82e30744795c71880eaa21",
                "sha256:8f0a4d179c9a941eb80c3a63cdb495e539e064f8054230844dcf2fcb812b71d3",
                "sha256:9232b09f5efee6a495a99ae6824881940d6447debe272ea400c02e3b68aad85d",
                "sha256:927a9dd016d6033bc12e0bf5dee1dde140235fc8d0d51099353c76081c03dc29",
                "sha256:93e414e3206779ef41e5ff2448067213febf260ba747fc65389a3ddaa3fb8715",
                "sha256:98cafc618614d72b02185ac583c6f7796202062c41d2eeecdf07820bad3295ed",
                "sha256:9c3a88d20e4fe4a2a4a84bf439a5ac9c9aba400b85244c63a1ab7088f85d9d25",
                "sha256:9f36de4cd0c262dd9927886cc2305aa3f2210db437aa4fed3fb4940b8bf4592c",
                "sha256:a60f90bba4c37962cbf210f0188ecca87daafdf60271f4c6948606e4dabf8785",
                "sha256:a614e4afed58c14254e67862456d212c4dcceebab2eaa44d627c2ca04bf86837",
                "sha256:ae06c1e4bc60ee076292e582a7512f304abdf6c70db59b56745cca1684f875a4",
                "sha256:b122a188cd292c4d2fcd78d04f863b789ef43aa129b233d7c9004de08693728b",
                "sha256:b570da8cd0012f4af9fa76a5635cd31f707473e65a5a335b186069d5c7121ff2",
                "sha256:bcaa1c495ce623966d9fc8a187da80082334236a2a1c7e141763ffaf7a405067",
                "sha256:bd34f6d1810d9354dc7e35158aa6cc33456be7706df4420819af6ed966e85448",
                "sha256:be9eb06489bc975c38706902cbc6888f39e946b81383abc2838d186f0e8b6a9d",
                "sha256:c4b2e0559b68455c085fb0f6178e9752c4be3bba104d6e881eb5573b399d1eb2",
                "sha256:c62e8dd9754b7debda0c5ba59d34509c4688f853588d75b53c3791983faa96fc",
                "sha256:c852b1530083a620cb0de5f3cd6826f19862bafeaf77586f1aef326e49d95f0c",
                "sha256:d9fc0bf3ff86c17348dfc5d322f627d78273eba545db865c3cd14b3f19e57fa5",
                "sha256:dad7b164905d3e534883281c050180afcf1e230c3d4a54e8038aa5cfcf312b84",
                "sha256:e5f66bdf0976ec667fc4594d2812a00b07ed14d1b44259d19a41ae3fff99f2b8",
                "sha256:e8f0c9d65da595cfe91713bc1222af9ecabd37971762cb830dea2fc3b3bb2acf",
                "sha256:edffbe3c510d8f4bf8640e02ca019e48a9b72357318383ca60e3330c23aaffc7",
                "sha256:eea5d6443b093e1545ad0210e6cf27f920482bfcf5c77cdc8596aec73523bb7e",
                "sha256:ef72013e20dd5ba86a8ae1aed7f56f31d3374189aa8b433e7b12ad182c0d2dfb",
                "sha256:f05251bbc2145349b8d0b77c0d4e5f3b228418807b1ee27cefb11f69ed3d233b",
                "sha256:f1be258c4d3dc609e654a1dc59d37b17d7fef05df912c01fc2e15eb43a9735f3",
                "sha256:f9ced82717c7ec65a67667bb05865ffe38af0e835cdd78728f1209c8fffe0cad",
                "sha256:fe17d10b97fdf58155f858606bddb4e037b805a60ae023c009f760d8361a4eb8",
                "sha256:fe749b052bb7233fe5d072fcb549221a8cb1a16725c47c37e42b0b9cb3ff2c3f"
            ],
            "markers": "python_version >= '2.7' and python_version not in '3.0, 3.1, 3.2, 3.3, 3.4'",
            "version": "==4.9.1"
        },
        "msgpack": {
            "hashes": [
                "sha256:002b5c72b6cd9b4bafd790f364b8480e859b4712e91f43014fe01e4f957b8467",
                "sha256:0a68d3ac0104e2d3510de90a1091720157c319ceeb90d74f7b5295a6bee51bae",
                "sha256:0df96d6eaf45ceca04b3f3b4b111b86b33785683d682c655063ef8057d61fd92",
                "sha256:0dfe3947db5fb9ce52aaea6ca28112a170db9eae75adf9339a1aec434dc954ef",
                "sha256:0e3590f9fb9f7fbc36df366267870e77269c03172d086fa76bb4eba8b2b46624",
                "sha256:11184bc7e56fd74c00ead4f9cc9a3091d62ecb96e97653add7a879a14b003227",
                "sha256:112b0f93202d7c0fef0b7810d465fde23c746a2d482e1e2de2aafd2ce1492c88",
                "sha256:1276e8f34e139aeff1c77a3cefb295598b504ac5314d32c8c3d54d24fadb94c9",
                "sha256:1576bd97527a93c44fa856770197dec00d223b0b9f36ef03f65bac60197cedf8",
                "sha256:1e91d641d2bfe91ba4c52039adc5bccf27c335356055825c7f88742c8bb900dd",
                "sha256:26b8feaca40a90cbe031b03d82b2898bf560027160d3eae1423f4a67654ec5d6",
                "sha256:2999623886c5c02deefe156e8f869c3b0aaeba14bfc50aa2486a0415178fce55",
                "sha256:2a2df1b55a78eb5f5b7d2a4bb221cd8363913830145fad05374a80bf0877cb1e",
                "sha256:2bb8cdf50dd623392fa75525cce44a65a12a00c98e1e37bf0fb08ddce2ff60d2",
                "sha256:2cc5ca2712ac0003bcb625c96368fd08a0f86bbc1a5578802512d87bc592fe44",
                "sha256:35bc0faa494b0f1d851fd29129b2575b2e26d41d177caacd4206d81502d4c6a6",
                "sha256:3c11a48cf5e59026ad7cb0dc29e29a01b5a66a3e333dc11c04f7e991fc5510a9",
                "sha256:449e57cc1ff18d3b444eb554e44613cffcccb32805d16726a5494038c3b93dab",
                "sha256:462497af5fd4e0edbb1559c352ad84f6c577ffbbb708566a0abaaa84acd9f3ae",
                "sha256:4733359808c56d5d7756628736061c432ded018e7a1dff2d35a02439043321aa",
                "sha256:48f5d88c99f64c456413d74a975bd605a9b0526293218a3b77220a2c15458ba9",
                "sha256:49565b0e3d7896d9ea71d9095df15b7f75a035c49be733051c34762ca95bbf7e",
                "sha256:4ab251d229d10498e9a2f3b1e68ef64cb393394ec477e3370c457f9430ce9250",
                "sha256:4d5834a2a48965a349da1c5a79760d94a1a0172fbb5ab6b5b33cbf8447e109ce",
                "sha256:4dea20515f660aa6b7e964433b1808d098dcfcabbebeaaad240d11f909298075",
                "sha256:545e3cf0cf74f3e48b470f68ed19551ae6f9722814ea969305794645da091236",
                "sha256:63e29d6e8c9ca22b21846234913c3466b7e4ee6e422f205a2988083de3b08cae",
                "sha256:6916c78f33602ecf0509cc40379271ba0f9ab572b066bd4bdafd7434dee4bc6e",
                "sha256:6a4192b1ab40f8dca3f2877b70e63799d95c62c068c84dc028b40a6cb03ccd0f",
                "sha256:6c9566f2c39ccced0a38d37c26cc3570983b97833c365a6044edef3574a00c08",
                "sha256:76ee788122de3a68a02ed6f3a16bbcd97bc7c2e39bd4d94be2f1821e7c4a64e6",
                "sha256:7760f85956c415578c17edb39eed99f9181a48375b0d4a94076d84148cf67b2d",
                "sha256:77ccd2af37f3db0ea59fb280fa2165bf1b096510ba9fe0cc2bf8fa92a22fdb43",
                "sha256:81fc7ba725464651190b196f3cd848e8553d4d510114a954681fd0b9c479d7e1",
                "sha256:85f279d88d8e833ec015650fd15ae5eddce0791e1e8a59165318f371158efec6",
                "sha256:9667bdfdf523c40d2511f0e98a6c9d3603be6b371ae9a238b7ef2dc4e7a427b0",
                "sha256:a75dfb03f8b06f4ab093dafe3ddcc2d633259e6c3f74bb1b01996f5d8aa5868c",
                "sha256:ac5bd7901487c4a1dd51a8c58f2632b15d838d07ceedaa5e4c080f7190925bff",
                "sha256:aca0f1644d6b5a73eb3e74d4d64d5d8c6c3d577e753a04c9e9c87d07692c58db",
                "sha256:b17be2478b622939e39b816e0aa8242611cc8d3583d1cd8ec31b249f04623243",
                "sha256:c1683841cd4fa45ac427c18854c3ec3cd9b681694caf5bff04edb9387602d661",
                "sha256:c23080fdeec4716aede32b4e0ef7e213c7b1093eede9ee010949f2a418ced6ba",
                "sha256:d5b5b962221fa2c5d3a7f8133f9abffc114fe218eb4365e40f17732ade576c8e",
                "sha256:d603de2b8d2ea3f3bcb2efe286849aa7a81531abc52d8454da12f46235092bcb",
                "sha256:e83f80a7fec1a62cf4e6c9a660e39c7f878f603737a0cdac8c13131d11d97f52",
                "sha256:eb514ad14edf07a1dbe63761fd30f89ae79b42625731e1ccf5e1f1092950eaa6",
                "sha256:eba96145051ccec0ec86611fe9cf693ce55f2a3ce89c06ed307de0e085730ec1",
                "sha256:ed6f7b854a823ea44cf94919ba3f727e230da29feb4a99711433f25800cf747f",
                "sha256:f0029245c51fd9473dc1aede1160b0a29f4a912e6b1dd353fa6d317085b219da",
                "sha256:f5d869c18f030202eb412f08b28d2afeea553d6613aee89e200d7aca7ef01f5f",
                "sha256:fb62ea4b62bfcb0b380d5680f9a4b3f9a2d166d9394e9bbd9666c0ee09a3645c",
                "sha256:fcb8a47f43acc113e24e910399376f7277cf8508b27e5b88499f053de6b115a8"
            ],
            "version": "==1.0.4"
        },
        "mysqlclient": {
            "hashes": [
                "sha256:0d1cd3a5a4d28c222fa199002810e8146cffd821410b67851af4cc80aeccd97c",
                "sha256:828757e419fb11dd6c5ed2576ec92c3efaa93a0f7c39e263586d1ee779c3d782",
                "sha256:996924f3483fd36a34a5812210c69e71dea5a3d5978d01199b78b7f6d485c855",
                "sha256:b355c8b5a7d58f2e909acdbb050858390ee1b0e13672ae759e5e784110022994",
                "sha256:c1ed71bd6244993b526113cca3df66428609f90e4652f37eb51c33496d478b37",
                "sha256:c812b67e90082a840efb82a8978369e6e69fc62ce1bda4ca8f3084a9d862308b",
                "sha256:dea88c8d3f5a5d9293dfe7f087c16dd350ceb175f2f6631c9cf4caf3e19b7a96"
            ],
            "index": "pypi",
            "version": "==2.1.1"
        },
        "nltk": {
            "hashes": [
                "sha256:ba3de02490308b248f9b94c8bc1ac0683e9aa2ec49ee78536d8667afb5e3eec8",
                "sha256:d6507d6460cec76d70afea4242a226a7542f85c669177b9c7f562b7cf1b05502"
            ],
            "index": "pypi",
            "version": "==3.7"
        },
        "numpy": {
            "hashes": [
                "sha256:07a8c89a04997625236c5ecb7afe35a02af3896c8aa01890a849913a2309c676",
                "sha256:08d9b008d0156c70dc392bb3ab3abb6e7a711383c3247b410b39962263576cd4",
                "sha256:17e5226674f6ea79e14e3b91bfbc153fdf3ac13f5cc54ee7bc8fdbe820a32da0",
                "sha256:201b4d0552831f7250a08d3b38de0d989d6f6e4658b709a02a73c524ccc6ffce",
                "sha256:2bd879d3ca4b6f39b7770829f73278b7c5e248c91d538aab1e506c628353e47f",
                "sha256:2c10a93606e0b4b95c9b04b77dc349b398fdfbda382d2a39ba5a822f669a0123",
                "sha256:3ca688e1b9b95d80250bca34b11a05e389b1420d00e87a0d12dc45f131f704a1",
                "sha256:48a3aecd3b997bf452a2dedb11f4e79bc5bfd21a1d4cc760e703c31d57c84b3e",
                "sha256:4f41f5bf20d9a521f8cab3a34557cd77b6f205ab2116651f12959714494268b0",
                "sha256:5593f67e66dea4e237f5af998d31a43e447786b2154ba1ad833676c788f37cde",
                "sha256:568dfd16224abddafb1cbcce2ff14f522abe037268514dd7e42c6776a1c3f8e5",
                "sha256:5bfb1bb598e8229c2d5d48db1860bcf4311337864ea3efdbe1171fb0c5da515d",
                "sha256:5e28cd64624dc2354a349152599e55308eb6ca95a13ce6a7d5679ebff2962913",
                "sha256:633679a472934b1c20a12ed0c9a6c9eb167fbb4cb89031939bfd03dd9dbc62b8",
                "sha256:639b54cdf6aa4f82fe37ebf70401bbb74b8508fddcf4797f9fe59615b8c5813a",
                "sha256:806970e69106556d1dd200e26647e9bee5e2b3f1814f9da104a943e8d548ca38",
                "sha256:806cc25d5c43e240db709875e947076b2826f47c2c340a5a2f36da5bb10c58d6",
                "sha256:8247f01c4721479e482cc2f9f7d973f3f47810cbc8c65e38fd1bbd3141cc9842",
                "sha256:8251ed96f38b47b4295b1ae51631de7ffa8260b5b087808ef09a39a9d66c97ab",
                "sha256:8ebf7e194b89bc66b78475bd3624d92980fca4e5bb86dda08d677d786fefc414",
                "sha256:8ecb818231afe5f0f568c81f12ce50f2b828ff2b27487520d85eb44c71313b9e",
                "sha256:8f9d84a24889ebb4c641a9b99e54adb8cab50972f0166a3abc14c3b93163f074",
                "sha256:909c56c4d4341ec8315291a105169d8aae732cfb4c250fbc375a1efb7a844f8f",
                "sha256:92bfa69cfbdf7dfc3040978ad09a48091143cffb778ec3b03fa170c494118d75",
                "sha256:97098b95aa4e418529099c26558eeb8486e66bd1e53a6b606d684d0c3616b168",
                "sha256:9b83d48e464f393d46e8dd8171687394d39bc5abfe2978896b77dc2604e8635d",
                "sha256:a3bae1a2ed00e90b3ba5f7bd0a7c7999b55d609e0c54ceb2b076a25e345fa9f4",
                "sha256:ac987b35df8c2a2eab495ee206658117e9ce867acf3ccb376a19e83070e69418",
                "sha256:b78d00e48261fbbd04aa0d7427cf78d18401ee0abd89c7559bbf422e5b1c7d01",
                "sha256:b8b97a8a87cadcd3f94659b4ef6ec056261fa1e1c3317f4193ac231d4df70215",
                "sha256:bd5b7ccae24e3d8501ee5563e82febc1771e73bd268eef82a1e8d2b4d556ae66",
                "sha256:bdc02c0235b261925102b1bd586579b7158e9d0d07ecb61148a1799214a4afd5",
                "sha256:be6b350dfbc7f708d9d853663772a9310783ea58f6035eec649fb9c4371b5389",
                "sha256:c34ea7e9d13a70bf2ab64a2532fe149a9aced424cd05a2c4ba662fd989e3e45f",
                "sha256:c403c81bb8ffb1c993d0165a11493fd4bf1353d258f6997b3ee288b0a48fce77",
                "sha256:cf8c6aed12a935abf2e290860af8e77b26a042eb7f2582ff83dc7ed5f963340c",
                "sha256:d98addfd3c8728ee8b2c49126f3c44c703e2b005d4a95998e2167af176a9e722",
                "sha256:dbc7601a3b7472d559dc7b933b18b4b66f9aa7452c120e87dfb33d02008c8a18",
                "sha256:dc76bca1ca98f4b122114435f83f1fcf3c0fe48e4e6f660e07996abf2f53903c",
                "sha256:dec198619b7dbd6db58603cd256e092bcadef22a796f778bf87f8592b468441d",
                "sha256:df28dda02c9328e122661f399f7655cdcbcf22ea42daa3650a26bce08a187450",
                "sha256:e603ca1fb47b913942f3e660a15e55a9ebca906857edfea476ae5f0fe9b457d5",
                "sha256:e7927a589df200c5e23c57970bafbd0cd322459aa7b1ff73b7c2e84d6e3eae62",
                "sha256:ecfdd68d334a6b97472ed032b5b37a30d8217c097acfff15e8452c710e775524",
                "sha256:f8c1f39caad2c896bc0018f699882b345b2a63708008be29b1f355ebf6f933fe",
                "sha256:f950f8845b480cffe522913d35567e29dd381b0dc7e4ce6a4a9f9156417d2430",
                "sha256:fade0d4f4d292b6f39951b6836d7a3c7ef5b2347f3c420cd9820a1d90d794802",
                "sha256:fdf3c08bce27132395d3c3ba1503cac12e17282358cb4bddc25cc46b0aca07aa"
            ],
            "index": "pypi",
            "version": "==1.22.3"
        },
        "ocrmypdf": {
            "hashes": [
                "sha256:77fdd52cb925bb94291ae62d22f2cb8253fb4199d0bf33b43e7fb7f078cac51c",
                "sha256:a34d621cadd4bf8ba15fe41db1f9cb315bcd3cfbd41a218a5df922c04e2e9541"
            ],
            "index": "pypi",
            "version": "==14.0.1"
        },
        "packaging": {
            "hashes": [
                "sha256:dd47c42927d89ab911e606518907cc2d3a1f38bbd026385970643f9c5b8ecfeb",
                "sha256:ef103e05f519cdc783ae24ea4e2e0f508a9c99b2d4969652eed6a2e1ea5bd522"
            ],
            "markers": "python_version >= '3.6'",
            "version": "==21.3"
        },
        "pathvalidate": {
            "hashes": [
                "sha256:5ff57d0fabe5ecb7a4f1e4957bfeb5ad8ab5ab4c0fa71f79c6bbc24bd9b7d14d",
                "sha256:e39a4dfacdba70e3a96d3e4c6ff617a39e991cf242e6e1f2017f1f67c3408d33"
            ],
            "index": "pypi",
            "version": "==2.5.2"
        },
        "pdf2image": {
            "hashes": [
                "sha256:84f79f2b8fad943e36323ea4e937fcb05f26ded0caa0a01181df66049e42fb65",
                "sha256:d58ed94d978a70c73c2bb7fdf8acbaf2a7089c29ff8141be5f45433c0c4293bb"
            ],
            "index": "pypi",
            "version": "==1.16.0"
        },
        "pdfminer.six": {
            "hashes": [
                "sha256:5a64c924410ac48501d6060b21638bf401db69f5b1bd57207df7fbc070ac8ae2",
                "sha256:7e19b857ec76bcbd35665909ad8965a481ad48d9bdff6c45f8522ee66f8a7aab"
            ],
            "index": "pypi",
            "version": "==20220524"
        },
        "pikepdf": {
            "hashes": [
                "sha256:0fb4e028abc84fba49513c1759b78e2948eebabb23ec33e68f5beec9edc3b1e4",
                "sha256:169fd0a1d1d15186f0e2ac4d31eba8b7b45a1a0e7c88be5e10358d6edd3387b3",
                "sha256:178be221e8bee2282a1a36e32007365a959df7efd58cfd1f7139888aceb0afb8",
                "sha256:18fc6bf7c189138c77f976fbef3f8679dd7a26254e869429879a0943dcfd0775",
                "sha256:19e25bfa0b7cbb87620dcfaf5e22d235eba675aa0f2bb74acb08ff039cc8a771",
                "sha256:215e6850c04ccf89aee37288aa34dfea151c5b8bd1e6fc75cd429e5ace2c8bec",
                "sha256:28309830b84e1392949afe5dc8e02d635531b63ab41f0ed6ec05ca8a8cc384ee",
                "sha256:28b808dd9cb588c2792b8c3f18e44549e8cf3df637d0a126fc16d7cb9651b704",
                "sha256:4b14b7e47cb306719a3ade4a2caedf576912a78e569571a9bdae134679e1ad07",
                "sha256:50dbeca36dc3ba04df3754845faad05c4c6fe35e8515a7ebb9ccdcf6d14672d3",
                "sha256:55f35903308efc6148e11e7950950da6a188ef73f0c4912f60deb5665c13c3de",
                "sha256:5b47df6d084a9f35d66f1166afc01588c51c55afcae1e3792f4a1b900fce95ae",
                "sha256:5c656f518fd1eaf9613d39ad1eb437808494038a4c88fae44f40e1a5f57b32ed",
                "sha256:6bb2041045aa9f40a47bae436cc24355918e88693db075d7526d194d56c53797",
                "sha256:7704956b8a36aeb67b11191b7fc17c6918c9aa73a5d2ae5b102fc7f29eee043a",
                "sha256:7a4240a128c26e44cade7a50c12380f38648db254752876fc8c2fd8921532e57",
                "sha256:7faf78b668e86cafded3f269bfd602e7af33c1f22c2cad440f3c4a92b76a7254",
                "sha256:905e5166954161b760c545bbae2bc4438292f1e487cf7c52991fdaef7d75aac6",
                "sha256:93c258b15a0bbd9f061907bda558b289fbe66821fb2ddce19c8f456ed7c61df3",
                "sha256:9f0685745f08c1d7d6769e367d14b74817a7fced75c1afca17034f4d6c04c00b",
                "sha256:a1fd1968de6c2439008673edbc3e47c6a63858bea5d15baddd0c7e77d35eae0f",
                "sha256:ab52590158b073643a8482105e4927356eef63345ae4e9ba59ba8f951193dd54",
                "sha256:aeb9a442d384fa37f5e9c6364176b6c661fac9cfd427f7b537ead1a6a660aef1",
                "sha256:b8b948febcca7b376c2474c83b80b98ea3bdc76d5dd74872c9fa6fb3b66e315c",
                "sha256:c3acd73ca490cd81ca467eb4d24aa6ba63a7e1b6514e86fe1072388607d7f1ba",
                "sha256:ddca7062db6fbcf5b7a7d07a031030a219d9eb4a90225c25c53318e2b2dd354d",
                "sha256:dfa17513abeb5e9a4de4af5fb098fd0bac4708e961424be9750b16cd00af42c5",
                "sha256:e4d7adb67d3c14f05ce3452d8e212c60ded743bb2977f28a28759dfc499ed3a5",
                "sha256:e6e548a3a3ec18e790101f984da04f7c968525e1077a072ec8dc4769bbd1fc45",
                "sha256:f4e0e86b104354eb1b5195bca51a13fb0c390e218f18544cd39d3ba2d07fc26a",
                "sha256:f75ce310d36fe83aa075c78002c1cdcd1e08be594730d4a6f33b0c86670c637e",
                "sha256:f80cc66c20b897fc4a4f1f15b8b34a2d20a9a83b421910f0bfacb405af95912a",
                "sha256:f85231bcbe8a63feb29e42b2437b8e59d92ad9f9bfea294c345bab23e097a401",
                "sha256:ff2adf043a85bca67ffcd3d235e48ce482f00875e3c54931dd9e98b49615868f"
            ],
            "index": "pypi",
            "version": "==6.2.1"
        },
        "pillow": {
            "hashes": [
                "sha256:03150abd92771742d4a8cd6f2fa6246d847dcd2e332a18d0c15cc75bf6703040",
                "sha256:073adb2ae23431d3b9bcbcff3fe698b62ed47211d0716b067385538a1b0f28b8",
                "sha256:0b07fffc13f474264c336298d1b4ce01d9c5a011415b79d4ee5527bb69ae6f65",
                "sha256:0b7257127d646ff8676ec8a15520013a698d1fdc48bc2a79ba4e53df792526f2",
                "sha256:12ce4932caf2ddf3e41d17fc9c02d67126935a44b86df6a206cf0d7161548627",
                "sha256:15c42fb9dea42465dfd902fb0ecf584b8848ceb28b41ee2b58f866411be33f07",
                "sha256:18498994b29e1cf86d505edcb7edbe814d133d2232d256db8c7a8ceb34d18cef",
                "sha256:1c7c8ae3864846fc95f4611c78129301e203aaa2af813b703c55d10cc1628535",
                "sha256:22b012ea2d065fd163ca096f4e37e47cd8b59cf4b0fd47bfca6abb93df70b34c",
                "sha256:276a5ca930c913f714e372b2591a22c4bd3b81a418c0f6635ba832daec1cbcfc",
                "sha256:2e0918e03aa0c72ea56edbb00d4d664294815aa11291a11504a377ea018330d3",
                "sha256:3033fbe1feb1b59394615a1cafaee85e49d01b51d54de0cbf6aa8e64182518a1",
                "sha256:3168434d303babf495d4ba58fc22d6604f6e2afb97adc6a423e917dab828939c",
                "sha256:3dd6caf940756101205dffc5367babf288a30043d35f80936f9bfb37f8355b32",
                "sha256:40e1ce476a7804b0fb74bcfa80b0a2206ea6a882938eaba917f7a0f004b42502",
                "sha256:41e0051336807468be450d52b8edd12ac60bebaa97fe10c8b660f116e50b30e4",
                "sha256:4390e9ce199fc1951fcfa65795f239a8a4944117b5935a9317fb320e7767b40f",
                "sha256:502526a2cbfa431d9fc2a079bdd9061a2397b842bb6bc4239bb176da00993812",
                "sha256:51e0e543a33ed92db9f5ef69a0356e0b1a7a6b6a71b80df99f1d181ae5875636",
                "sha256:57751894f6618fd4308ed8e0c36c333e2f5469744c34729a27532b3db106ee20",
                "sha256:5d77adcd56a42d00cc1be30843d3426aa4e660cab4a61021dc84467123f7a00c",
                "sha256:655a83b0058ba47c7c52e4e2df5ecf484c1b0b0349805896dd350cbc416bdd91",
                "sha256:68943d632f1f9e3dce98908e873b3a090f6cba1cbb1b892a9e8d97c938871fbe",
                "sha256:6c738585d7a9961d8c2821a1eb3dcb978d14e238be3d70f0a706f7fa9316946b",
                "sha256:73bd195e43f3fadecfc50c682f5055ec32ee2c933243cafbfdec69ab1aa87cad",
                "sha256:772a91fc0e03eaf922c63badeca75e91baa80fe2f5f87bdaed4280662aad25c9",
                "sha256:77ec3e7be99629898c9a6d24a09de089fa5356ee408cdffffe62d67bb75fdd72",
                "sha256:7db8b751ad307d7cf238f02101e8e36a128a6cb199326e867d1398067381bff4",
                "sha256:801ec82e4188e935c7f5e22e006d01611d6b41661bba9fe45b60e7ac1a8f84de",
                "sha256:82409ffe29d70fd733ff3c1025a602abb3e67405d41b9403b00b01debc4c9a29",
                "sha256:828989c45c245518065a110434246c44a56a8b2b2f6347d1409c787e6e4651ee",
                "sha256:829f97c8e258593b9daa80638aee3789b7df9da5cf1336035016d76f03b8860c",
                "sha256:871b72c3643e516db4ecf20efe735deb27fe30ca17800e661d769faab45a18d7",
                "sha256:89dca0ce00a2b49024df6325925555d406b14aa3efc2f752dbb5940c52c56b11",
                "sha256:90fb88843d3902fe7c9586d439d1e8c05258f41da473952aa8b328d8b907498c",
                "sha256:97aabc5c50312afa5e0a2b07c17d4ac5e865b250986f8afe2b02d772567a380c",
                "sha256:9aaa107275d8527e9d6e7670b64aabaaa36e5b6bd71a1015ddd21da0d4e06448",
                "sha256:9f47eabcd2ded7698106b05c2c338672d16a6f2a485e74481f524e2a23c2794b",
                "sha256:a0a06a052c5f37b4ed81c613a455a81f9a3a69429b4fd7bb913c3fa98abefc20",
                "sha256:ab388aaa3f6ce52ac1cb8e122c4bd46657c15905904b3120a6248b5b8b0bc228",
                "sha256:ad58d27a5b0262c0c19b47d54c5802db9b34d38bbf886665b626aff83c74bacd",
                "sha256:ae5331c23ce118c53b172fa64a4c037eb83c9165aba3a7ba9ddd3ec9fa64a699",
                "sha256:af0372acb5d3598f36ec0914deed2a63f6bcdb7b606da04dc19a88d31bf0c05b",
                "sha256:afa4107d1b306cdf8953edde0534562607fe8811b6c4d9a486298ad31de733b2",
                "sha256:b03ae6f1a1878233ac620c98f3459f79fd77c7e3c2b20d460284e1fb370557d4",
                "sha256:b0915e734b33a474d76c28e07292f196cdf2a590a0d25bcc06e64e545f2d146c",
                "sha256:b4012d06c846dc2b80651b120e2cdd787b013deb39c09f407727ba90015c684f",
                "sha256:b472b5ea442148d1c3e2209f20f1e0bb0eb556538690fa70b5e1f79fa0ba8dc2",
                "sha256:b59430236b8e58840a0dfb4099a0e8717ffb779c952426a69ae435ca1f57210c",
                "sha256:b90f7616ea170e92820775ed47e136208e04c967271c9ef615b6fbd08d9af0e3",
                "sha256:b9a65733d103311331875c1dca05cb4606997fd33d6acfed695b1232ba1df193",
                "sha256:bac18ab8d2d1e6b4ce25e3424f709aceef668347db8637c2296bcf41acb7cf48",
                "sha256:bca31dd6014cb8b0b2db1e46081b0ca7d936f856da3b39744aef499db5d84d02",
                "sha256:be55f8457cd1eac957af0c3f5ece7bc3f033f89b114ef30f710882717670b2a8",
                "sha256:c7025dce65566eb6e89f56c9509d4f628fddcedb131d9465cacd3d8bac337e7e",
                "sha256:c935a22a557a560108d780f9a0fc426dd7459940dc54faa49d83249c8d3e760f",
                "sha256:dbb8e7f2abee51cef77673be97760abff1674ed32847ce04b4af90f610144c7b",
                "sha256:ebf2029c1f464c59b8bdbe5143c79fa2045a581ac53679733d3a91d400ff9efb",
                "sha256:f1ff2ee69f10f13a9596480335f406dd1f70c3650349e2be67ca3139280cade0"
            ],
            "index": "pypi",
            "version": "==9.3.0"
        },
        "pluggy": {
            "hashes": [
                "sha256:4224373bacce55f955a878bf9cfa763c1e360858e330072059e10bad68531159",
                "sha256:74134bbf457f031a36d68416e1509f34bd5ccc019f0bcc952c7b909d06b37bd3"
            ],
            "markers": "python_version >= '3.6'",
            "version": "==1.0.0"
        },
        "portalocker": {
            "hashes": [
                "sha256:102ed1f2badd8dec9af3d732ef70e94b215b85ba45a8d7ff3c0003f19b442f4e",
                "sha256:964f6830fb42a74b5d32bce99ed37d8308c1d7d44ddf18f3dd89f4680de97b39"
            ],
            "markers": "python_version >= '3'",
            "version": "==2.6.0"
        },
        "prometheus-client": {
            "hashes": [
                "sha256:be26aa452490cfcf6da953f9436e95a9f2b4d578ca80094b4458930e5f584ab1",
                "sha256:db7c05cbd13a0f79975592d112320f2605a325969b270a94b71dcabc47b931d2"
            ],
            "markers": "python_version >= '3.6'",
            "version": "==0.15.0"
        },
        "prompt-toolkit": {
            "hashes": [
                "sha256:9696f386133df0fc8ca5af4895afe5d78f5fcfe5258111c2a79a1c3e41ffa96d",
                "sha256:9ada952c9d1787f52ff6d5f3484d0b4df8952787c087edf6a1f7c2cb1ea88148"
            ],
            "markers": "python_full_version >= '3.6.2'",
            "version": "==3.0.31"
        },
        "psycopg2": {
            "hashes": [
                "sha256:07b90a24d5056687781ddaef0ea172fd951f2f7293f6ffdd03d4f5077801f426",
                "sha256:1da77c061bdaab450581458932ae5e469cc6e36e0d62f988376e9f513f11cb5c",
                "sha256:46361c054df612c3cc813fdb343733d56543fb93565cff0f8ace422e4da06acb",
                "sha256:839f9ea8f6098e39966d97fcb8d08548fbc57c523a1e27a1f0609addf40f777c",
                "sha256:849bd868ae3369932127f0771c08d1109b254f08d48dc42493c3d1b87cb2d308",
                "sha256:8de6a9fc5f42fa52f559e65120dcd7502394692490c98fed1221acf0819d7797",
                "sha256:a11946bad3557ca254f17357d5a4ed63bdca45163e7a7d2bfb8e695df069cc3a",
                "sha256:aa184d551a767ad25df3b8d22a0a62ef2962e0e374c04f6cbd1204947f540d61",
                "sha256:aafa96f2da0071d6dd0cbb7633406d99f414b40ab0f918c9d9af7df928a1accb",
                "sha256:c7fa041b4acb913f6968fce10169105af5200f296028251d817ab37847c30184",
                "sha256:d529926254e093a1b669f692a3aa50069bc71faf5b0ecd91686a78f62767d52f"
            ],
            "index": "pypi",
            "version": "==2.9.4"
        },
        "pyasn1": {
            "hashes": [
                "sha256:014c0e9976956a08139dc0712ae195324a75e142284d5f87f1a87ee1b068a359",
                "sha256:03840c999ba71680a131cfaee6fab142e1ed9bbd9c693e285cc6aca0d555e576",
                "sha256:0458773cfe65b153891ac249bcf1b5f8f320b7c2ce462151f8fa74de8934becf",
                "sha256:08c3c53b75eaa48d71cf8c710312316392ed40899cb34710d092e96745a358b7",
                "sha256:39c7e2ec30515947ff4e87fb6f456dfc6e84857d34be479c9d4a4ba4bf46aa5d",
                "sha256:5c9414dcfede6e441f7e8f81b43b34e834731003427e5b09e4e00e3172a10f00",
                "sha256:6e7545f1a61025a4e58bb336952c5061697da694db1cae97b116e9c46abcf7c8",
                "sha256:78fa6da68ed2727915c4767bb386ab32cdba863caa7dbe473eaae45f9959da86",
                "sha256:7ab8a544af125fb704feadb008c99a88805126fb525280b2270bb25cc1d78a12",
                "sha256:99fcc3c8d804d1bc6d9a099921e39d827026409a58f2a720dcdb89374ea0c776",
                "sha256:aef77c9fb94a3ac588e87841208bdec464471d9871bd5050a287cc9a475cd0ba",
                "sha256:e89bf84b5437b532b0803ba5c9a5e054d21fec423a89952a74f87fa2c9b7bce2",
                "sha256:fec3e9d8e36808a28efb59b489e4528c10ad0f480e57dcc32b4de5c9d8c9fdf3"
            ],
            "version": "==0.4.8"
        },
        "pyasn1-modules": {
            "hashes": [
                "sha256:0845a5582f6a02bb3e1bde9ecfc4bfcae6ec3210dd270522fee602365430c3f8",
                "sha256:0fe1b68d1e486a1ed5473f1302bd991c1611d319bba158e98b106ff86e1d7199",
                "sha256:15b7c67fabc7fc240d87fb9aabf999cf82311a6d6fb2c70d00d3d0604878c811",
                "sha256:426edb7a5e8879f1ec54a1864f16b882c2837bfd06eee62f2c982315ee2473ed",
                "sha256:65cebbaffc913f4fe9e4808735c95ea22d7a7775646ab690518c056784bc21b4",
                "sha256:905f84c712230b2c592c19470d3ca8d552de726050d1d1716282a1f6146be65e",
                "sha256:a50b808ffeb97cb3601dd25981f6b016cbb3d31fbf57a8b8a87428e6158d0c74",
                "sha256:a99324196732f53093a84c4369c996713eb8c89d360a496b599fb1a9c47fc3eb",
                "sha256:b80486a6c77252ea3a3e9b1e360bc9cf28eaac41263d173c032581ad2f20fe45",
                "sha256:c29a5e5cc7a3f05926aff34e097e84f8589cd790ce0ed41b67aed6857b26aafd",
                "sha256:cbac4bc38d117f2a49aeedec4407d23e8866ea4ac27ff2cf7fb3e5b570df19e0",
                "sha256:f39edd8c4ecaa4556e989147ebf219227e2cd2e8a43c7e7fcb1f1c18c5fd6a3d",
                "sha256:fe0644d9ab041506b62782e92b06b8c68cca799e1a9636ec398675459e031405"
            ],
            "version": "==0.2.8"
        },
        "pycparser": {
            "hashes": [
                "sha256:8ee45429555515e1f6b185e78100aea234072576aa43ab53aefcae078162fca9",
                "sha256:e644fdec12f7872f86c58ff790da456218b10f863970249516d60a5eaca77206"
            ],
            "version": "==2.21"
        },
        "pyopenssl": {
            "hashes": [
                "sha256:7a83b7b272dd595222d672f5ce29aa030f1fb837630ef229f62e72e395ce8968",
                "sha256:b28437c9773bb6c6958628cf9c3bebe585de661dba6f63df17111966363dd15e"
            ],
            "version": "==22.1.0"
        },
        "pyparsing": {
            "hashes": [
                "sha256:2b020ecf7d21b687f219b71ecad3631f644a47f01403fa1d1036b0c6416d70fb",
                "sha256:5026bae9a10eeaefb61dab2f09052b9f4307d44aee4eda64b309723d8d206bbc"
            ],
            "markers": "python_full_version >= '3.6.8'",
            "version": "==3.0.9"
        },
        "python-dateutil": {
            "hashes": [
                "sha256:0123cacc1627ae19ddf3c27a5de5bd67ee4586fbdd6440d9748f8abb483d3e86",
                "sha256:961d03dc3453ebbc59dbdea9e4e11c5651520a876d0f4db161e8674aae935da9"
            ],
            "index": "pypi",
            "version": "==2.8.2"
        },
        "python-dotenv": {
            "hashes": [
                "sha256:1684eb44636dd462b66c3ee016599815514527ad99965de77f43e0944634a7e5",
                "sha256:b77d08274639e3d34145dfa6c7008e66df0f04b7be7a75fd0d5292c191d79045"
            ],
            "index": "pypi",
            "version": "==0.21.0"
        },
        "python-gnupg": {
            "hashes": [
                "sha256:345723a03e67b82aba0ea8ae2328b2e4a3906fbe2c18c4082285c3b01068f270",
                "sha256:70758e387fc0e0c4badbcb394f61acbe68b34970a8fed7e0f7c89469fe17912a"
            ],
            "index": "pypi",
            "version": "==0.5.0"
        },
        "python-magic": {
            "hashes": [
                "sha256:c1ba14b08e4a5f5c31a302b7721239695b2f0f058d125bd5ce1ee36b9d9d3c3b",
                "sha256:c212960ad306f700aa0d01e5d7a325d20548ff97eb9920dcd29513174f0294d3"
            ],
            "index": "pypi",
            "version": "==0.4.27"
        },
        "pytz": {
            "hashes": [
                "sha256:222439474e9c98fced559f1709d89e6c9cbf8d79c794ff3eb9f8800064291427",
                "sha256:e89512406b793ca39f5971bc999cc538ce125c0e51c27941bef4568b460095e2"
            ],
            "version": "==2022.6"
        },
        "pytz-deprecation-shim": {
            "hashes": [
                "sha256:8314c9692a636c8eb3bda879b9f119e350e93223ae83e70e80c31675a0fdc1a6",
                "sha256:af097bae1b616dde5c5744441e2ddc69e74dfdcb0c263129610d85b87445a59d"
            ],
            "markers": "python_version >= '2.7' and python_version not in '3.0, 3.1, 3.2, 3.3, 3.4, 3.5'",
            "version": "==0.1.0.post0"
        },
        "pyyaml": {
            "hashes": [
                "sha256:01b45c0191e6d66c470b6cf1b9531a771a83c1c4208272ead47a3ae4f2f603bf",
                "sha256:0283c35a6a9fbf047493e3a0ce8d79ef5030852c51e9d911a27badfde0605293",
                "sha256:055d937d65826939cb044fc8c9b08889e8c743fdc6a32b33e2390f66013e449b",
                "sha256:07751360502caac1c067a8132d150cf3d61339af5691fe9e87803040dbc5db57",
                "sha256:0b4624f379dab24d3725ffde76559cff63d9ec94e1736b556dacdfebe5ab6d4b",
                "sha256:0ce82d761c532fe4ec3f87fc45688bdd3a4c1dc5e0b4a19814b9009a29baefd4",
                "sha256:1e4747bc279b4f613a09eb64bba2ba602d8a6664c6ce6396a4d0cd413a50ce07",
                "sha256:213c60cd50106436cc818accf5baa1aba61c0189ff610f64f4a3e8c6726218ba",
                "sha256:231710d57adfd809ef5d34183b8ed1eeae3f76459c18fb4a0b373ad56bedcdd9",
                "sha256:277a0ef2981ca40581a47093e9e2d13b3f1fbbeffae064c1d21bfceba2030287",
                "sha256:2cd5df3de48857ed0544b34e2d40e9fac445930039f3cfe4bcc592a1f836d513",
                "sha256:40527857252b61eacd1d9af500c3337ba8deb8fc298940291486c465c8b46ec0",
                "sha256:432557aa2c09802be39460360ddffd48156e30721f5e8d917f01d31694216782",
                "sha256:473f9edb243cb1935ab5a084eb238d842fb8f404ed2193a915d1784b5a6b5fc0",
                "sha256:48c346915c114f5fdb3ead70312bd042a953a8ce5c7106d5bfb1a5254e47da92",
                "sha256:50602afada6d6cbfad699b0c7bb50d5ccffa7e46a3d738092afddc1f9758427f",
                "sha256:68fb519c14306fec9720a2a5b45bc9f0c8d1b9c72adf45c37baedfcd949c35a2",
                "sha256:77f396e6ef4c73fdc33a9157446466f1cff553d979bd00ecb64385760c6babdc",
                "sha256:81957921f441d50af23654aa6c5e5eaf9b06aba7f0a19c18a538dc7ef291c5a1",
                "sha256:819b3830a1543db06c4d4b865e70ded25be52a2e0631ccd2f6a47a2822f2fd7c",
                "sha256:897b80890765f037df3403d22bab41627ca8811ae55e9a722fd0392850ec4d86",
                "sha256:98c4d36e99714e55cfbaaee6dd5badbc9a1ec339ebfc3b1f52e293aee6bb71a4",
                "sha256:9df7ed3b3d2e0ecfe09e14741b857df43adb5a3ddadc919a2d94fbdf78fea53c",
                "sha256:9fa600030013c4de8165339db93d182b9431076eb98eb40ee068700c9c813e34",
                "sha256:a80a78046a72361de73f8f395f1f1e49f956c6be882eed58505a15f3e430962b",
                "sha256:afa17f5bc4d1b10afd4466fd3a44dc0e245382deca5b3c353d8b757f9e3ecb8d",
                "sha256:b3d267842bf12586ba6c734f89d1f5b871df0273157918b0ccefa29deb05c21c",
                "sha256:b5b9eccad747aabaaffbc6064800670f0c297e52c12754eb1d976c57e4f74dcb",
                "sha256:bfaef573a63ba8923503d27530362590ff4f576c626d86a9fed95822a8255fd7",
                "sha256:c5687b8d43cf58545ade1fe3e055f70eac7a5a1a0bf42824308d868289a95737",
                "sha256:cba8c411ef271aa037d7357a2bc8f9ee8b58b9965831d9e51baf703280dc73d3",
                "sha256:d15a181d1ecd0d4270dc32edb46f7cb7733c7c508857278d3d378d14d606db2d",
                "sha256:d4b0ba9512519522b118090257be113b9468d804b19d63c71dbcf4a48fa32358",
                "sha256:d4db7c7aef085872ef65a8fd7d6d09a14ae91f691dec3e87ee5ee0539d516f53",
                "sha256:d4eccecf9adf6fbcc6861a38015c2a64f38b9d94838ac1810a9023a0609e1b78",
                "sha256:d67d839ede4ed1b28a4e8909735fc992a923cdb84e618544973d7dfc71540803",
                "sha256:daf496c58a8c52083df09b80c860005194014c3698698d1a57cbcfa182142a3a",
                "sha256:dbad0e9d368bb989f4515da330b88a057617d16b6a8245084f1b05400f24609f",
                "sha256:e61ceaab6f49fb8bdfaa0f92c4b57bcfbea54c09277b1b4f7ac376bfb7a7c174",
                "sha256:f84fbc98b019fef2ee9a1cb3ce93e3187a6df0b2538a651bfb890254ba9f90b5"
            ],
            "version": "==6.0"
        },
        "pyzbar": {
            "hashes": [
                "sha256:13e3ee5a2f3a545204a285f41814d5c0db571967e8d4af8699a03afc55182a9c",
                "sha256:4559628b8192feb25766d954b36a3753baaf5c97c03135aec7e4a026036b475d",
                "sha256:8f4c5264c9c7c6b9f20d01efc52a4eba1ded47d9ba857a94130afe33703eb518"
            ],
            "index": "pypi",
            "version": "==0.1.9"
        },
        "rapidfuzz": {
            "hashes": [
                "sha256:028aa9edfa044629a0a9e924a168a01f61c8f570c9ea919e2ed214826ba1cdfb",
                "sha256:02a5c8b780af49a4e5f08033450d3f7c696f6c04e57c67ecbb19c9944ea3ce20",
                "sha256:07c623741958dd49d8c2c51f7c2e62472f41b8d795cc9c734e441e30de3f8330",
                "sha256:0ae8c0c2f51f618d54579341c44ba198849d9cd845bb0dc85d1711fd8de9a159",
                "sha256:129c93a76c4fed176b4eaaf78fecd290932971bca10315dee9feaf94a7b443b1",
                "sha256:13ad87a539b13794292fb661b8c4f4c19e6c066400d9db991e3a1441f55fc29b",
                "sha256:16426b441d28efb3b1fe10f2b81aa469020655cef068a32de6ec24433590ee5b",
                "sha256:1a600b037a56a61111c01809b5e4c4b5aac12edf2769c094fefab02d496a95a4",
                "sha256:1e0f6f878c20454a7e7ea2ed30970ae0334852c5e422e7014757821fa33c1588",
                "sha256:20f2f0f0746ffc165168ca160c5b1a1485076bdde5b656cf3dbe532ef2ac57ff",
                "sha256:2207927f42ae7b7fbcc1a4ff86f202647776200f3d8723603e7acf96af924e9f",
                "sha256:22487992f4811c8aef449736f483514f0294d5593f5f9c95cbfb2474dbc363b9",
                "sha256:22646f54d44d98d6f462fb3f1ac997ea53aaebdd1344039e8f75090f43e47a89",
                "sha256:22e8b127abcf0b10ebf8a9b3351c3c980e5c27cb60a865632d90d6a698060a9a",
                "sha256:238fddfb90fab858ced88d064608bff9aed83cec11a7630a4e95b7e49734d8b1",
                "sha256:241912c4f7f232c7518384f8cea719cf2ff290f80735355a217e9c690d274f62",
                "sha256:25db060ba8082c38f75da482ff15d3b60a4bc59f158b6d29a2c5bccadd2b71b0",
                "sha256:2676f7ccd22a67638baff054a8e13924f20d87efb3a873f6ea248a395a80e2c8",
                "sha256:27fa0e7d5e5291dc3e48c6512524f2f8e7ba3d397fa712a85a97639e3d6597e9",
                "sha256:2c2cd1e01e8aef2bd1b5152e66e0b865f31eb2d00a8d28cbbbb802f42e2dbe43",
                "sha256:2e9709a163ec3b890f9a4173261e9ef586046feee74bbece62595bf103421178",
                "sha256:2fda8c003d9ae4f3674c783887b31ecb76f4ab58670a8f01b93efd0917c1e503",
                "sha256:33cfd01cb7f8a48c8e057198e3814a120323c0360017dd5c4eba07d097b43b39",
                "sha256:35737fd5766ca212d98e0598fb4d302f509e1cbf7b6dc42e2eddefd956150815",
                "sha256:35b34f33a9f0a86fdba39053b203d8d517da76f3553230a55867c51f0d802b67",
                "sha256:3abe9c25f9ba260a6828d24002a15112c5f21c6877c5f8c294ffe4b9d197c6d2",
                "sha256:3c7f3c61e2d1530cf7e1647bdbb466f0f83fa30d2c579b6d75e444f88ff47913",
                "sha256:3e8707e98b645f80834e24103e7cd67f1b772999bb979da6d61ca1fcdc07672a",
                "sha256:3eae4c6880dbabee9f363950510c09d7e12dea8dbc6ebcd2ff58e594a78d9370",
                "sha256:3f7b798807ac9c5f632e8f359adf1393f81d9211e4961eedb5e2d4ce311e0078",
                "sha256:43398361d54fed476ccfdb52dc34d88c64461f0ec35f8abf10dd0413a3f19d8c",
                "sha256:4581600ded8f37e8387d0eef93520fb33dafab6ccb37d005e20d05cd3fbdd9db",
                "sha256:45def44f1140c6f5c7a5389645d02e8011d27a6e64f529f33cee687e7c25af07",
                "sha256:475a551c43ba23b4ca328c9bbcae39205729f4751280eb9763da08d97d328953",
                "sha256:4787d8e9f4b184d383ad000cdd48330ae75ec927c5832067a6b3617c5f6fb677",
                "sha256:48539221026b0a84b6d2c2665c3dde784e3c0fac28975658c03fed352f8e1d7e",
                "sha256:4f3f0ddfe3176e19c0a3cf6ad29e9ff216ff5fdec035b001ebabad91ef155107",
                "sha256:4fc958b21416825c599e228278c69efb480169cd99d1a21787a54f53fbff026c",
                "sha256:589464c49a332c644b750f2ebc3737d444427669323ace623bd4948e414a641a",
                "sha256:5c6a9ada752149e23051852867596b35afc79015760e23676ac287bcad58e0b6",
                "sha256:5dcd7bd175d870338fc9ae43d0184ecd45958f5ca2ee7ea0a7953eedc4d9718e",
                "sha256:5e2c0a5a0346ce95a965ed6fa941edcf129cac22bf63314b684a3fe64078c95b",
                "sha256:5fa88543c5744d725fc989afd79926c226e1c5f5c00904834851997f367da2b5",
                "sha256:626eaa1b52a9dafa9bf377bcdcfdf1ea867dd51b5bb5dab1a05938c3303f317f",
                "sha256:651664023726f28f7447e40fa2b8a015514f9db4b58654e9bf7d3729e2606eab",
                "sha256:74f821370ac01f677b5a26e0606084f2eb671f7bb4f3e2e82d94a100b1c28457",
                "sha256:7a67d93fd2e6e5a4e278eade2bbef16ba88d4efcb4eed106f075b0b21427a92f",
                "sha256:7e34c996cc245a21f376c3b8eede1296339845f039c8c270297a455d3a1ad71b",
                "sha256:7f2db0c684d9999c81084aa370e2e6b266b694e76c7e356bbeb3b282ca524475",
                "sha256:7febf074f7de7ebc374100be0036fc592659af911b6efbc1135cdebfe939c57d",
                "sha256:800b1498989bfb64118b219eeb42957b3d93ec7d6955dfc742a3cbf3be738f2f",
                "sha256:8eadfb5394ab5b9c6e3d4bb00ef49e19f60a4e431190c103e647d4e4bff3332e",
                "sha256:917e3e2ffc0e078cce4a632f65d32a339f18cad22b5536a32c641bf1900e7f96",
                "sha256:96fe7da85d8721c3a5c362f6b1e7fd26ad74a76bebc369fb7ae62907cf069940",
                "sha256:9836bea98f25a67c296f57cf6de420c88f46e430ee85d25ae5f397968c7adcdf",
                "sha256:9c8295dd49582dfb6a29e5f9dfa1691a0edd2e0512377ceb2c8dd11e7fabd38a",
                "sha256:9ceb8d6f1bd18a058cb8472c6e8cc84802413a65b029a7832589ba7b76c0eb11",
                "sha256:9e239e404dbb9fec308409e174710b5e53ff8bd9647e8875e2ca245b1f762f89",
                "sha256:9f849d4889a0f1bc2260b981b1ae8393938e8a2c92666e1757e69f947c6ce868",
                "sha256:a6d78f967b7b162013fc85821a74cc7cd021fbf045f166629c9bd523799d8e51",
                "sha256:a8d5787f5c52c00991032b976b69f5c1e181a3bddce76fd43c91b2c4901c96ce",
                "sha256:a9a90ab26b12218d10d5f148e84e8facd62f562bc25d32e2c3cf3c743f7e0e67",
                "sha256:ac6ce417174a086a496aefc7caa614640dc33d418a922ee0a184b093d84f2f6c",
                "sha256:ac95a2ca4add04f349f8f5c05269d8b194a72ebdfc4f86a725c15d79a420d429",
                "sha256:ad279e4892652583671a7ece977dd9b1eb17ae9752fbc9013c950095b044a315",
                "sha256:ad5935f4a0ec3a2c3d19021fcd27addce4892ae00f71cc4180009bc4bed930ac",
                "sha256:ae0519d01a05c6204c2d27ae49b2231787d9a6efc801d5dbf131b20065fd21e3",
                "sha256:b1114da71974c86e64a98afff8d88cf3a3351b289d07f0218e67d56b506cb9e2",
                "sha256:b2b81c6cb59b955b82a4853e3fbef7231da87c5522a69daaf9b01bd81d137ec3",
                "sha256:b63402c5af2ad744c2c1ab2e7265eb317e75257fd27eb6f087fea76464b065db",
                "sha256:b75fe7abf55e7da6d32174b5ac207a465d1bc69d777049c277776472c0b7d82c",
                "sha256:c0006c6450d02efdfef8d3f81e6a87790572486046676fe29f4c5da8708ea11b",
                "sha256:c1191a1c9f24134c6048770aabaa2f7def8d6d4c919da857d5e7dabdf63308f2",
                "sha256:c43579c7a64f21c9b4d4c3106ace46a8ebfb8e704372e6c8cc45807d1b86462f",
                "sha256:c62472a70c7f22f1ae9864c02554dbc234a1dfbac24388542bf87437a4169379",
                "sha256:c6c4064b2324b86f7a035379928fe1f3aca4ca5ba75ebedc9ea0d821b0e05606",
                "sha256:c6fa81c8d3c901d9f174482185f23b02052e71da015da3a613be98f28fd2672b",
                "sha256:c74b960a1b93ac22e6cbf268ce509fb2c2338a29180c3d844df4a57bfff73273",
                "sha256:c9c2b3b00033afdb745cc77b8c2ed858b08bb9a773c9a81a1160ece59a361545",
                "sha256:c9fdbe8b1b32a731ee48a21a161358e55067c9cabd36ba0b8d844e5106056920",
                "sha256:d0fc1e32353afef426488d2e19cd295f1f504323215275ec0871bdae2b052a70",
                "sha256:d5b65d9f2860210087739adadc075bd9215b363d00c3c8e68369560683a4c3df",
                "sha256:d6e6972c5bd1ee4f532029616dfe0f5133f7cc688ebc05dbbc03e19b4ec12199",
                "sha256:e333bb6a69c515a1fce149002aaf7d8902fddab54db14fe14c89c6da402410d2",
                "sha256:ef812c73fff460678defaab3a95ec9b7551ef14d424eb6af7b75e376050119d2",
                "sha256:f030223aa618a48d2f8339fd674c4c03db88649313e2c65107e9c04e09edc7f2",
                "sha256:f371453d0c1109e93ef569741a27171e602ef1fbea5c27a8f190f403234fd36b",
                "sha256:f74636ca4a3ce700f4fe2dbe10d224ee4fb52ecab12ea3007a2bc2fcd0d53888",
                "sha256:f96973d42caf0e4566882b6e7acbba753199d7acb4db486f14ab553c7b395cd5"
            ],
            "index": "pypi",
            "version": "==2.12.0"
        },
        "redis": {
            "extras": [
                "hiredis"
            ],
            "hashes": [
                "sha256:a52d5694c9eb4292770084fa8c863f79367ca19884b329ab574d5cb2036b3e54",
                "sha256:ddf27071df4adf3821c4f2ca59d67525c3a82e5f268bed97b813cb4fabf87880"
            ],
            "index": "pypi",
            "version": "==4.3.4"
        },
        "regex": {
            "hashes": [
                "sha256:0008650041531d0eadecc96a73d37c2dc4821cf51b0766e374cb4f1ddc4e1c14",
                "sha256:03299b0bcaa7824eb7c0ebd7ef1e3663302d1b533653bfe9dc7e595d453e2ae9",
                "sha256:06b1df01cf2aef3a9790858af524ae2588762c8a90e784ba00d003f045306204",
                "sha256:09b4b6ccc61d4119342b26246ddd5a04accdeebe36bdfe865ad87a0784efd77f",
                "sha256:0be0c34a39e5d04a62fd5342f0886d0e57592a4f4993b3f9d257c1f688b19737",
                "sha256:0d96eec8550fd2fd26f8e675f6d8b61b159482ad8ffa26991b894ed5ee19038b",
                "sha256:0eb0e2845e81bdea92b8281a3969632686502565abf4a0b9e4ab1471c863d8f3",
                "sha256:13bbf0c9453c6d16e5867bda7f6c0c7cff1decf96c5498318bb87f8136d2abd4",
                "sha256:17e51ad1e6131c496b58d317bc9abec71f44eb1957d32629d06013a21bc99cac",
                "sha256:1977bb64264815d3ef016625adc9df90e6d0e27e76260280c63eca993e3f455f",
                "sha256:1e30762ddddb22f7f14c4f59c34d3addabc789216d813b0f3e2788d7bcf0cf29",
                "sha256:1e73652057473ad3e6934944af090852a02590c349357b79182c1b681da2c772",
                "sha256:20e6a27959f162f979165e496add0d7d56d7038237092d1aba20b46de79158f1",
                "sha256:286ff9ec2709d56ae7517040be0d6c502642517ce9937ab6d89b1e7d0904f863",
                "sha256:297c42ede2c81f0cb6f34ea60b5cf6dc965d97fa6936c11fc3286019231f0d66",
                "sha256:320c2f4106962ecea0f33d8d31b985d3c185757c49c1fb735501515f963715ed",
                "sha256:35ed2f3c918a00b109157428abfc4e8d1ffabc37c8f9abc5939ebd1e95dabc47",
                "sha256:3d146e5591cb67c5e836229a04723a30af795ef9b70a0bbd913572e14b7b940f",
                "sha256:42bb37e2b2d25d958c25903f6125a41aaaa1ed49ca62c103331f24b8a459142f",
                "sha256:42d6007722d46bd2c95cce700181570b56edc0dcbadbfe7855ec26c3f2d7e008",
                "sha256:43eba5c46208deedec833663201752e865feddc840433285fbadee07b84b464d",
                "sha256:452519bc4c973e961b1620c815ea6dd8944a12d68e71002be5a7aff0a8361571",
                "sha256:4b9c16a807b17b17c4fa3a1d8c242467237be67ba92ad24ff51425329e7ae3d0",
                "sha256:5510932596a0f33399b7fff1bd61c59c977f2b8ee987b36539ba97eb3513584a",
                "sha256:55820bc631684172b9b56a991d217ec7c2e580d956591dc2144985113980f5a3",
                "sha256:57484d39447f94967e83e56db1b1108c68918c44ab519b8ecfc34b790ca52bf7",
                "sha256:58ba41e462653eaf68fc4a84ec4d350b26a98d030be1ab24aba1adcc78ffe447",
                "sha256:5bc5f921be39ccb65fdda741e04b2555917a4bced24b4df14eddc7569be3b493",
                "sha256:5dcc4168536c8f68654f014a3db49b6b4a26b226f735708be2054314ed4964f4",
                "sha256:5f92a7cdc6a0ae2abd184e8dfd6ef2279989d24c85d2c85d0423206284103ede",
                "sha256:67250b36edfa714ba62dc62d3f238e86db1065fccb538278804790f578253640",
                "sha256:6df070a986fc064d865c381aecf0aaff914178fdf6874da2f2387e82d93cc5bd",
                "sha256:729aa8ca624c42f309397c5fc9e21db90bf7e2fdd872461aabdbada33de9063c",
                "sha256:72bc3a5effa5974be6d965ed8301ac1e869bc18425c8a8fac179fbe7876e3aee",
                "sha256:74d86e8924835f863c34e646392ef39039405f6ce52956d8af16497af4064a30",
                "sha256:79e5af1ff258bc0fe0bdd6f69bc4ae33935a898e3cbefbbccf22e88a27fa053b",
                "sha256:7b103dffb9f6a47ed7ffdf352b78cfe058b1777617371226c1894e1be443afec",
                "sha256:83f03f0bd88c12e63ca2d024adeee75234d69808b341e88343b0232329e1f1a1",
                "sha256:86d7a68fa53688e1f612c3246044157117403c7ce19ebab7d02daf45bd63913e",
                "sha256:878c626cbca3b649e14e972c14539a01191d79e58934e3f3ef4a9e17f90277f8",
                "sha256:878f5d649ba1db9f52cc4ef491f7dba2d061cdc48dd444c54260eebc0b1729b9",
                "sha256:87bc01226cd288f0bd9a4f9f07bf6827134dc97a96c22e2d28628e824c8de231",
                "sha256:8babb2b5751105dc0aef2a2e539f4ba391e738c62038d8cb331c710f6b0f3da7",
                "sha256:91e0f7e7be77250b808a5f46d90bf0032527d3c032b2131b63dee54753a4d729",
                "sha256:9557545c10d52c845f270b665b52a6a972884725aa5cf12777374e18f2ea8960",
                "sha256:9ccb0a4ab926016867260c24c192d9df9586e834f5db83dfa2c8fffb3a6e5056",
                "sha256:9d828c5987d543d052b53c579a01a52d96b86f937b1777bbfe11ef2728929357",
                "sha256:9efa41d1527b366c88f265a227b20bcec65bda879962e3fc8a2aee11e81266d7",
                "sha256:aaf5317c961d93c1a200b9370fb1c6b6836cc7144fef3e5a951326912bf1f5a3",
                "sha256:ab69b4fe09e296261377d209068d52402fb85ef89dc78a9ac4a29a895f4e24a7",
                "sha256:ad397bc7d51d69cb07ef89e44243f971a04ce1dca9bf24c992c362406c0c6573",
                "sha256:ae17fc8103f3b63345709d3e9654a274eee1c6072592aec32b026efd401931d0",
                "sha256:af4d8cc28e4c7a2f6a9fed544228c567340f8258b6d7ea815b62a72817bbd178",
                "sha256:b22ff939a8856a44f4822da38ef4868bd3a9ade22bb6d9062b36957c850e404f",
                "sha256:b549d851f91a4efb3e65498bd4249b1447ab6035a9972f7fc215eb1f59328834",
                "sha256:be319f4eb400ee567b722e9ea63d5b2bb31464e3cf1b016502e3ee2de4f86f5c",
                "sha256:c0446b2871335d5a5e9fcf1462f954586b09a845832263db95059dcd01442015",
                "sha256:c68d2c04f7701a418ec2e5631b7f3552efc32f6bcc1739369c6eeb1af55f62e0",
                "sha256:c87ac58b9baaf50b6c1b81a18d20eda7e2883aa9a4fb4f1ca70f2e443bfcdc57",
                "sha256:caa2734ada16a44ae57b229d45091f06e30a9a52ace76d7574546ab23008c635",
                "sha256:cb34c2d66355fb70ae47b5595aafd7218e59bb9c00ad8cc3abd1406ca5874f07",
                "sha256:cb3652bbe6720786b9137862205986f3ae54a09dec8499a995ed58292bdf77c2",
                "sha256:cf668f26604e9f7aee9f8eaae4ca07a948168af90b96be97a4b7fa902a6d2ac1",
                "sha256:d326ff80ed531bf2507cba93011c30fff2dd51454c85f55df0f59f2030b1687b",
                "sha256:d6c2441538e4fadd4291c8420853431a229fcbefc1bf521810fbc2629d8ae8c2",
                "sha256:d6ecfd1970b3380a569d7b3ecc5dd70dba295897418ed9e31ec3c16a5ab099a5",
                "sha256:e5602a9b5074dcacc113bba4d2f011d2748f50e3201c8139ac5b68cf2a76bd8b",
                "sha256:ef806f684f17dbd6263d72a54ad4073af42b42effa3eb42b877e750c24c76f86",
                "sha256:f3356afbb301ec34a500b8ba8b47cba0b44ed4641c306e1dd981a08b416170b5",
                "sha256:f6f7ee2289176cb1d2c59a24f50900f8b9580259fa9f1a739432242e7d254f93",
                "sha256:f7e8f1ee28e0a05831c92dc1c0c1c94af5289963b7cf09eca5b5e3ce4f8c91b0",
                "sha256:f8169ec628880bdbca67082a9196e2106060a4a5cbd486ac51881a4df805a36f",
                "sha256:fbc88d3ba402b5d041d204ec2449c4078898f89c4a6e6f0ed1c1a510ef1e221d",
                "sha256:fbd3fe37353c62fd0eb19fb76f78aa693716262bcd5f9c14bb9e5aca4b3f0dc4"
            ],
            "markers": "python_version >= '3.6'",
            "version": "==2022.3.2"
        },
        "reportlab": {
            "hashes": [
                "sha256:07fdd968df7941c2bfb67b9bb4532f424992dfafc71b72a4e4b291ff707e6b0e",
                "sha256:090ea99ff829d918f7b6140594373b1340a34e1e6876eddae5aa06662ec10d64",
                "sha256:109009b02fc225882ea766a5ed8be0ef473fa1356e252a3f651a6aa89b4a195f",
                "sha256:1dd0307b2b13b0482ac8314fd793fbbce263a428b189371addf0466784e1d597",
                "sha256:236a6483210049205f6180d7a7595d0ca2e4ce343d83cc94ca719a4145809c6f",
                "sha256:26c25ea4afa8b92a2c14f4edc41c8fc30505745ce84cae86538e80cacadd7ae2",
                "sha256:2a0bc7a1d64fe754b62e175ba0cf47a630b529c0488ec9ac4e4c7655e295ea4d",
                "sha256:2c9b0861d8f40d7a24b094b8834f6a489b9e8c70bceaa7fa98237eed229671ce",
                "sha256:39e92fa4ab2a8f0f2cc051d9c1e3acb881340c07ef59c0c8b627861343d653c0",
                "sha256:3a62e51a4a47616896bd0f1e9cc3fbfb174b713794a5031a34b84f69dbe01775",
                "sha256:3fd1ffdd5204301eb4c290a5752ac62f44d2d0b262e02e35a1e5234c13e14662",
                "sha256:498b4ec7e73426de64c6bf6ec03c5b3f10dedf5db8a9e13fdf195f95a3d065aa",
                "sha256:4c599645af9b5b2241a23e977a82c965a59c24cd94b2600b8d34373c66cad763",
                "sha256:4fa3cdf490f3828b055381e8c7dc7819b3e5f7a442d7af7a8f90e9806a7fff51",
                "sha256:55a070206580e161b6bbe1a96abf816c18d4c2c225d49916654714c93d842835",
                "sha256:666bdba4958b348460a765c48b8c0640e7085540846ed9494f47d8651604b33c",
                "sha256:69f41295d696c822224334f0994f1f107df7efed72211d45a1118696f1427c84",
                "sha256:6dfcf7bd6db5d80711cbbd0996b6e7a79cc414ca81457960367df11d2860f92a",
                "sha256:71cf73f9907c444ef663ea653dbac24af07c307079572c3ff8f20ad1463af3b7",
                "sha256:72ec333f089b4fce5a6d740ed0a1963a3994146be195722da0d8e14d4a7e1600",
                "sha256:759495c2b8c15cb0d6b539c246896029e4cde42a896c3956f77e311c5f6b0807",
                "sha256:7a7c3369fa618eca79f9554ce06c618a5e738e592d61d96aa09b2457ca3ea410",
                "sha256:8b1215facead57cc5325aef4229ef886e85d270b2ba02080fb5809ce9d2b81b4",
                "sha256:907f7cd4832bb295d0c1573de15cc5aab5988282caf2ee7a2b1276fb6cdf502b",
                "sha256:93e229519d046491b798f2c12dbbf2f3e237e89589aa5cbb5e1d8c1a978816db",
                "sha256:a12049314497d872f6788f811e2b331654db207937f8a2fb34ff3e3cd9897faa",
                "sha256:a8dddc52e0e486291be0ad39184da0607fae9cc665fdba1881211de9cfc0b332",
                "sha256:adf78ccb2defad5b6ecb2e2e9f2a672719b0a8e2278592a7d77f6c220a042388",
                "sha256:b13cebf4e397bba14542bcd023338b6ff2c151a3a12aabca89eecbf972cb361a",
                "sha256:b3648f3c340b6b6aabf9352341478c708cee6f00c5cd5c902311fcf4ce870f3c",
                "sha256:b6a1b685da0b9a8000bb980e02d9d5be202d0cc539af113b661c76c051fca6f1",
                "sha256:b777ddc57b2d3366cbc540616034cdc1089ca0a31fefc907028e1dd62a6bf16c",
                "sha256:bb83df8f7840321d34cb5b24c972c617a8c1716c8a36e5050fff56adf5891b8c",
                "sha256:c07ec796a2a5d44bf787f2b623b6e668a389b0cafb78af34cf74554ff3bc532b",
                "sha256:c40e108072379ff83dd7442159ebc249d12eb8eec15b70614953fecd2c403792",
                "sha256:c4863c49602722237e35cbce5aa91af4539cc63a671f59504d2b3f3767d898cf",
                "sha256:c56d701f7dc662e1d3d7fe364e66fa1339eafce54a488c2d16ec0ea49dc213c2",
                "sha256:c84afd5bef6e407c80ba9f99b6abbe3ea78e8243b0f19897a871a7bcad1f749d",
                "sha256:cdd206883e999278d2af656f988dfcc89eb0c175ce6d75e87b713cf1e792c0c4",
                "sha256:ce85a204f46c871c8af6fa64b9bbed165456935c1d0bfb2f570a3194f6723ddb",
                "sha256:cee3b6ebef5e4a8654ec5f0effeb1a2bb157ad87b0ac856871d25a805c0f2f90",
                "sha256:d4cecfb48a6cfbfe2caf0fc280cecea999699e63bc98cb02254bd87b39eff677",
                "sha256:db62bed0774778fdf82c609cb9efd0062f2fdcd285be527d01f6be9fd9755888",
                "sha256:f51dcb39e910a853749250c0f82aced80bca3f7315e9c4ee14349eb7cab6a3f8",
                "sha256:f5808e1dac6b66c109d6205ce2aebf84bb89e1a1493b7e6df38932df5ebfb9cf"
            ],
            "markers": "python_version >= '3.7' and python_version < '4'",
            "version": "==3.6.12"
        },
        "requests": {
            "hashes": [
                "sha256:7c5599b102feddaa661c826c56ab4fee28bfd17f5abca1ebbe3e7f19d7c97983",
                "sha256:8fefa2a1a1365bf5520aac41836fbee479da67864514bdb821f31ce07ce65349"
            ],
            "markers": "python_version >= '3.7' and python_version < '4'",
            "version": "==2.28.1"
        },
        "scikit-learn": {
            "hashes": [
                "sha256:23fb9e74b813cc2528b5167d82ed08950b11106ccf50297161875e45152fb311",
                "sha256:250da993701da88bf475e7c5746abf1285ea0ae47e4d0917cd13afd6600bb162",
                "sha256:28b2bd6a1419acd522ff45d282c8ba23dbccb5338802ab0ee12baa4ade0aba4c",
                "sha256:2ee2c649f2231b68511aabb0dc827edd8936aad682acc6263c34aed11bc95dac",
                "sha256:30e27721adc308e8fd9f419f43068e43490005f911edf4476a9e585059fa8a83",
                "sha256:38814f66285318f2e241305cca545eaa9b4126c65aa5dd78c69371f235f78e2b",
                "sha256:4d3a19166d4e1cdfcab975c68f471e046ce01e74c42a9a33fa89a14c2fcedf60",
                "sha256:5699cded6c0685426433c7e5afe0fecad80ec831ec7fa264940e50c796775cc5",
                "sha256:6785b8a3093329bf90ac01801be5525551728ae73edb11baa175df660820add4",
                "sha256:6d1c1394e38a3319ace620381f6f23cc807d8780e9915c152449a86fc8f1db21",
                "sha256:701181792a28c82fecae12adb5d15d0ecf57bffab7cf4bdbb52c7b3fd428d540",
                "sha256:748f2bd632d6993e8918d43f1a26c380aeda4e122a88840d4c3a9af99d4239fe",
                "sha256:8e9dd76c7274055d1acf4526b8efb16a3531c26dcda714a0c16da99bf9d41900",
                "sha256:bef51978a51ec19977700fe7b86aecea49c825884f3811756b74a3b152bb4e35",
                "sha256:cd55c6fbef7608dbce1f22baf289dfcc6eb323247daa3c3542f73d389c724786",
                "sha256:da5a2e95fef9805b1750e4abda4e834bf8835d26fc709a391543b53feee7bd0e",
                "sha256:ee47f68d973cee7009f06edb956f2f5588a0f230f24a2a70175fd0ecf36e2653",
                "sha256:f4931f2a6c06e02c6c17a05f8ae397e2545965bc7a0a6cb38c8cd7d4fba8624d",
                "sha256:f5644663987ee221f5d1f47a593271b966c271c236fe05634e6bdc06041b5a2b",
                "sha256:f5d4231af7199531e77da1b78a4cc6b3d960a00b1ec672578ac818aae2b9c35d",
                "sha256:fd3ee69d36d42a7dcbb17e355a5653af5fd241a7dfd9133080b3dde8d9e2aafb"
            ],
            "index": "pypi",
            "version": "==1.1.3"
        },
        "scipy": {
            "hashes": [
                "sha256:02b567e722d62bddd4ac253dafb01ce7ed8742cf8031aea030a41414b86c1125",
                "sha256:1166514aa3bbf04cb5941027c6e294a000bba0cf00f5cdac6c77f2dad479b434",
                "sha256:1da52b45ce1a24a4a22db6c157c38b39885a990a566748fc904ec9f03ed8c6ba",
                "sha256:23b22fbeef3807966ea42d8163322366dd89da9bebdc075da7034cee3a1441ca",
                "sha256:28d2cab0c6ac5aa131cc5071a3a1d8e1366dad82288d9ec2ca44df78fb50e649",
                "sha256:2ef0fbc8bcf102c1998c1f16f15befe7cffba90895d6e84861cd6c6a33fb54f6",
                "sha256:3b69b90c9419884efeffaac2c38376d6ef566e6e730a231e15722b0ab58f0328",
                "sha256:4b93ec6f4c3c4d041b26b5f179a6aab8f5045423117ae7a45ba9710301d7e462",
                "sha256:4e53a55f6a4f22de01ffe1d2f016e30adedb67a699a310cdcac312806807ca81",
                "sha256:6311e3ae9cc75f77c33076cb2794fb0606f14c8f1b1c9ff8ce6005ba2c283621",
                "sha256:65b77f20202599c51eb2771d11a6b899b97989159b7975e9b5259594f1d35ef4",
                "sha256:6cc6b33139eb63f30725d5f7fa175763dc2df6a8f38ddf8df971f7c345b652dc",
                "sha256:70de2f11bf64ca9921fda018864c78af7147025e467ce9f4a11bc877266900a6",
                "sha256:70ebc84134cf0c504ce6a5f12d6db92cb2a8a53a49437a6bb4edca0bc101f11c",
                "sha256:83606129247e7610b58d0e1e93d2c5133959e9cf93555d3c27e536892f1ba1f2",
                "sha256:93d07494a8900d55492401917a119948ed330b8c3f1d700e0b904a578f10ead4",
                "sha256:9c4e3ae8a716c8b3151e16c05edb1daf4cb4d866caa385e861556aff41300c14",
                "sha256:9dd4012ac599a1e7eb63c114d1eee1bcfc6dc75a29b589ff0ad0bb3d9412034f",
                "sha256:9e3fb1b0e896f14a85aa9a28d5f755daaeeb54c897b746df7a55ccb02b340f33",
                "sha256:a0aa8220b89b2e3748a2836fbfa116194378910f1a6e78e4675a095bcd2c762d",
                "sha256:d3b3c8924252caaffc54d4a99f1360aeec001e61267595561089f8b5900821bb",
                "sha256:e013aed00ed776d790be4cb32826adb72799c61e318676172495383ba4570aa4",
                "sha256:f3e7a8867f307e3359cc0ed2c63b61a1e33a19080f92fe377bc7d49f646f2ec1"
            ],
            "index": "pypi",
            "version": "==1.8.1"
        },
        "service-identity": {
            "hashes": [
                "sha256:6e6c6086ca271dc11b033d17c3a8bea9f24ebff920c587da090afc9519419d34",
                "sha256:f0b0caac3d40627c3c04d7a51b6e06721857a0e10a8775f2d1d7e72901b3a7db"
            ],
            "version": "==21.1.0"
        },
        "setproctitle": {
            "hashes": [
                "sha256:1c5d5dad7c28bdd1ec4187d818e43796f58a845aa892bb4481587010dc4d362b",
                "sha256:1c8d9650154afaa86a44ff195b7b10d683c73509d085339d174e394a22cccbb9",
                "sha256:1f0cde41857a644b7353a0060b5f94f7ba7cf593ebde5a1094da1be581ac9a31",
                "sha256:1f29b75e86260b0ab59adb12661ef9f113d2f93a59951373eb6d68a852b13e83",
                "sha256:1fa1a0fbee72b47dc339c87c890d3c03a72ea65c061ade3204f285582f2da30f",
                "sha256:1ff863a20d1ff6ba2c24e22436a3daa3cd80be1dfb26891aae73f61b54b04aca",
                "sha256:265ecbe2c6eafe82e104f994ddd7c811520acdd0647b73f65c24f51374cf9494",
                "sha256:288943dec88e178bb2fd868adf491197cc0fc8b6810416b1c6775e686bab87fe",
                "sha256:2e3ac25bfc4a0f29d2409650c7532d5ddfdbf29f16f8a256fc31c47d0dc05172",
                "sha256:2fbd8187948284293f43533c150cd69a0e4192c83c377da837dbcd29f6b83084",
                "sha256:4058564195b975ddc3f0462375c533cce310ccdd41b80ac9aed641c296c3eff4",
                "sha256:4749a2b0c9ac52f864d13cee94546606f92b981b50e46226f7f830a56a9dc8e1",
                "sha256:4d8938249a7cea45ab7e1e48b77685d0f2bab1ebfa9dde23e94ab97968996a7c",
                "sha256:5194b4969f82ea842a4f6af2f82cd16ebdc3f1771fb2771796e6add9835c1973",
                "sha256:55ce1e9925ce1765865442ede9dca0ba9bde10593fcd570b1f0fa25d3ec6b31c",
                "sha256:589be87172b238f839e19f146b9ea47c71e413e951ef0dc6db4218ddacf3c202",
                "sha256:5b932c3041aa924163f4aab970c2f0e6b4d9d773f4d50326e0ea1cd69240e5c5",
                "sha256:5fb4f769c02f63fac90989711a3fee83919f47ae9afd4758ced5d86596318c65",
                "sha256:630f6fe5e24a619ccf970c78e084319ee8be5be253ecc9b5b216b0f474f5ef18",
                "sha256:65d884e22037b23fa25b2baf1a3316602ed5c5971eb3e9d771a38c3a69ce6e13",
                "sha256:6c877691b90026670e5a70adfbcc735460a9f4c274d35ec5e8a43ce3f8443005",
                "sha256:710e16fa3bade3b026907e4a5e841124983620046166f355bbb84be364bf2a02",
                "sha256:7a55fe05f15c10e8c705038777656fe45e3bd676d49ad9ac8370b75c66dd7cd7",
                "sha256:7aa0aac1711fadffc1d51e9d00a3bea61f68443d6ac0241a224e4d622489d665",
                "sha256:7f0bed90a216ef28b9d227d8d73e28a8c9b88c0f48a082d13ab3fa83c581488f",
                "sha256:7f2719a398e1a2c01c2a63bf30377a34d0b6ef61946ab9cf4d550733af8f1ef1",
                "sha256:7fe9df7aeb8c64db6c34fc3b13271a363475d77bc157d3f00275a53910cb1989",
                "sha256:8ff3c8cb26afaed25e8bca7b9dd0c1e36de71f35a3a0706b5c0d5172587a3827",
                "sha256:9124bedd8006b0e04d4e8a71a0945da9b67e7a4ab88fdad7b1440dc5b6122c42",
                "sha256:92c626edc66169a1b09e9541b9c0c9f10488447d8a2b1d87c8f0672e771bc927",
                "sha256:a149a5f7f2c5a065d4e63cb0d7a4b6d3b66e6e80f12e3f8827c4f63974cbf122",
                "sha256:a47d97a75fd2d10c37410b180f67a5835cb1d8fdea2648fd7f359d4277f180b9",
                "sha256:a499fff50387c1520c085a07578a000123f519e5f3eee61dd68e1d301659651f",
                "sha256:ab45146c71ca6592c9cc8b354a2cc9cc4843c33efcbe1d245d7d37ce9696552d",
                "sha256:b2c9cb2705fc84cb8798f1ba74194f4c080aaef19d9dae843591c09b97678e98",
                "sha256:b34baef93bfb20a8ecb930e395ccd2ae3268050d8cf4fe187de5e2bd806fd796",
                "sha256:b617f12c9be61e8f4b2857be4a4319754756845dbbbd9c3718f468bbb1e17bcb",
                "sha256:b9fb97907c830d260fa0658ed58afd48a86b2b88aac521135c352ff7fd3477fd",
                "sha256:bae283e85fc084b18ffeb92e061ff7ac5af9e183c9d1345c93e178c3e5069cbe",
                "sha256:c2c46200656280a064073447ebd363937562debef329482fd7e570c8d498f806",
                "sha256:c8a09d570b39517de10ee5b718730e171251ce63bbb890c430c725c8c53d4484",
                "sha256:c91b9bc8985d00239f7dc08a49927a7ca1ca8a6af2c3890feec3ed9665b6f91e",
                "sha256:dad42e676c5261eb50fdb16bdf3e2771cf8f99a79ef69ba88729aeb3472d8575",
                "sha256:de3a540cd1817ede31f530d20e6a4935bbc1b145fd8f8cf393903b1e02f1ae76",
                "sha256:e00c9d5c541a2713ba0e657e0303bf96ddddc412ef4761676adc35df35d7c246",
                "sha256:e1aafc91cbdacc9e5fe712c52077369168e6b6c346f3a9d51bf600b53eae56bb",
                "sha256:e425be62524dc0c593985da794ee73eb8a17abb10fe692ee43bb39e201d7a099",
                "sha256:e43f315c68aa61cbdef522a2272c5a5b9b8fd03c301d3167b5e1343ef50c676c",
                "sha256:e49ae693306d7624015f31cb3e82708916759d592c2e5f72a35c8f4cc8aef258",
                "sha256:e5c50e164cd2459bc5137c15288a9ef57160fd5cbf293265ea3c45efe7870865",
                "sha256:e8579a43eafd246e285eb3a5b939e7158073d5087aacdd2308f23200eac2458b",
                "sha256:e85e50b9c67854f89635a86247412f3ad66b132a4d8534ac017547197c88f27d",
                "sha256:f0452282258dfcc01697026a8841258dd2057c4438b43914b611bccbcd048f10",
                "sha256:f4bfc89bd33ebb8e4c0e9846a09b1f5a4a86f5cb7a317e75cc42fee1131b4f4f",
                "sha256:fa2f50678f04fda7a75d0fe5dd02bbdd3b13cbe6ed4cf626e4472a7ccf47ae94",
                "sha256:faec934cfe5fd6ac1151c02e67156c3f526e82f96b24d550b5d51efa4a5527c6",
                "sha256:fcd3cf4286a60fdc95451d8d14e0389a6b4f5cebe02c7f2609325eb016535963",
                "sha256:fe8a988c7220c002c45347430993830666e55bc350179d91fcee0feafe64e1d4",
                "sha256:fed18e44711c5af4b681c2b3b18f85e6f0f1b2370a28854c645d636d5305ccd8",
                "sha256:ffc61a388a5834a97953d6444a2888c24a05f2e333f9ed49f977a87bb1ad4761"
            ],
            "index": "pypi",
            "version": "==1.3.2"
        },
        "setuptools": {
            "hashes": [
                "sha256:512e5536220e38146176efb833d4a62aa726b7bbff82cfbc8ba9eaa3996e0b17",
                "sha256:f62ea9da9ed6289bfe868cd6845968a2c854d1427f8548d52cae02a42b4f0356"
            ],
            "markers": "python_version >= '3.7'",
            "version": "==65.5.0"
        },
        "six": {
            "hashes": [
                "sha256:1e61c37477a1626458e36f7b1d82aa5c9b094fa4802892072e49de9c60c4c926",
                "sha256:8abb2f1d86890a2dfb989f9a77cfcfd3e47c2a354b01111771326f8aa26e0254"
            ],
            "markers": "python_version >= '2.7' and python_version not in '3.0, 3.1, 3.2, 3.3'",
            "version": "==1.16.0"
        },
        "sniffio": {
            "hashes": [
                "sha256:e60305c5e5d314f5389259b7f22aaa33d8f7dee49763119234af3755c55b9101",
                "sha256:eecefdce1e5bbfb7ad2eeaabf7c1eeb404d7757c379bd1f7e5cce9d8bf425384"
            ],
            "markers": "python_version >= '3.7'",
            "version": "==1.3.0"
        },
        "sqlparse": {
            "hashes": [
                "sha256:0323c0ec29cd52bceabc1b4d9d579e311f3e4961b98d174201d5622a23b85e34",
                "sha256:69ca804846bb114d2ec380e4360a8a340db83f0ccf3afceeb1404df028f57268"
            ],
            "markers": "python_version >= '3.5'",
            "version": "==0.4.3"
        },
        "threadpoolctl": {
            "hashes": [
                "sha256:8b99adda265feb6773280df41eece7b2e6561b772d21ffd52e372f999024907b",
                "sha256:a335baacfaa4400ae1f0d8e3a58d6674d2f8828e3716bb2802c44955ad391380"
            ],
            "markers": "python_version >= '3.6'",
            "version": "==3.1.0"
        },
        "tika": {
            "hashes": [
                "sha256:c2c50f405622f74531841104f9e85c17511aede11de8e5385eab1a29a31f191b"
            ],
            "index": "pypi",
            "version": "==1.24"
        },
        "tornado": {
            "hashes": [
                "sha256:1d54d13ab8414ed44de07efecb97d4ef7c39f7438cf5e976ccd356bebb1b5fca",
                "sha256:20f638fd8cc85f3cbae3c732326e96addff0a15e22d80f049e00121651e82e72",
                "sha256:5c87076709343557ef8032934ce5f637dbb552efa7b21d08e89ae7619ed0eb23",
                "sha256:5f8c52d219d4995388119af7ccaa0bcec289535747620116a58d830e7c25d8a8",
                "sha256:6fdfabffd8dfcb6cf887428849d30cf19a3ea34c2c248461e1f7d718ad30b66b",
                "sha256:87dcafae3e884462f90c90ecc200defe5e580a7fbbb4365eda7c7c1eb809ebc9",
                "sha256:9b630419bde84ec666bfd7ea0a4cb2a8a651c2d5cccdbdd1972a0c859dfc3c13",
                "sha256:b8150f721c101abdef99073bf66d3903e292d851bee51910839831caba341a75",
                "sha256:ba09ef14ca9893954244fd872798b4ccb2367c165946ce2dd7376aebdde8e3ac",
                "sha256:d3a2f5999215a3a06a4fc218026cd84c61b8b2b40ac5296a6db1f1451ef04c1e",
                "sha256:e5f923aa6a47e133d1cf87d60700889d7eae68988704e20c75fb2d65677a8e4b"
            ],
            "markers": "python_version >= '3.7'",
            "version": "==6.2"
        },
        "tqdm": {
            "hashes": [
                "sha256:5f4f682a004951c1b450bc753c710e9280c5746ce6ffedee253ddbcbf54cf1e4",
                "sha256:6fee160d6ffcd1b1c68c65f14c829c22832bc401726335ce92c52d395944a6a1"
            ],
            "index": "pypi",
            "version": "==4.64.1"
        },
        "twisted": {
            "extras": [
                "tls"
            ],
            "hashes": [
                "sha256:32acbd40a94f5f46e7b42c109bfae2b302250945561783a8b7a059048f2d4d31",
                "sha256:86c55f712cc5ab6f6d64e02503352464f0400f66d4f079096d744080afcccbd0"
            ],
            "markers": "python_full_version >= '3.7.1'",
            "version": "==22.10.0"
        },
        "txaio": {
            "hashes": [
                "sha256:2e4582b70f04b2345908254684a984206c0d9b50e3074a24a4c55aba21d24d01",
                "sha256:41223af4a9d5726e645a8ee82480f413e5e300dd257db94bc38ae12ea48fb2e5"
            ],
            "markers": "python_version >= '3.6'",
            "version": "==22.2.1"
        },
        "typing-extensions": {
            "hashes": [
                "sha256:1511434bb92bf8dd198c12b1cc812e800d4181cfcb867674e0f8279cc93087aa",
                "sha256:16fa4864408f655d35ec496218b85f79b3437c829e93320c7c9215ccfd92489e"
            ],
            "markers": "python_version < '3.10'",
            "version": "==4.4.0"
        },
        "tzdata": {
            "hashes": [
                "sha256:04a680bdc5b15750c39c12a448885a51134a27ec9af83667663f0b3a1bf3f342",
                "sha256:91f11db4503385928c15598c98573e3af07e7229181bee5375bd30f1695ddcae"
            ],
            "markers": "python_version >= '3.6'",
            "version": "==2022.6"
        },
        "tzlocal": {
            "hashes": [
                "sha256:89885494684c929d9191c57aa27502afc87a579be5cdd3225c77c463ea043745",
                "sha256:ee5842fa3a795f023514ac2d801c4a81d1743bbe642e3940143326b3a00addd7"
            ],
            "markers": "python_version >= '3.6'",
            "version": "==4.2"
        },
        "urllib3": {
            "hashes": [
                "sha256:3fa96cf423e6987997fc326ae8df396db2a8b7c667747d47ddd8ecba91f4a74e",
                "sha256:b930dd878d5a8afb066a637fbb35144fe7901e3b209d1cd4f524bd0e9deee997"
            ],
            "markers": "python_version >= '2.7' and python_version not in '3.0, 3.1, 3.2, 3.3, 3.4, 3.5' and python_version < '4'",
            "version": "==1.26.12"
        },
        "uvicorn": {
            "extras": [
                "standard"
            ],
            "hashes": [
                "sha256:cc277f7e73435748e69e075a721841f7c4a95dba06d12a72fe9874acced16f6f",
                "sha256:cf538f3018536edb1f4a826311137ab4944ed741d52aeb98846f52215de57f25"
            ],
            "index": "pypi",
            "version": "==0.19.0"
        },
        "uvloop": {
            "hashes": [
                "sha256:0949caf774b9fcefc7c5756bacbbbd3fc4c05a6b7eebc7c7ad6f825b23998d6d",
                "sha256:0ddf6baf9cf11a1a22c71487f39f15b2cf78eb5bde7e5b45fbb99e8a9d91b9e1",
                "sha256:1436c8673c1563422213ac6907789ecb2b070f5939b9cbff9ef7113f2b531595",
                "sha256:23609ca361a7fc587031429fa25ad2ed7242941adec948f9d10c045bfecab06b",
                "sha256:2a6149e1defac0faf505406259561bc14b034cdf1d4711a3ddcdfbaa8d825a05",
                "sha256:2deae0b0fb00a6af41fe60a675cec079615b01d68beb4cc7b722424406b126a8",
                "sha256:307958f9fc5c8bb01fad752d1345168c0abc5d62c1b72a4a8c6c06f042b45b20",
                "sha256:30babd84706115626ea78ea5dbc7dd8d0d01a2e9f9b306d24ca4ed5796c66ded",
                "sha256:3378eb62c63bf336ae2070599e49089005771cc651c8769aaad72d1bd9385a7c",
                "sha256:3d97672dc709fa4447ab83276f344a165075fd9f366a97b712bdd3fee05efae8",
                "sha256:3db8de10ed684995a7f34a001f15b374c230f7655ae840964d51496e2f8a8474",
                "sha256:3ebeeec6a6641d0adb2ea71dcfb76017602ee2bfd8213e3fcc18d8f699c5104f",
                "sha256:45cea33b208971e87a31c17622e4b440cac231766ec11e5d22c76fab3bf9df62",
                "sha256:6708f30db9117f115eadc4f125c2a10c1a50d711461699a0cbfaa45b9a78e376",
                "sha256:68532f4349fd3900b839f588972b3392ee56042e440dd5873dfbbcd2cc67617c",
                "sha256:6aafa5a78b9e62493539456f8b646f85abc7093dd997f4976bb105537cf2635e",
                "sha256:7d37dccc7ae63e61f7b96ee2e19c40f153ba6ce730d8ba4d3b4e9738c1dccc1b",
                "sha256:864e1197139d651a76c81757db5eb199db8866e13acb0dfe96e6fc5d1cf45fc4",
                "sha256:8887d675a64cfc59f4ecd34382e5b4f0ef4ae1da37ed665adba0c2badf0d6578",
                "sha256:8efcadc5a0003d3a6e887ccc1fb44dec25594f117a94e3127954c05cf144d811",
                "sha256:9b09e0f0ac29eee0451d71798878eae5a4e6a91aa275e114037b27f7db72702d",
                "sha256:a4aee22ece20958888eedbad20e4dbb03c37533e010fb824161b4f05e641f738",
                "sha256:a5abddb3558d3f0a78949c750644a67be31e47936042d4f6c888dd6f3c95f4aa",
                "sha256:c092a2c1e736086d59ac8e41f9c98f26bbf9b9222a76f21af9dfe949b99b2eb9",
                "sha256:c686a47d57ca910a2572fddfe9912819880b8765e2f01dc0dd12a9bf8573e539",
                "sha256:cbbe908fda687e39afd6ea2a2f14c2c3e43f2ca88e3a11964b297822358d0e6c",
                "sha256:ce9f61938d7155f79d3cb2ffa663147d4a76d16e08f65e2c66b77bd41b356718",
                "sha256:dbbaf9da2ee98ee2531e0c780455f2841e4675ff580ecf93fe5c48fe733b5667",
                "sha256:f1e507c9ee39c61bfddd79714e4f85900656db1aec4d40c6de55648e85c2799c",
                "sha256:ff3d00b70ce95adce264462c930fbaecb29718ba6563db354608f37e49e09024"
            ],
            "version": "==0.17.0"
        },
        "vine": {
            "hashes": [
                "sha256:4c9dceab6f76ed92105027c49c823800dd33cacce13bdedc5b914e3514b7fb30",
                "sha256:7d3b1624a953da82ef63462013bbd271d3eb75751489f9807598e8f340bd637e"
            ],
            "markers": "python_version >= '3.6'",
            "version": "==5.0.0"
        },
        "watchdog": {
            "hashes": [
                "sha256:083171652584e1b8829581f965b9b7723ca5f9a2cd7e20271edf264cfd7c1412",
                "sha256:117ffc6ec261639a0209a3252546b12800670d4bf5f84fbd355957a0595fe654",
                "sha256:186f6c55abc5e03872ae14c2f294a153ec7292f807af99f57611acc8caa75306",
                "sha256:195fc70c6e41237362ba720e9aaf394f8178bfc7fa68207f112d108edef1af33",
                "sha256:226b3c6c468ce72051a4c15a4cc2ef317c32590d82ba0b330403cafd98a62cfd",
                "sha256:247dcf1df956daa24828bfea5a138d0e7a7c98b1a47cf1fa5b0c3c16241fcbb7",
                "sha256:255bb5758f7e89b1a13c05a5bceccec2219f8995a3a4c4d6968fe1de6a3b2892",
                "sha256:43ce20ebb36a51f21fa376f76d1d4692452b2527ccd601950d69ed36b9e21609",
                "sha256:4f4e1c4aa54fb86316a62a87b3378c025e228178d55481d30d857c6c438897d6",
                "sha256:5952135968519e2447a01875a6f5fc8c03190b24d14ee52b0f4b1682259520b1",
                "sha256:64a27aed691408a6abd83394b38503e8176f69031ca25d64131d8d640a307591",
                "sha256:6b17d302850c8d412784d9246cfe8d7e3af6bcd45f958abb2d08a6f8bedf695d",
                "sha256:70af927aa1613ded6a68089a9262a009fbdf819f46d09c1a908d4b36e1ba2b2d",
                "sha256:7a833211f49143c3d336729b0020ffd1274078e94b0ae42e22f596999f50279c",
                "sha256:8250546a98388cbc00c3ee3cc5cf96799b5a595270dfcfa855491a64b86ef8c3",
                "sha256:97f9752208f5154e9e7b76acc8c4f5a58801b338de2af14e7e181ee3b28a5d39",
                "sha256:9f05a5f7c12452f6a27203f76779ae3f46fa30f1dd833037ea8cbc2887c60213",
                "sha256:a735a990a1095f75ca4f36ea2ef2752c99e6ee997c46b0de507ba40a09bf7330",
                "sha256:ad576a565260d8f99d97f2e64b0f97a48228317095908568a9d5c786c829d428",
                "sha256:b530ae007a5f5d50b7fbba96634c7ee21abec70dc3e7f0233339c81943848dc1",
                "sha256:bfc4d351e6348d6ec51df007432e6fe80adb53fd41183716017026af03427846",
                "sha256:d3dda00aca282b26194bdd0adec21e4c21e916956d972369359ba63ade616153",
                "sha256:d9820fe47c20c13e3c9dd544d3706a2a26c02b2b43c993b62fcd8011bcc0adb3",
                "sha256:ed80a1628cee19f5cfc6bb74e173f1b4189eb532e705e2a13e3250312a62e0c9",
                "sha256:ee3e38a6cc050a8830089f79cbec8a3878ec2fe5160cdb2dc8ccb6def8552658"
            ],
            "index": "pypi",
            "version": "==2.1.9"
        },
        "watchfiles": {
            "hashes": [
                "sha256:1686bc4ac40ffde7256b6543b0f9a2cc8b531ae45243786f1d3f1dda2fe39e24",
                "sha256:184799818c4fa7dbc6a1e4ca20bcbc6b85e4e0db07ce4554ea2f29b75ccd0cdc",
                "sha256:27d64a6ed5e0aebef97c70fa3899a6958d4f7f049effc659e7dc3e81f3170a7b",
                "sha256:320bcde0adaa972403ed3b70f784409437325a1a4df2de54ba0672203d8847e5",
                "sha256:39b932b044fef6c43e813e0bef908e0edf185bf7b5d8d53246651cb7ac9efe79",
                "sha256:4ba6d8c2f957cae3e888bc250bc60ed09fe869b3f55f09d020ed3fecbefb6a4c",
                "sha256:4bbc8bfa0f3871b1867af42837a5635a9c1cbb2b68d039754b4750642c34aaee",
                "sha256:76a4c4a8e25a2c9a4f7fa3d373bbaf5558c17b97b4cf8411d33de368fe6b68a9",
                "sha256:78b1e7c29b92dfc8fc32f15949019232b493767d236c2bff31848df13fdb9e8a",
                "sha256:7f39fcdac5d5b9815a0c2ab9005d39854296b11fa15386a9a69c09cbbc5dde2c",
                "sha256:8eddc2d19bf6f49aee224072ec0f4f3258125a49f11b5dcff1448e68718a745e",
                "sha256:9d3a12e4de5446fb6e286b720d0cb3a080811caf0ef43e556c2db5fe10ef0342",
                "sha256:9e611a90482ac14ef3ec234c1604ed921d1b0c68970eba82f1cf0d59a3e4eb76",
                "sha256:bbe10d134eef1666451382015e48f092c941a6d4562a98ffa1a288f79a897c46",
                "sha256:be87c9b1fe2b02105a9ac6d9df7500a110652bbd97cf46b13964eeaef9a6c89c",
                "sha256:cfdbfc4b6797c28dd1a8524581fed00ca333971b4111af8cd42fb7a92dcdc227",
                "sha256:d5d799614d4c56d29c5ba56f4f619f967210dc10a0d6965b62d326b9e2f72c9e",
                "sha256:fd4215badad1e3d1ad5fb79f21432dd5157e2e7b0765d27a19dc2a28580c6979"
            ],
            "version": "==0.18.0"
        },
        "wcwidth": {
            "hashes": [
                "sha256:beb4802a9cebb9144e99086eff703a642a13d6a0052920003a230f3294bbe784",
                "sha256:c4d647b99872929fdb7bdcaa4fbe7f01413ed3d98077df798530e5b04f116c83"
            ],
            "version": "==0.2.5"
        },
        "webencodings": {
            "hashes": [
                "sha256:a0af1213f3c2226497a97e2b3aa01a7e4bee4f403f95be16fc9acd2947514a78",
                "sha256:b36a1c245f2d304965eb4e0a82848379241dc04b865afcc4aab16748587e1923"
            ],
            "version": "==0.5.1"
        },
        "websockets": {
            "hashes": [
                "sha256:00213676a2e46b6ebf6045bc11d0f529d9120baa6f58d122b4021ad92adabd41",
                "sha256:00c870522cdb69cd625b93f002961ffb0c095394f06ba8c48f17eef7c1541f96",
                "sha256:0154f7691e4fe6c2b2bc275b5701e8b158dae92a1ab229e2b940efe11905dff4",
                "sha256:05a7233089f8bd355e8cbe127c2e8ca0b4ea55467861906b80d2ebc7db4d6b72",
                "sha256:09a1814bb15eff7069e51fed0826df0bc0702652b5cb8f87697d469d79c23576",
                "sha256:0cff816f51fb33c26d6e2b16b5c7d48eaa31dae5488ace6aae468b361f422b63",
                "sha256:185929b4808b36a79c65b7865783b87b6841e852ef5407a2fb0c03381092fa3b",
                "sha256:2fc8709c00704194213d45e455adc106ff9e87658297f72d544220e32029cd3d",
                "sha256:33d69ca7612f0ddff3316b0c7b33ca180d464ecac2d115805c044bf0a3b0d032",
                "sha256:389f8dbb5c489e305fb113ca1b6bdcdaa130923f77485db5b189de343a179393",
                "sha256:38ea7b82bfcae927eeffc55d2ffa31665dc7fec7b8dc654506b8e5a518eb4d50",
                "sha256:3d3cac3e32b2c8414f4f87c1b2ab686fa6284a980ba283617404377cd448f631",
                "sha256:40e826de3085721dabc7cf9bfd41682dadc02286d8cf149b3ad05bff89311e4f",
                "sha256:4239b6027e3d66a89446908ff3027d2737afc1a375f8fd3eea630a4842ec9a0c",
                "sha256:45ec8e75b7dbc9539cbfafa570742fe4f676eb8b0d3694b67dabe2f2ceed8aa6",
                "sha256:47a2964021f2110116cc1125b3e6d87ab5ad16dea161949e7244ec583b905bb4",
                "sha256:48c08473563323f9c9debac781ecf66f94ad5a3680a38fe84dee5388cf5acaf6",
                "sha256:4c6d2264f485f0b53adf22697ac11e261ce84805c232ed5dbe6b1bcb84b00ff0",
                "sha256:4f72e5cd0f18f262f5da20efa9e241699e0cf3a766317a17392550c9ad7b37d8",
                "sha256:56029457f219ade1f2fc12a6504ea61e14ee227a815531f9738e41203a429112",
                "sha256:5c1289596042fad2cdceb05e1ebf7aadf9995c928e0da2b7a4e99494953b1b94",
                "sha256:62e627f6b6d4aed919a2052efc408da7a545c606268d5ab5bfab4432734b82b4",
                "sha256:74de2b894b47f1d21cbd0b37a5e2b2392ad95d17ae983e64727e18eb281fe7cb",
                "sha256:7c584f366f46ba667cfa66020344886cf47088e79c9b9d39c84ce9ea98aaa331",
                "sha256:7d27a7e34c313b3a7f91adcd05134315002aaf8540d7b4f90336beafaea6217c",
                "sha256:7d3f0b61c45c3fa9a349cf484962c559a8a1d80dae6977276df8fd1fa5e3cb8c",
                "sha256:82ff5e1cae4e855147fd57a2863376ed7454134c2bf49ec604dfe71e446e2193",
                "sha256:84bc2a7d075f32f6ed98652db3a680a17a4edb21ca7f80fe42e38753a58ee02b",
                "sha256:884be66c76a444c59f801ac13f40c76f176f1bfa815ef5b8ed44321e74f1600b",
                "sha256:8a5cc00546e0a701da4639aa0bbcb0ae2bb678c87f46da01ac2d789e1f2d2038",
                "sha256:8dc96f64ae43dde92530775e9cb169979f414dcf5cff670455d81a6823b42089",
                "sha256:8f38706e0b15d3c20ef6259fd4bc1700cd133b06c3c1bb108ffe3f8947be15fa",
                "sha256:90fcf8929836d4a0e964d799a58823547df5a5e9afa83081761630553be731f9",
                "sha256:931c039af54fc195fe6ad536fde4b0de04da9d5916e78e55405436348cfb0e56",
                "sha256:932af322458da7e4e35df32f050389e13d3d96b09d274b22a7aa1808f292fee4",
                "sha256:942de28af58f352a6f588bc72490ae0f4ccd6dfc2bd3de5945b882a078e4e179",
                "sha256:9bc42e8402dc5e9905fb8b9649f57efcb2056693b7e88faa8fb029256ba9c68c",
                "sha256:a7a240d7a74bf8d5cb3bfe6be7f21697a28ec4b1a437607bae08ac7acf5b4882",
                "sha256:a9f9a735deaf9a0cadc2d8c50d1a5bcdbae8b6e539c6e08237bc4082d7c13f28",
                "sha256:ae5e95cfb53ab1da62185e23b3130e11d64431179debac6dc3c6acf08760e9b1",
                "sha256:b029fb2032ae4724d8ae8d4f6b363f2cc39e4c7b12454df8df7f0f563ed3e61a",
                "sha256:b0d15c968ea7a65211e084f523151dbf8ae44634de03c801b8bd070b74e85033",
                "sha256:b343f521b047493dc4022dd338fc6db9d9282658862756b4f6fd0e996c1380e1",
                "sha256:b627c266f295de9dea86bd1112ed3d5fafb69a348af30a2422e16590a8ecba13",
                "sha256:b9968694c5f467bf67ef97ae7ad4d56d14be2751000c1207d31bf3bb8860bae8",
                "sha256:ba089c499e1f4155d2a3c2a05d2878a3428cf321c848f2b5a45ce55f0d7d310c",
                "sha256:bbccd847aa0c3a69b5f691a84d2341a4f8a629c6922558f2a70611305f902d74",
                "sha256:bc0b82d728fe21a0d03e65f81980abbbcb13b5387f733a1a870672c5be26edab",
                "sha256:c57e4c1349fbe0e446c9fa7b19ed2f8a4417233b6984277cce392819123142d3",
                "sha256:c94ae4faf2d09f7c81847c63843f84fe47bf6253c9d60b20f25edfd30fb12588",
                "sha256:c9b27d6c1c6cd53dc93614967e9ce00ae7f864a2d9f99fe5ed86706e1ecbf485",
                "sha256:d210abe51b5da0ffdbf7b43eed0cfdff8a55a1ab17abbec4301c9ff077dd0342",
                "sha256:d58804e996d7d2307173d56c297cf7bc132c52df27a3efaac5e8d43e36c21c48",
                "sha256:d6a4162139374a49eb18ef5b2f4da1dd95c994588f5033d64e0bbfda4b6b6fcf",
                "sha256:da39dd03d130162deb63da51f6e66ed73032ae62e74aaccc4236e30edccddbb0",
                "sha256:db3c336f9eda2532ec0fd8ea49fef7a8df8f6c804cdf4f39e5c5c0d4a4ad9a7a",
                "sha256:dd500e0a5e11969cdd3320935ca2ff1e936f2358f9c2e61f100a1660933320ea",
                "sha256:dd9becd5fe29773d140d68d607d66a38f60e31b86df75332703757ee645b6faf",
                "sha256:e0cb5cc6ece6ffa75baccfd5c02cffe776f3f5c8bf486811f9d3ea3453676ce8",
                "sha256:e23173580d740bf8822fd0379e4bf30aa1d5a92a4f252d34e893070c081050df",
                "sha256:e3a686ecb4aa0d64ae60c9c9f1a7d5d46cab9bfb5d91a2d303d00e2cd4c4c5cc",
                "sha256:e789376b52c295c4946403bd0efecf27ab98f05319df4583d3c48e43c7342c2f",
                "sha256:edc344de4dac1d89300a053ac973299e82d3db56330f3494905643bb68801269",
                "sha256:eef610b23933c54d5d921c92578ae5f89813438fded840c2e9809d378dc765d3",
                "sha256:f2c38d588887a609191d30e902df2a32711f708abfd85d318ca9b367258cfd0c",
                "sha256:f55b5905705725af31ccef50e55391621532cd64fbf0bc6f4bac935f0fccec46",
                "sha256:f5fc088b7a32f244c519a048c170f14cf2251b849ef0e20cbbb0fdf0fdaf556f",
                "sha256:fe10ddc59b304cb19a1bdf5bd0a7719cbbc9fbdd57ac80ed436b709fcf889106",
                "sha256:ff64a1d38d156d429404aaa84b27305e957fd10c30e5880d1765c9480bea490f"
            ],
            "version": "==10.4"
        },
        "whitenoise": {
            "hashes": [
                "sha256:8e9c600a5c18bd17655ef668ad55b5edf6c24ce9bdca5bf607649ca4b1e8e2c2",
                "sha256:8fa943c6d4cd9e27673b70c21a07b0aa120873901e099cd46cab40f7cc96d567"
            ],
            "index": "pypi",
            "version": "==6.2.0"
        },
        "whoosh": {
            "hashes": [
                "sha256:7ca5633dbfa9e0e0fa400d3151a8a0c4bec53bd2ecedc0a67705b17565c31a83",
                "sha256:aa39c3c3426e3fd107dcb4bde64ca1e276a65a889d9085a6e4b54ba82420a852",
                "sha256:e0857375f63e9041e03fedd5b7541f97cf78917ac1b6b06c1fcc9b45375dda69"
            ],
            "index": "pypi",
            "version": "==2.7.4"
        },
        "wrapt": {
            "hashes": [
                "sha256:00b6d4ea20a906c0ca56d84f93065b398ab74b927a7a3dbd470f6fc503f95dc3",
                "sha256:01c205616a89d09827986bc4e859bcabd64f5a0662a7fe95e0d359424e0e071b",
                "sha256:02b41b633c6261feff8ddd8d11c711df6842aba629fdd3da10249a53211a72c4",
                "sha256:07f7a7d0f388028b2df1d916e94bbb40624c59b48ecc6cbc232546706fac74c2",
                "sha256:11871514607b15cfeb87c547a49bca19fde402f32e2b1c24a632506c0a756656",
                "sha256:1b376b3f4896e7930f1f772ac4b064ac12598d1c38d04907e696cc4d794b43d3",
                "sha256:21ac0156c4b089b330b7666db40feee30a5d52634cc4560e1905d6529a3897ff",
                "sha256:257fd78c513e0fb5cdbe058c27a0624c9884e735bbd131935fd49e9fe719d310",
                "sha256:2b39d38039a1fdad98c87279b48bc5dce2c0ca0d73483b12cb72aa9609278e8a",
                "sha256:2cf71233a0ed05ccdabe209c606fe0bac7379fdcf687f39b944420d2a09fdb57",
                "sha256:2fe803deacd09a233e4762a1adcea5db5d31e6be577a43352936179d14d90069",
                "sha256:3232822c7d98d23895ccc443bbdf57c7412c5a65996c30442ebe6ed3df335383",
                "sha256:34aa51c45f28ba7f12accd624225e2b1e5a3a45206aa191f6f9aac931d9d56fe",
                "sha256:36f582d0c6bc99d5f39cd3ac2a9062e57f3cf606ade29a0a0d6b323462f4dd87",
                "sha256:380a85cf89e0e69b7cfbe2ea9f765f004ff419f34194018a6827ac0e3edfed4d",
                "sha256:40e7bc81c9e2b2734ea4bc1aceb8a8f0ceaac7c5299bc5d69e37c44d9081d43b",
                "sha256:43ca3bbbe97af00f49efb06e352eae40434ca9d915906f77def219b88e85d907",
                "sha256:4fcc4649dc762cddacd193e6b55bc02edca674067f5f98166d7713b193932b7f",
                "sha256:5a0f54ce2c092aaf439813735584b9537cad479575a09892b8352fea5e988dc0",
                "sha256:5a9a0d155deafd9448baff28c08e150d9b24ff010e899311ddd63c45c2445e28",
                "sha256:5b02d65b9ccf0ef6c34cba6cf5bf2aab1bb2f49c6090bafeecc9cd81ad4ea1c1",
                "sha256:60db23fa423575eeb65ea430cee741acb7c26a1365d103f7b0f6ec412b893853",
                "sha256:642c2e7a804fcf18c222e1060df25fc210b9c58db7c91416fb055897fc27e8cc",
                "sha256:6a9a25751acb379b466ff6be78a315e2b439d4c94c1e99cb7266d40a537995d3",
                "sha256:6b1a564e6cb69922c7fe3a678b9f9a3c54e72b469875aa8018f18b4d1dd1adf3",
                "sha256:6d323e1554b3d22cfc03cd3243b5bb815a51f5249fdcbb86fda4bf62bab9e164",
                "sha256:6e743de5e9c3d1b7185870f480587b75b1cb604832e380d64f9504a0535912d1",
                "sha256:709fe01086a55cf79d20f741f39325018f4df051ef39fe921b1ebe780a66184c",
                "sha256:7b7c050ae976e286906dd3f26009e117eb000fb2cf3533398c5ad9ccc86867b1",
                "sha256:7d2872609603cb35ca513d7404a94d6d608fc13211563571117046c9d2bcc3d7",
                "sha256:7ef58fb89674095bfc57c4069e95d7a31cfdc0939e2a579882ac7d55aadfd2a1",
                "sha256:80bb5c256f1415f747011dc3604b59bc1f91c6e7150bd7db03b19170ee06b320",
                "sha256:81b19725065dcb43df02b37e03278c011a09e49757287dca60c5aecdd5a0b8ed",
                "sha256:833b58d5d0b7e5b9832869f039203389ac7cbf01765639c7309fd50ef619e0b1",
                "sha256:88bd7b6bd70a5b6803c1abf6bca012f7ed963e58c68d76ee20b9d751c74a3248",
                "sha256:8ad85f7f4e20964db4daadcab70b47ab05c7c1cf2a7c1e51087bfaa83831854c",
                "sha256:8c0ce1e99116d5ab21355d8ebe53d9460366704ea38ae4d9f6933188f327b456",
                "sha256:8d649d616e5c6a678b26d15ece345354f7c2286acd6db868e65fcc5ff7c24a77",
                "sha256:903500616422a40a98a5a3c4ff4ed9d0066f3b4c951fa286018ecdf0750194ef",
                "sha256:9736af4641846491aedb3c3f56b9bc5568d92b0692303b5a305301a95dfd38b1",
                "sha256:988635d122aaf2bdcef9e795435662bcd65b02f4f4c1ae37fbee7401c440b3a7",
                "sha256:9cca3c2cdadb362116235fdbd411735de4328c61425b0aa9f872fd76d02c4e86",
                "sha256:9e0fd32e0148dd5dea6af5fee42beb949098564cc23211a88d799e434255a1f4",
                "sha256:9f3e6f9e05148ff90002b884fbc2a86bd303ae847e472f44ecc06c2cd2fcdb2d",
                "sha256:a85d2b46be66a71bedde836d9e41859879cc54a2a04fad1191eb50c2066f6e9d",
                "sha256:a9a52172be0b5aae932bef82a79ec0a0ce87288c7d132946d645eba03f0ad8a8",
                "sha256:aa31fdcc33fef9eb2552cbcbfee7773d5a6792c137b359e82879c101e98584c5",
                "sha256:b014c23646a467558be7da3d6b9fa409b2c567d2110599b7cf9a0c5992b3b471",
                "sha256:b21bb4c09ffabfa0e85e3a6b623e19b80e7acd709b9f91452b8297ace2a8ab00",
                "sha256:b5901a312f4d14c59918c221323068fad0540e34324925c8475263841dbdfe68",
                "sha256:b9b7a708dd92306328117d8c4b62e2194d00c365f18eff11a9b53c6f923b01e3",
                "sha256:d1967f46ea8f2db647c786e78d8cc7e4313dbd1b0aca360592d8027b8508e24d",
                "sha256:d52a25136894c63de15a35bc0bdc5adb4b0e173b9c0d07a2be9d3ca64a332735",
                "sha256:d77c85fedff92cf788face9bfa3ebaa364448ebb1d765302e9af11bf449ca36d",
                "sha256:d79d7d5dc8a32b7093e81e97dad755127ff77bcc899e845f41bf71747af0c569",
                "sha256:dbcda74c67263139358f4d188ae5faae95c30929281bc6866d00573783c422b7",
                "sha256:ddaea91abf8b0d13443f6dac52e89051a5063c7d014710dcb4d4abb2ff811a59",
                "sha256:dee0ce50c6a2dd9056c20db781e9c1cfd33e77d2d569f5d1d9321c641bb903d5",
                "sha256:dee60e1de1898bde3b238f18340eec6148986da0455d8ba7848d50470a7a32fb",
                "sha256:e2f83e18fe2f4c9e7db597e988f72712c0c3676d337d8b101f6758107c42425b",
                "sha256:e3fb1677c720409d5f671e39bac6c9e0e422584e5f518bfd50aa4cbbea02433f",
                "sha256:ee2b1b1769f6707a8a445162ea16dddf74285c3964f605877a20e38545c3c462",
                "sha256:ee6acae74a2b91865910eef5e7de37dc6895ad96fa23603d1d27ea69df545015",
                "sha256:ef3f72c9666bba2bab70d2a8b79f2c6d2c1a42a7f7e2b0ec83bb2f9e383950af"
            ],
            "markers": "python_version >= '2.7' and python_version not in '3.0, 3.1, 3.2, 3.3, 3.4'",
            "version": "==1.14.1"
        },
        "zipp": {
            "hashes": [
                "sha256:4fcb6f278987a6605757302a6e40e896257570d11c51628968ccb2a47e80c6c1",
                "sha256:7a7262fd930bd3e36c50b9a64897aec3fafff3dfdeec9623ae22b40e93f99bb8"
            ],
            "markers": "python_version < '3.9'",
            "version": "==3.10.0"
        },
        "zope.interface": {
            "hashes": [
                "sha256:006f8dd81fae28027fc28ada214855166712bf4f0bfbc5a8788f9b70982b9437",
                "sha256:03f5ae315db0d0de668125d983e2a819a554f3fdb2d53b7e934e3eb3c3c7375d",
                "sha256:0eb2b3e84f48dd9cfc8621c80fba905d7e228615c67f76c7df7c716065669bb6",
                "sha256:1e3495bb0cdcea212154e558082c256f11b18031f05193ae2fb85d048848db14",
                "sha256:26c1456520fdcafecc5765bec4783eeafd2e893eabc636908f50ee31fe5c738c",
                "sha256:2cb3003941f5f4fa577479ac6d5db2b940acb600096dd9ea9bf07007f5cab46f",
                "sha256:37ec9ade9902f412cc7e7a32d71f79dec3035bad9bd0170226252eed88763c48",
                "sha256:3eedf3d04179774d750e8bb4463e6da350956a50ed44d7b86098e452d7ec385e",
                "sha256:3f68404edb1a4fb6aa8a94675521ca26c83ebbdbb90e894f749ae0dc4ca98418",
                "sha256:423c074e404f13e6fa07f4454f47fdbb38d358be22945bc812b94289d9142374",
                "sha256:43490ad65d4c64e45a30e51a2beb7a6b63e1ff395302ad22392224eb618476d6",
                "sha256:47ff078734a1030c48103422a99e71a7662d20258c00306546441adf689416f7",
                "sha256:58a66c2020a347973168a4a9d64317bac52f9fdfd3e6b80b252be30da881a64e",
                "sha256:58a975f89e4584d0223ab813c5ba4787064c68feef4b30d600f5e01de90ae9ce",
                "sha256:5c6023ae7defd052cf76986ce77922177b0c2f3913bea31b5b28fbdf6cb7099e",
                "sha256:6566b3d2657e7609cd8751bcb1eab1202b1692a7af223035a5887d64bb3a2f3b",
                "sha256:687cab7f9ae18d2c146f315d0ca81e5ffe89a139b88277afa70d52f632515854",
                "sha256:700ebf9662cf8df70e2f0cb4988e078c53f65ee3eefd5c9d80cf988c4175c8e3",
                "sha256:740f3c1b44380658777669bcc42f650f5348e53797f2cee0d93dc9b0f9d7cc69",
                "sha256:7bdcec93f152e0e1942102537eed7b166d6661ae57835b20a52a2a3d6a3e1bf3",
                "sha256:7d9ec1e6694af39b687045712a8ad14ddcb568670d5eb1b66b48b98b9312afba",
                "sha256:85dd6dd9aaae7a176948d8bb62e20e2968588fd787c29c5d0d964ab475168d3d",
                "sha256:8b9f153208d74ccfa25449a0c6cb756ab792ce0dc99d9d771d935f039b38740c",
                "sha256:8c791f4c203ccdbcda588ea4c8a6e4353e10435ea48ddd3d8734a26fe9714cba",
                "sha256:970661ece2029915b8f7f70892e88404340fbdefd64728380cad41c8dce14ff4",
                "sha256:9cdc4e898d3b1547d018829fd4a9f403e52e51bba24be0fbfa37f3174e1ef797",
                "sha256:9dc4493aa3d87591e3d2bf1453e25b98038c839ca8e499df3d7106631b66fe83",
                "sha256:a69c28d85bb7cf557751a5214cb3f657b2b035c8c96d71080c1253b75b79b69b",
                "sha256:aeac590cce44e68ee8ad0b8ecf4d7bf15801f102d564ca1b0eb1f12f584ee656",
                "sha256:be11fce0e6af6c0e8d93c10ef17b25aa7c4acb7ec644bff2596c0d639c49e20f",
                "sha256:cbbf83914b9a883ab324f728de869f4e406e0cbcd92df7e0a88decf6f9ab7d5a",
                "sha256:cfa614d049667bed1c737435c609c0956c5dc0dbafdc1145ee7935e4658582cb",
                "sha256:d18fb0f6c8169d26044128a2e7d3c39377a8a151c564e87b875d379dbafd3930",
                "sha256:d80f6236b57a95eb19d5e47eb68d0296119e1eff6deaa2971ab8abe3af918420",
                "sha256:da7912ae76e1df6a1fb841b619110b1be4c86dfb36699d7fd2f177105cdea885",
                "sha256:df6593e150d13cfcce69b0aec5df7bc248cb91e4258a7374c129bb6d56b4e5ca",
                "sha256:f70726b60009433111fe9928f5d89cbb18962411d33c45fb19eb81b9bbd26fcd"
            ],
            "markers": "python_version >= '2.7' and python_version not in '3.0, 3.1, 3.2, 3.3, 3.4'",
            "version": "==5.5.0"
        }
    },
    "develop": {
        "alabaster": {
            "hashes": [
                "sha256:446438bdcca0e05bd45ea2de1668c1d9b032e1a9154c2c259092d77031ddd359",
                "sha256:a661d72d58e6ea8a57f7a86e37d86716863ee5e92788398526d58b26a4e4dc02"
            ],
            "version": "==0.7.12"
        },
        "attrs": {
            "hashes": [
                "sha256:29adc2665447e5191d0e7c568fde78b21f9672d344281d0c6e1ab085429b22b6",
                "sha256:86efa402f67bf2df34f51a335487cf46b1ec130d02b8d39fd248abfd30da551c"
            ],
            "markers": "python_version >= '3.5'",
            "version": "==22.1.0"
        },
        "babel": {
            "hashes": [
                "sha256:1ad3eca1c885218f6dce2ab67291178944f810a10a9b5f3cb8382a5a232b64fe",
                "sha256:5ef4b3226b0180dedded4229651c8b0e1a3a6a2837d45a073272f313e4cf97f6"
            ],
            "markers": "python_version >= '3.6'",
            "version": "==2.11.0"
        },
        "black": {
            "hashes": [
                "sha256:14ff67aec0a47c424bc99b71005202045dc09270da44a27848d534600ac64fc7",
                "sha256:197df8509263b0b8614e1df1756b1dd41be6738eed2ba9e9769f3880c2b9d7b6",
                "sha256:1e464456d24e23d11fced2bc8c47ef66d471f845c7b7a42f3bd77bf3d1789650",
                "sha256:2039230db3c6c639bd84efe3292ec7b06e9214a2992cd9beb293d639c6402edb",
                "sha256:21199526696b8f09c3997e2b4db8d0b108d801a348414264d2eb8eb2532e540d",
                "sha256:2644b5d63633702bc2c5f3754b1b475378fbbfb481f62319388235d0cd104c2d",
                "sha256:432247333090c8c5366e69627ccb363bc58514ae3e63f7fc75c54b1ea80fa7de",
                "sha256:444ebfb4e441254e87bad00c661fe32df9969b2bf224373a448d8aca2132b395",
                "sha256:5b9b29da4f564ba8787c119f37d174f2b69cdfdf9015b7d8c5c16121ddc054ae",
                "sha256:5cc42ca67989e9c3cf859e84c2bf014f6633db63d1cbdf8fdb666dcd9e77e3fa",
                "sha256:5d8f74030e67087b219b032aa33a919fae8806d49c867846bfacde57f43972ef",
                "sha256:72ef3925f30e12a184889aac03d77d031056860ccae8a1e519f6cbb742736383",
                "sha256:819dc789f4498ecc91438a7de64427c73b45035e2e3680c92e18795a839ebb66",
                "sha256:915ace4ff03fdfff953962fa672d44be269deb2eaf88499a0f8805221bc68c87",
                "sha256:9311e99228ae10023300ecac05be5a296f60d2fd10fff31cf5c1fa4ca4b1988d",
                "sha256:974308c58d057a651d182208a484ce80a26dac0caef2895836a92dd6ebd725e0",
                "sha256:b8b49776299fece66bffaafe357d929ca9451450f5466e997a7285ab0fe28e3b",
                "sha256:c957b2b4ea88587b46cf49d1dc17681c1e672864fd7af32fc1e9664d572b3458",
                "sha256:e41a86c6c650bcecc6633ee3180d80a025db041a8e2398dcc059b3afa8382cd4",
                "sha256:f513588da599943e0cde4e32cc9879e825d58720d6557062d1098c5ad80080e1",
                "sha256:fba8a281e570adafb79f7755ac8721b6cf1bbf691186a287e990c7929c7692ff"
            ],
            "index": "pypi",
            "version": "==22.10.0"
        },
        "certifi": {
            "hashes": [
                "sha256:0d9c601124e5a6ba9712dbc60d9c53c21e34f5f641fe83002317394311bdce14",
                "sha256:90c1a32f1d68f940488354e36370f6cca89f0f106db09518524c88d6ed83f382"
            ],
            "markers": "python_version >= '3.6'",
            "version": "==2022.9.24"
        },
        "cfgv": {
            "hashes": [
                "sha256:c6a0883f3917a037485059700b9e75da2464e6c27051014ad85ba6aaa5884426",
                "sha256:f5a830efb9ce7a445376bb66ec94c638a9787422f96264c98edc6bdeed8ab736"
            ],
            "markers": "python_full_version >= '3.6.1'",
            "version": "==3.3.1"
        },
        "charset-normalizer": {
            "hashes": [
                "sha256:5a3d016c7c547f69d6f81fb0db9449ce888b418b5b9952cc5e6e66843e9dd845",
                "sha256:83e9a75d1911279afd89352c68b45348559d1fc0506b054b346651b5e7fee29f"
            ],
            "markers": "python_version >= '3.6'",
            "version": "==2.1.1"
        },
        "click": {
            "hashes": [
                "sha256:7682dc8afb30297001674575ea00d1814d808d6a36af415a82bd481d37ba7b8e",
                "sha256:bb4d8133cb15a609f44e8213d9b391b0809795062913b383c62be0ee95b1db48"
            ],
            "markers": "python_version >= '3.7'",
            "version": "==8.1.3"
        },
        "colorama": {
            "hashes": [
                "sha256:08695f5cb7ed6e0531a20572697297273c47b8cae5a63ffc6d6ed5c201be6e44",
                "sha256:4f1d9991f5acc0ca119f9d443620b77f9d6b33703e51011c16baf57afb285fc6"
            ],
            "markers": "python_version >= '2.7' and python_version not in '3.0, 3.1, 3.2, 3.3, 3.4, 3.5, 3.6'",
            "version": "==0.4.6"
        },
        "coverage": {
            "extras": [
                "toml"
            ],
            "hashes": [
                "sha256:027018943386e7b942fa832372ebc120155fd970837489896099f5cfa2890f79",
                "sha256:11b990d520ea75e7ee8dcab5bc908072aaada194a794db9f6d7d5cfd19661e5a",
                "sha256:12adf310e4aafddc58afdb04d686795f33f4d7a6fa67a7a9d4ce7d6ae24d949f",
                "sha256:1431986dac3923c5945271f169f59c45b8802a114c8f548d611f2015133df77a",
                "sha256:1ef221513e6f68b69ee9e159506d583d31aa3567e0ae84eaad9d6ec1107dddaa",
                "sha256:20c8ac5386253717e5ccc827caad43ed66fea0efe255727b1053a8154d952398",
                "sha256:2198ea6fc548de52adc826f62cb18554caedfb1d26548c1b7c88d8f7faa8f6ba",
                "sha256:255758a1e3b61db372ec2736c8e2a1fdfaf563977eedbdf131de003ca5779b7d",
                "sha256:265de0fa6778d07de30bcf4d9dc471c3dc4314a23a3c6603d356a3c9abc2dfcf",
                "sha256:33a7da4376d5977fbf0a8ed91c4dffaaa8dbf0ddbf4c8eea500a2486d8bc4d7b",
                "sha256:42eafe6778551cf006a7c43153af1211c3aaab658d4d66fa5fcc021613d02518",
                "sha256:4433b90fae13f86fafff0b326453dd42fc9a639a0d9e4eec4d366436d1a41b6d",
                "sha256:4a5375e28c5191ac38cca59b38edd33ef4cc914732c916f2929029b4bfb50795",
                "sha256:4a8dbc1f0fbb2ae3de73eb0bdbb914180c7abfbf258e90b311dcd4f585d44bd2",
                "sha256:59f53f1dc5b656cafb1badd0feb428c1e7bc19b867479ff72f7a9dd9b479f10e",
                "sha256:5dbec3b9095749390c09ab7c89d314727f18800060d8d24e87f01fb9cfb40b32",
                "sha256:633713d70ad6bfc49b34ead4060531658dc6dfc9b3eb7d8a716d5873377ab745",
                "sha256:6b07130585d54fe8dff3d97b93b0e20290de974dc8177c320aeaf23459219c0b",
                "sha256:6c4459b3de97b75e3bd6b7d4b7f0db13f17f504f3d13e2a7c623786289dd670e",
                "sha256:6d4817234349a80dbf03640cec6109cd90cba068330703fa65ddf56b60223a6d",
                "sha256:723e8130d4ecc8f56e9a611e73b31219595baa3bb252d539206f7bbbab6ffc1f",
                "sha256:784f53ebc9f3fd0e2a3f6a78b2be1bd1f5575d7863e10c6e12504f240fd06660",
                "sha256:7b6be138d61e458e18d8e6ddcddd36dd96215edfe5f1168de0b1b32635839b62",
                "sha256:7ccf362abd726b0410bf8911c31fbf97f09f8f1061f8c1cf03dfc4b6372848f6",
                "sha256:83516205e254a0cb77d2d7bb3632ee019d93d9f4005de31dca0a8c3667d5bc04",
                "sha256:851cf4ff24062c6aec510a454b2584f6e998cada52d4cb58c5e233d07172e50c",
                "sha256:8f830ed581b45b82451a40faabb89c84e1a998124ee4212d440e9c6cf70083e5",
                "sha256:94e2565443291bd778421856bc975d351738963071e9b8839ca1fc08b42d4bef",
                "sha256:95203854f974e07af96358c0b261f1048d8e1083f2de9b1c565e1be4a3a48cfc",
                "sha256:97117225cdd992a9c2a5515db1f66b59db634f59d0679ca1fa3fe8da32749cae",
                "sha256:98e8a10b7a314f454d9eff4216a9a94d143a7ee65018dd12442e898ee2310578",
                "sha256:a1170fa54185845505fbfa672f1c1ab175446c887cce8212c44149581cf2d466",
                "sha256:a6b7d95969b8845250586f269e81e5dfdd8ff828ddeb8567a4a2eaa7313460c4",
                "sha256:a8fb6cf131ac4070c9c5a3e21de0f7dc5a0fbe8bc77c9456ced896c12fcdad91",
                "sha256:af4fffaffc4067232253715065e30c5a7ec6faac36f8fc8d6f64263b15f74db0",
                "sha256:b4a5be1748d538a710f87542f22c2cad22f80545a847ad91ce45e77417293eb4",
                "sha256:b5604380f3415ba69de87a289a2b56687faa4fe04dbee0754bfcae433489316b",
                "sha256:b9023e237f4c02ff739581ef35969c3739445fb059b060ca51771e69101efffe",
                "sha256:bc8ef5e043a2af066fa8cbfc6e708d58017024dc4345a1f9757b329a249f041b",
                "sha256:c4ed2820d919351f4167e52425e096af41bfabacb1857186c1ea32ff9983ed75",
                "sha256:cca4435eebea7962a52bdb216dec27215d0df64cf27fc1dd538415f5d2b9da6b",
                "sha256:d900bb429fdfd7f511f868cedd03a6bbb142f3f9118c09b99ef8dc9bf9643c3c",
                "sha256:d9ecf0829c6a62b9b573c7bb6d4dcd6ba8b6f80be9ba4fc7ed50bf4ac9aecd72",
                "sha256:dbdb91cd8c048c2b09eb17713b0c12a54fbd587d79adcebad543bc0cd9a3410b",
                "sha256:de3001a203182842a4630e7b8d1a2c7c07ec1b45d3084a83d5d227a3806f530f",
                "sha256:e07f4a4a9b41583d6eabec04f8b68076ab3cd44c20bd29332c6572dda36f372e",
                "sha256:ef8674b0ee8cc11e2d574e3e2998aea5df5ab242e012286824ea3c6970580e53",
                "sha256:f4f05d88d9a80ad3cac6244d36dd89a3c00abc16371769f1340101d3cb899fc3",
                "sha256:f642e90754ee3e06b0e7e51bce3379590e76b7f76b708e1a71ff043f87025c84",
                "sha256:fc2af30ed0d5ae0b1abdb4ebdce598eafd5b35397d4d75deb341a614d333d987"
            ],
            "markers": "python_version >= '3.7'",
            "version": "==6.5.0"
        },
        "coveralls": {
            "hashes": [
                "sha256:b32a8bb5d2df585207c119d6c01567b81fba690c9c10a753bfe27a335bfc43ea",
                "sha256:f42015f31d386b351d4226389b387ae173207058832fbf5c8ec4b40e27b16026"
            ],
            "index": "pypi",
            "version": "==3.3.1"
        },
        "distlib": {
            "hashes": [
                "sha256:14bad2d9b04d3a36127ac97f30b12a19268f211063d8f8ee4f47108896e11b46",
                "sha256:f35c4b692542ca110de7ef0bea44d73981caeb34ca0b9b6b2e6d7790dda8f80e"
            ],
            "version": "==0.3.6"
        },
        "docopt": {
            "hashes": [
                "sha256:49b3a825280bd66b3aa83585ef59c4a8c82f2c8a522dbe754a8bc8d08c85c491"
            ],
            "version": "==0.6.2"
        },
        "docutils": {
            "hashes": [
                "sha256:686577d2e4c32380bb50cbb22f575ed742d58168cee37e99117a854bcd88f125",
                "sha256:cf316c8370a737a022b72b56874f6602acf974a37a9fba42ec2876387549fc61"
            ],
            "markers": "python_version >= '2.7' and python_version not in '3.0, 3.1, 3.2, 3.3, 3.4'",
            "version": "==0.17.1"
        },
        "exceptiongroup": {
            "hashes": [
                "sha256:2ac84b496be68464a2da60da518af3785fff8b7ec0d090a581604bc870bdee41",
                "sha256:affbabf13fb6e98988c38d9c5650e701569fe3c1de3233cfb61c5f33774690ad"
            ],
            "markers": "python_version < '3.11'",
            "version": "==1.0.0"
        },
        "execnet": {
            "hashes": [
                "sha256:8f694f3ba9cc92cab508b152dcfe322153975c29bda272e2fd7f3f00f36e47c5",
                "sha256:a295f7cc774947aac58dde7fdc85f4aa00c42adf5d8f5468fc630c1acf30a142"
            ],
            "markers": "python_version >= '2.7' and python_version not in '3.0, 3.1, 3.2, 3.3, 3.4'",
            "version": "==1.9.0"
        },
        "factory-boy": {
            "hashes": [
                "sha256:a98d277b0c047c75eb6e4ab8508a7f81fb03d2cb21986f627913546ef7a2a55e",
                "sha256:eb02a7dd1b577ef606b75a253b9818e6f9eaf996d94449c9d5ebb124f90dc795"
            ],
            "index": "pypi",
            "version": "==3.2.1"
        },
        "faker": {
            "hashes": [
                "sha256:096c15e136adb365db24d8c3964fe26bfc68fe060c9385071a339f8c14e09c8a",
                "sha256:a741b77f484215c3aab2604100669657189548f440fcb2ed0f8b7ee21c385629"
            ],
            "markers": "python_version >= '3.7'",
            "version": "==15.1.1"
        },
        "filelock": {
            "hashes": [
                "sha256:55447caa666f2198c5b6b13a26d2084d26fa5b115c00d065664b2124680c4edc",
                "sha256:617eb4e5eedc82fc5f47b6d61e4d11cb837c56cb4544e39081099fa17ad109d4"
            ],
            "index": "pypi",
            "version": "==3.8.0"
        },
        "identify": {
            "hashes": [
                "sha256:48b7925fe122720088aeb7a6c34f17b27e706b72c61070f27fe3789094233440",
                "sha256:7a214a10313b9489a0d61467db2856ae8d0b8306fc923e03a9effa53d8aedc58"
            ],
            "markers": "python_version >= '3.7'",
            "version": "==2.5.8"
        },
        "idna": {
            "hashes": [
                "sha256:814f528e8dead7d329833b91c5faa87d60bf71824cd12a7530b5526063d02cb4",
                "sha256:90b77e79eaa3eba6de819a0c442c0b4ceefc341a7a2ab77d7562bf49f425c5c2"
            ],
            "markers": "python_version >= '3.5'",
            "version": "==3.4"
        },
        "imagesize": {
            "hashes": [
                "sha256:0d8d18d08f840c19d0ee7ca1fd82490fdc3729b7ac93f49870406ddde8ef8d8b",
                "sha256:69150444affb9cb0d5cc5a92b3676f0b2fb7cd9ae39e947a5e11a36b4497cd4a"
            ],
            "markers": "python_version >= '2.7' and python_version not in '3.0, 3.1, 3.2, 3.3'",
            "version": "==1.4.1"
        },
        "importlib-metadata": {
            "hashes": [
                "sha256:da31db32b304314d044d3c12c79bd59e307889b287ad12ff387b3500835fc2ab",
                "sha256:ddb0e35065e8938f867ed4928d0ae5bf2a53b7773871bfe6bcc7e4fcdc7dea43"
            ],
            "markers": "python_version < '3.10'",
            "version": "==5.0.0"
        },
        "iniconfig": {
            "hashes": [
                "sha256:011e24c64b7f47f6ebd835bb12a743f2fbe9a26d4cecaa7f53bc4f35ee9da8b3",
                "sha256:bc3af051d7d14b2ee5ef9969666def0cd1a000e121eaea580d4a313df4b37f32"
            ],
            "version": "==1.1.1"
        },
        "jinja2": {
            "hashes": [
                "sha256:31351a702a408a9e7595a8fc6150fc3f43bb6bf7e319770cbc0db9df9437e852",
                "sha256:6088930bfe239f0e6710546ab9c19c9ef35e29792895fed6e6e31a023a182a61"
            ],
            "markers": "python_version >= '3.7'",
            "version": "==3.1.2"
        },
        "livereload": {
            "hashes": [
                "sha256:776f2f865e59fde56490a56bcc6773b6917366bce0c267c60ee8aaf1a0959869"
            ],
            "version": "==2.6.3"
        },
        "markdown-it-py": {
            "hashes": [
                "sha256:93de681e5c021a432c63147656fe21790bc01231e0cd2da73626f1aa3ac0fe27",
                "sha256:cf7e59fed14b5ae17c0006eff14a2d9a00ed5f3a846148153899a0224e2c07da"
            ],
            "markers": "python_version >= '3.7'",
            "version": "==2.1.0"
        },
        "markupsafe": {
            "hashes": [
                "sha256:0212a68688482dc52b2d45013df70d169f542b7394fc744c02a57374a4207003",
                "sha256:089cf3dbf0cd6c100f02945abeb18484bd1ee57a079aefd52cffd17fba910b88",
                "sha256:10c1bfff05d95783da83491be968e8fe789263689c02724e0c691933c52994f5",
                "sha256:33b74d289bd2f5e527beadcaa3f401e0df0a89927c1559c8566c066fa4248ab7",
                "sha256:3799351e2336dc91ea70b034983ee71cf2f9533cdff7c14c90ea126bfd95d65a",
                "sha256:3ce11ee3f23f79dbd06fb3d63e2f6af7b12db1d46932fe7bd8afa259a5996603",
                "sha256:421be9fbf0ffe9ffd7a378aafebbf6f4602d564d34be190fc19a193232fd12b1",
                "sha256:43093fb83d8343aac0b1baa75516da6092f58f41200907ef92448ecab8825135",
                "sha256:46d00d6cfecdde84d40e572d63735ef81423ad31184100411e6e3388d405e247",
                "sha256:4a33dea2b688b3190ee12bd7cfa29d39c9ed176bda40bfa11099a3ce5d3a7ac6",
                "sha256:4b9fe39a2ccc108a4accc2676e77da025ce383c108593d65cc909add5c3bd601",
                "sha256:56442863ed2b06d19c37f94d999035e15ee982988920e12a5b4ba29b62ad1f77",
                "sha256:671cd1187ed5e62818414afe79ed29da836dde67166a9fac6d435873c44fdd02",
                "sha256:694deca8d702d5db21ec83983ce0bb4b26a578e71fbdbd4fdcd387daa90e4d5e",
                "sha256:6a074d34ee7a5ce3effbc526b7083ec9731bb3cbf921bbe1d3005d4d2bdb3a63",
                "sha256:6d0072fea50feec76a4c418096652f2c3238eaa014b2f94aeb1d56a66b41403f",
                "sha256:6fbf47b5d3728c6aea2abb0589b5d30459e369baa772e0f37a0320185e87c980",
                "sha256:7f91197cc9e48f989d12e4e6fbc46495c446636dfc81b9ccf50bb0ec74b91d4b",
                "sha256:86b1f75c4e7c2ac2ccdaec2b9022845dbb81880ca318bb7a0a01fbf7813e3812",
                "sha256:8dc1c72a69aa7e082593c4a203dcf94ddb74bb5c8a731e4e1eb68d031e8498ff",
                "sha256:8e3dcf21f367459434c18e71b2a9532d96547aef8a871872a5bd69a715c15f96",
                "sha256:8e576a51ad59e4bfaac456023a78f6b5e6e7651dcd383bcc3e18d06f9b55d6d1",
                "sha256:96e37a3dc86e80bf81758c152fe66dbf60ed5eca3d26305edf01892257049925",
                "sha256:97a68e6ada378df82bc9f16b800ab77cbf4b2fada0081794318520138c088e4a",
                "sha256:99a2a507ed3ac881b975a2976d59f38c19386d128e7a9a18b7df6fff1fd4c1d6",
                "sha256:a49907dd8420c5685cfa064a1335b6754b74541bbb3706c259c02ed65b644b3e",
                "sha256:b09bf97215625a311f669476f44b8b318b075847b49316d3e28c08e41a7a573f",
                "sha256:b7bd98b796e2b6553da7225aeb61f447f80a1ca64f41d83612e6139ca5213aa4",
                "sha256:b87db4360013327109564f0e591bd2a3b318547bcef31b468a92ee504d07ae4f",
                "sha256:bcb3ed405ed3222f9904899563d6fc492ff75cce56cba05e32eff40e6acbeaa3",
                "sha256:d4306c36ca495956b6d568d276ac11fdd9c30a36f1b6eb928070dc5360b22e1c",
                "sha256:d5ee4f386140395a2c818d149221149c54849dfcfcb9f1debfe07a8b8bd63f9a",
                "sha256:dda30ba7e87fbbb7eab1ec9f58678558fd9a6b8b853530e176eabd064da81417",
                "sha256:e04e26803c9c3851c931eac40c695602c6295b8d432cbe78609649ad9bd2da8a",
                "sha256:e1c0b87e09fa55a220f058d1d49d3fb8df88fbfab58558f1198e08c1e1de842a",
                "sha256:e72591e9ecd94d7feb70c1cbd7be7b3ebea3f548870aa91e2732960fa4d57a37",
                "sha256:e8c843bbcda3a2f1e3c2ab25913c80a3c5376cd00c6e8c4a86a89a28c8dc5452",
                "sha256:efc1913fd2ca4f334418481c7e595c00aad186563bbc1ec76067848c7ca0a933",
                "sha256:f121a1420d4e173a5d96e47e9a0c0dcff965afdf1626d28de1460815f7c4ee7a",
                "sha256:fc7b548b17d238737688817ab67deebb30e8073c95749d55538ed473130ec0c7"
            ],
            "markers": "python_version >= '3.7'",
            "version": "==2.1.1"
        },
        "mdit-py-plugins": {
            "hashes": [
                "sha256:3fc13298497d6e04fe96efdd41281bfe7622152f9caa1815ea99b5c893de9441",
                "sha256:606a7f29cf56dbdfaf914acb21709b8f8ee29d857e8f29dcc33d8cb84c57bfa1"
            ],
            "markers": "python_version >= '3.7'",
            "version": "==0.3.1"
        },
        "mdurl": {
            "hashes": [
                "sha256:84008a41e51615a49fc9966191ff91509e3c40b939176e643fd50a5c2196b8f8",
                "sha256:bb413d29f5eea38f31dd4754dd7377d4465116fb207585f97bf925588687c1ba"
            ],
            "markers": "python_version >= '3.7'",
            "version": "==0.1.2"
        },
        "mypy-extensions": {
            "hashes": [
                "sha256:090fedd75945a69ae91ce1303b5824f428daf5a028d2f6ab8a299250a846f15d",
                "sha256:2d82818f5bb3e369420cb3c4060a7970edba416647068eb4c5343488a6c604a8"
            ],
            "version": "==0.4.3"
        },
        "myst-parser": {
            "hashes": [
                "sha256:61b275b85d9f58aa327f370913ae1bec26ebad372cc99f3ab85c8ec3ee8d9fb8",
                "sha256:79317f4bb2c13053dd6e64f9da1ba1da6cd9c40c8a430c447a7b146a594c246d"
            ],
            "index": "pypi",
            "version": "==0.18.1"
        },
        "nodeenv": {
            "hashes": [
                "sha256:27083a7b96a25f2f5e1d8cb4b6317ee8aeda3bdd121394e5ac54e498028a042e",
                "sha256:e0e7f7dfb85fc5394c6fe1e8fa98131a2473e04311a45afb6508f7cf1836fa2b"
            ],
            "markers": "python_version >= '2.7' and python_version not in '3.0, 3.1, 3.2, 3.3, 3.4, 3.5, 3.6'",
            "version": "==1.7.0"
        },
        "packaging": {
            "hashes": [
                "sha256:dd47c42927d89ab911e606518907cc2d3a1f38bbd026385970643f9c5b8ecfeb",
                "sha256:ef103e05f519cdc783ae24ea4e2e0f508a9c99b2d4969652eed6a2e1ea5bd522"
            ],
            "markers": "python_version >= '3.6'",
            "version": "==21.3"
        },
        "pathspec": {
            "hashes": [
                "sha256:46846318467efc4556ccfd27816e004270a9eeeeb4d062ce5e6fc7a87c573f93",
                "sha256:7ace6161b621d31e7902eb6b5ae148d12cfd23f4a249b9ffb6b9fee12084323d"
            ],
            "markers": "python_version >= '3.7'",
            "version": "==0.10.1"
        },
        "platformdirs": {
            "hashes": [
                "sha256:027d8e83a2d7de06bbac4e5ef7e023c02b863d7ea5d079477e722bb41ab25788",
                "sha256:58c8abb07dcb441e6ee4b11d8df0ac856038f944ab98b7be6b27b2a3c7feef19"
            ],
            "markers": "python_version >= '3.7'",
            "version": "==2.5.2"
        },
        "pluggy": {
            "hashes": [
                "sha256:4224373bacce55f955a878bf9cfa763c1e360858e330072059e10bad68531159",
                "sha256:74134bbf457f031a36d68416e1509f34bd5ccc019f0bcc952c7b909d06b37bd3"
            ],
            "markers": "python_version >= '3.6'",
            "version": "==1.0.0"
        },
        "pre-commit": {
            "hashes": [
                "sha256:51a5ba7c480ae8072ecdb6933df22d2f812dc897d5fe848778116129a681aac7",
                "sha256:a978dac7bc9ec0bcee55c18a277d553b0f419d259dadb4b9418ff2d00eb43959"
            ],
            "index": "pypi",
            "version": "==2.20.0"
        },
        "py": {
            "hashes": [
                "sha256:51c75c4126074b472f746a24399ad32f6053d1b34b68d2fa41e558e6f4a98719",
                "sha256:607c53218732647dff4acdfcd50cb62615cedf612e72d1724fb1a0cc6405b378"
            ],
            "markers": "python_version >= '2.7' and python_version not in '3.0, 3.1, 3.2, 3.3, 3.4'",
            "version": "==1.11.0"
        },
        "pycodestyle": {
            "hashes": [
                "sha256:2c9607871d58c76354b697b42f5d57e1ada7d261c261efac224b664affdc5785",
                "sha256:d1735fc58b418fd7c5f658d28d943854f8a849b01a5d0a1e6f3f3fdd0166804b"
            ],
            "index": "pypi",
            "version": "==2.9.1"
        },
        "pygments": {
            "hashes": [
                "sha256:56a8508ae95f98e2b9bdf93a6be5ae3f7d8af858b43e02c5a2ff083726be40c1",
                "sha256:f643f331ab57ba3c9d89212ee4a2dabc6e94f117cf4eefde99a0574720d14c42"
            ],
            "markers": "python_version >= '3.6'",
            "version": "==2.13.0"
        },
        "pyparsing": {
            "hashes": [
                "sha256:2b020ecf7d21b687f219b71ecad3631f644a47f01403fa1d1036b0c6416d70fb",
                "sha256:5026bae9a10eeaefb61dab2f09052b9f4307d44aee4eda64b309723d8d206bbc"
            ],
            "markers": "python_full_version >= '3.6.8'",
            "version": "==3.0.9"
        },
        "pytest": {
            "hashes": [
                "sha256:892f933d339f068883b6fd5a459f03d85bfcb355e4981e146d2c7616c21fef71",
                "sha256:c4014eb40e10f11f355ad4e3c2fb2c6c6d1919c73f3b5a433de4708202cade59"
            ],
            "index": "pypi",
            "version": "==7.2.0"
        },
        "pytest-cov": {
            "hashes": [
                "sha256:2feb1b751d66a8bd934e5edfa2e961d11309dc37b73b0eabe73b5945fee20f6b",
                "sha256:996b79efde6433cdbd0088872dbc5fb3ed7fe1578b68cdbba634f14bb8dd0470"
            ],
            "index": "pypi",
            "version": "==4.0.0"
        },
        "pytest-django": {
            "hashes": [
                "sha256:c60834861933773109334fe5a53e83d1ef4828f2203a1d6a0fa9972f4f75ab3e",
                "sha256:d9076f759bb7c36939dbdd5ae6633c18edfc2902d1a69fdbefd2426b970ce6c2"
            ],
            "index": "pypi",
            "version": "==4.5.2"
        },
        "pytest-env": {
            "hashes": [
                "sha256:8c0605ae09a5b7e41c20ebcc44f2c906eea9654095b4b0c342b3814bcc3a8492",
                "sha256:d7b2f5273ec6d1e221757998bc2f50d2474ed7d0b9331b92556011fadc4e9abf"
            ],
            "index": "pypi",
            "version": "==0.8.1"
        },
        "pytest-forked": {
            "hashes": [
                "sha256:8b67587c8f98cbbadfdd804539ed5455b6ed03802203485dd2f53c1422d7440e",
                "sha256:bbbb6717efc886b9d64537b41fb1497cfaf3c9601276be8da2cccfea5a3c8ad8"
            ],
            "markers": "python_version >= '3.6'",
            "version": "==1.4.0"
        },
        "pytest-sugar": {
            "hashes": [
                "sha256:3da42de32ce4e1e95b448d61c92804433f5d4058c0a765096991c2e93d5a289f",
                "sha256:eea78b6f15b635277d3d90280cd386d8feea1cab0f9be75947a626e8b02b477d"
            ],
            "index": "pypi",
            "version": "==0.9.5"
        },
        "pytest-xdist": {
            "hashes": [
                "sha256:4580deca3ff04ddb2ac53eba39d76cb5dd5edeac050cb6fbc768b0dd712b4edf",
                "sha256:6fe5c74fec98906deb8f2d2b616b5c782022744978e7bd4695d39c8f42d0ce65"
            ],
            "index": "pypi",
            "version": "==2.5.0"
        },
        "python-dateutil": {
            "hashes": [
                "sha256:0123cacc1627ae19ddf3c27a5de5bd67ee4586fbdd6440d9748f8abb483d3e86",
                "sha256:961d03dc3453ebbc59dbdea9e4e11c5651520a876d0f4db161e8674aae935da9"
            ],
            "index": "pypi",
            "version": "==2.8.2"
        },
        "pytz": {
            "hashes": [
                "sha256:222439474e9c98fced559f1709d89e6c9cbf8d79c794ff3eb9f8800064291427",
                "sha256:e89512406b793ca39f5971bc999cc538ce125c0e51c27941bef4568b460095e2"
            ],
            "version": "==2022.6"
        },
        "pyyaml": {
            "hashes": [
                "sha256:01b45c0191e6d66c470b6cf1b9531a771a83c1c4208272ead47a3ae4f2f603bf",
                "sha256:0283c35a6a9fbf047493e3a0ce8d79ef5030852c51e9d911a27badfde0605293",
                "sha256:055d937d65826939cb044fc8c9b08889e8c743fdc6a32b33e2390f66013e449b",
                "sha256:07751360502caac1c067a8132d150cf3d61339af5691fe9e87803040dbc5db57",
                "sha256:0b4624f379dab24d3725ffde76559cff63d9ec94e1736b556dacdfebe5ab6d4b",
                "sha256:0ce82d761c532fe4ec3f87fc45688bdd3a4c1dc5e0b4a19814b9009a29baefd4",
                "sha256:1e4747bc279b4f613a09eb64bba2ba602d8a6664c6ce6396a4d0cd413a50ce07",
                "sha256:213c60cd50106436cc818accf5baa1aba61c0189ff610f64f4a3e8c6726218ba",
                "sha256:231710d57adfd809ef5d34183b8ed1eeae3f76459c18fb4a0b373ad56bedcdd9",
                "sha256:277a0ef2981ca40581a47093e9e2d13b3f1fbbeffae064c1d21bfceba2030287",
                "sha256:2cd5df3de48857ed0544b34e2d40e9fac445930039f3cfe4bcc592a1f836d513",
                "sha256:40527857252b61eacd1d9af500c3337ba8deb8fc298940291486c465c8b46ec0",
                "sha256:432557aa2c09802be39460360ddffd48156e30721f5e8d917f01d31694216782",
                "sha256:473f9edb243cb1935ab5a084eb238d842fb8f404ed2193a915d1784b5a6b5fc0",
                "sha256:48c346915c114f5fdb3ead70312bd042a953a8ce5c7106d5bfb1a5254e47da92",
                "sha256:50602afada6d6cbfad699b0c7bb50d5ccffa7e46a3d738092afddc1f9758427f",
                "sha256:68fb519c14306fec9720a2a5b45bc9f0c8d1b9c72adf45c37baedfcd949c35a2",
                "sha256:77f396e6ef4c73fdc33a9157446466f1cff553d979bd00ecb64385760c6babdc",
                "sha256:81957921f441d50af23654aa6c5e5eaf9b06aba7f0a19c18a538dc7ef291c5a1",
                "sha256:819b3830a1543db06c4d4b865e70ded25be52a2e0631ccd2f6a47a2822f2fd7c",
                "sha256:897b80890765f037df3403d22bab41627ca8811ae55e9a722fd0392850ec4d86",
                "sha256:98c4d36e99714e55cfbaaee6dd5badbc9a1ec339ebfc3b1f52e293aee6bb71a4",
                "sha256:9df7ed3b3d2e0ecfe09e14741b857df43adb5a3ddadc919a2d94fbdf78fea53c",
                "sha256:9fa600030013c4de8165339db93d182b9431076eb98eb40ee068700c9c813e34",
                "sha256:a80a78046a72361de73f8f395f1f1e49f956c6be882eed58505a15f3e430962b",
                "sha256:afa17f5bc4d1b10afd4466fd3a44dc0e245382deca5b3c353d8b757f9e3ecb8d",
                "sha256:b3d267842bf12586ba6c734f89d1f5b871df0273157918b0ccefa29deb05c21c",
                "sha256:b5b9eccad747aabaaffbc6064800670f0c297e52c12754eb1d976c57e4f74dcb",
                "sha256:bfaef573a63ba8923503d27530362590ff4f576c626d86a9fed95822a8255fd7",
                "sha256:c5687b8d43cf58545ade1fe3e055f70eac7a5a1a0bf42824308d868289a95737",
                "sha256:cba8c411ef271aa037d7357a2bc8f9ee8b58b9965831d9e51baf703280dc73d3",
                "sha256:d15a181d1ecd0d4270dc32edb46f7cb7733c7c508857278d3d378d14d606db2d",
                "sha256:d4b0ba9512519522b118090257be113b9468d804b19d63c71dbcf4a48fa32358",
                "sha256:d4db7c7aef085872ef65a8fd7d6d09a14ae91f691dec3e87ee5ee0539d516f53",
                "sha256:d4eccecf9adf6fbcc6861a38015c2a64f38b9d94838ac1810a9023a0609e1b78",
                "sha256:d67d839ede4ed1b28a4e8909735fc992a923cdb84e618544973d7dfc71540803",
                "sha256:daf496c58a8c52083df09b80c860005194014c3698698d1a57cbcfa182142a3a",
                "sha256:dbad0e9d368bb989f4515da330b88a057617d16b6a8245084f1b05400f24609f",
                "sha256:e61ceaab6f49fb8bdfaa0f92c4b57bcfbea54c09277b1b4f7ac376bfb7a7c174",
                "sha256:f84fbc98b019fef2ee9a1cb3ce93e3187a6df0b2538a651bfb890254ba9f90b5"
            ],
            "version": "==6.0"
        },
        "requests": {
            "hashes": [
                "sha256:7c5599b102feddaa661c826c56ab4fee28bfd17f5abca1ebbe3e7f19d7c97983",
                "sha256:8fefa2a1a1365bf5520aac41836fbee479da67864514bdb821f31ce07ce65349"
            ],
            "markers": "python_version >= '3.7' and python_version < '4'",
            "version": "==2.28.1"
        },
        "setuptools": {
            "hashes": [
                "sha256:512e5536220e38146176efb833d4a62aa726b7bbff82cfbc8ba9eaa3996e0b17",
                "sha256:f62ea9da9ed6289bfe868cd6845968a2c854d1427f8548d52cae02a42b4f0356"
            ],
            "markers": "python_version >= '3.7'",
            "version": "==65.5.0"
        },
        "six": {
            "hashes": [
                "sha256:1e61c37477a1626458e36f7b1d82aa5c9b094fa4802892072e49de9c60c4c926",
                "sha256:8abb2f1d86890a2dfb989f9a77cfcfd3e47c2a354b01111771326f8aa26e0254"
            ],
            "markers": "python_version >= '2.7' and python_version not in '3.0, 3.1, 3.2, 3.3'",
            "version": "==1.16.0"
        },
        "snowballstemmer": {
            "hashes": [
                "sha256:09b16deb8547d3412ad7b590689584cd0fe25ec8db3be37788be3810cbf19cb1",
                "sha256:c8e1716e83cc398ae16824e5572ae04e0d9fc2c6b985fb0f900f5f0c96ecba1a"
            ],
            "version": "==2.2.0"
        },
        "sphinx": {
            "hashes": [
                "sha256:060ca5c9f7ba57a08a1219e547b269fadf125ae25b06b9fa7f66768efb652d6d",
                "sha256:51026de0a9ff9fc13c05d74913ad66047e104f56a129ff73e174eb5c3ee794b5"
            ],
            "index": "pypi",
            "version": "==5.3.0"
        },
        "sphinx-autobuild": {
            "hashes": [
                "sha256:8fe8cbfdb75db04475232f05187c776f46f6e9e04cacf1e49ce81bdac649ccac",
                "sha256:de1ca3b66e271d2b5b5140c35034c89e47f263f2cd5db302c9217065f7443f05"
            ],
            "index": "pypi",
            "version": "==2021.3.14"
        },
        "sphinx-rtd-theme": {
            "hashes": [
                "sha256:4d35a56f4508cfee4c4fb604373ede6feae2a306731d533f409ef5c3496fdbd8",
                "sha256:eec6d497e4c2195fa0e8b2016b337532b8a699a68bcb22a512870e16925c6a5c"
            ],
            "index": "pypi",
            "version": "==1.0.0"
        },
        "sphinxcontrib-applehelp": {
            "hashes": [
                "sha256:806111e5e962be97c29ec4c1e7fe277bfd19e9652fb1a4392105b43e01af885a",
                "sha256:a072735ec80e7675e3f432fcae8610ecf509c5f1869d17e2eecff44389cdbc58"
            ],
            "markers": "python_version >= '3.5'",
            "version": "==1.0.2"
        },
        "sphinxcontrib-devhelp": {
            "hashes": [
                "sha256:8165223f9a335cc1af7ffe1ed31d2871f325254c0423bc0c4c7cd1c1e4734a2e",
                "sha256:ff7f1afa7b9642e7060379360a67e9c41e8f3121f2ce9164266f61b9f4b338e4"
            ],
            "markers": "python_version >= '3.5'",
            "version": "==1.0.2"
        },
        "sphinxcontrib-htmlhelp": {
            "hashes": [
                "sha256:d412243dfb797ae3ec2b59eca0e52dac12e75a241bf0e4eb861e450d06c6ed07",
                "sha256:f5f8bb2d0d629f398bf47d0d69c07bc13b65f75a81ad9e2f71a63d4b7a2f6db2"
            ],
            "markers": "python_version >= '3.6'",
            "version": "==2.0.0"
        },
        "sphinxcontrib-jsmath": {
            "hashes": [
                "sha256:2ec2eaebfb78f3f2078e73666b1415417a116cc848b72e5172e596c871103178",
                "sha256:a9925e4a4587247ed2191a22df5f6970656cb8ca2bd6284309578f2153e0c4b8"
            ],
            "markers": "python_version >= '3.5'",
            "version": "==1.0.1"
        },
        "sphinxcontrib-qthelp": {
            "hashes": [
                "sha256:4c33767ee058b70dba89a6fc5c1892c0d57a54be67ddd3e7875a18d14cba5a72",
                "sha256:bd9fc24bcb748a8d51fd4ecaade681350aa63009a347a8c14e637895444dfab6"
            ],
            "markers": "python_version >= '3.5'",
            "version": "==1.0.3"
        },
        "sphinxcontrib-serializinghtml": {
            "hashes": [
                "sha256:352a9a00ae864471d3a7ead8d7d79f5fc0b57e8b3f95e9867eb9eb28999b92fd",
                "sha256:aa5f6de5dfdf809ef505c4895e51ef5c9eac17d0f287933eb49ec495280b6952"
            ],
            "markers": "python_version >= '3.5'",
            "version": "==1.1.5"
        },
        "termcolor": {
            "hashes": [
                "sha256:91dd04fdf661b89d7169cefd35f609b19ca931eb033687eaa647cef1ff177c49",
                "sha256:b80df54667ce4f48c03fe35df194f052dc27a541ebbf2544e4d6b47b5d6949c4"
            ],
            "markers": "python_version >= '3.7'",
            "version": "==2.1.0"
        },
        "toml": {
            "hashes": [
                "sha256:806143ae5bfb6a3c6e736a764057db0e6a0e05e338b5630894a5f779cabb4f9b",
                "sha256:b3bda1d108d5dd99f4a20d24d9c348e91c4db7ab1b749200bded2f839ccbe68f"
            ],
            "markers": "python_version >= '2.6' and python_version not in '3.0, 3.1, 3.2, 3.3'",
            "version": "==0.10.2"
        },
        "tomli": {
            "hashes": [
                "sha256:939de3e7a6161af0c887ef91b7d41a53e7c5a1ca976325f429cb46ea9bc30ecc",
                "sha256:de526c12914f0c550d15924c62d72abc48d6fe7364aa87328337a31007fe8a4f"
            ],
            "markers": "python_version < '3.11'",
            "version": "==2.0.1"
        },
        "tornado": {
            "hashes": [
                "sha256:1d54d13ab8414ed44de07efecb97d4ef7c39f7438cf5e976ccd356bebb1b5fca",
                "sha256:20f638fd8cc85f3cbae3c732326e96addff0a15e22d80f049e00121651e82e72",
                "sha256:5c87076709343557ef8032934ce5f637dbb552efa7b21d08e89ae7619ed0eb23",
                "sha256:5f8c52d219d4995388119af7ccaa0bcec289535747620116a58d830e7c25d8a8",
                "sha256:6fdfabffd8dfcb6cf887428849d30cf19a3ea34c2c248461e1f7d718ad30b66b",
                "sha256:87dcafae3e884462f90c90ecc200defe5e580a7fbbb4365eda7c7c1eb809ebc9",
                "sha256:9b630419bde84ec666bfd7ea0a4cb2a8a651c2d5cccdbdd1972a0c859dfc3c13",
                "sha256:b8150f721c101abdef99073bf66d3903e292d851bee51910839831caba341a75",
                "sha256:ba09ef14ca9893954244fd872798b4ccb2367c165946ce2dd7376aebdde8e3ac",
                "sha256:d3a2f5999215a3a06a4fc218026cd84c61b8b2b40ac5296a6db1f1451ef04c1e",
                "sha256:e5f923aa6a47e133d1cf87d60700889d7eae68988704e20c75fb2d65677a8e4b"
            ],
            "markers": "python_version >= '3.7'",
            "version": "==6.2"
        },
        "tox": {
            "hashes": [
                "sha256:89e4bc6df3854e9fc5582462e328dd3660d7d865ba625ae5881bbc63836a6324",
                "sha256:d2c945f02a03d4501374a3d5430877380deb69b218b1df9b7f1d2f2a10befaf9"
            ],
            "index": "pypi",
            "version": "==3.27.0"
        },
        "typing-extensions": {
            "hashes": [
                "sha256:1511434bb92bf8dd198c12b1cc812e800d4181cfcb867674e0f8279cc93087aa",
                "sha256:16fa4864408f655d35ec496218b85f79b3437c829e93320c7c9215ccfd92489e"
            ],
            "markers": "python_version < '3.10'",
            "version": "==4.4.0"
        },
        "urllib3": {
            "hashes": [
                "sha256:3fa96cf423e6987997fc326ae8df396db2a8b7c667747d47ddd8ecba91f4a74e",
                "sha256:b930dd878d5a8afb066a637fbb35144fe7901e3b209d1cd4f524bd0e9deee997"
            ],
            "markers": "python_version >= '2.7' and python_version not in '3.0, 3.1, 3.2, 3.3, 3.4, 3.5' and python_version < '4'",
            "version": "==1.26.12"
        },
        "virtualenv": {
            "hashes": [
                "sha256:186ca84254abcbde98180fd17092f9628c5fe742273c02724972a1d8a2035108",
                "sha256:530b850b523c6449406dfba859d6345e48ef19b8439606c5d74d7d3c9e14d76e"
            ],
            "markers": "python_version >= '3.6'",
<<<<<<< HEAD
            "version": "==20.16.5"
        },
        "zipp": {
            "hashes": [
                "sha256:4fcb6f278987a6605757302a6e40e896257570d11c51628968ccb2a47e80c6c1",
                "sha256:7a7262fd930bd3e36c50b9a64897aec3fafff3dfdeec9623ae22b40e93f99bb8"
            ],
            "markers": "python_version < '3.9'",
            "version": "==3.10.0"
=======
            "version": "==20.16.6"
>>>>>>> 7e3e0a0f
        }
    }
}<|MERGE_RESOLUTION|>--- conflicted
+++ resolved
@@ -1,11 +1,7 @@
 {
     "_meta": {
         "hash": {
-<<<<<<< HEAD
-            "sha256": "5558c489e948de1779e547beae0dd36a2e551aa6be8505c26b651fd87eac2834"
-=======
             "sha256": "f8bdb4da9007a887c66a7e0243c486419676aa1a053c9a78e3760abb1f60e0a0"
->>>>>>> 7e3e0a0f
         },
         "pipfile-spec": 6,
         "requires": {},
@@ -112,14 +108,6 @@
                 "sha256:87103ea78fa6ab4d5c751c4909bcff74617d985de7fa8b672cf8618afd5a875b"
             ],
             "version": "==3.6.4.0"
-        },
-        "bleach": {
-            "hashes": [
-                "sha256:085f7f33c15bd408dd9b17a4ad77c577db66d76203e5984b1bd59baeee948b2a",
-                "sha256:0d03255c47eb9bd2f26aa9bb7f2107732e7e8fe195ca2f64709fcf3b0a4a085c"
-            ],
-            "index": "pypi",
-            "version": "==5.0.1"
         },
         "celery": {
             "extras": [
@@ -1654,7 +1642,7 @@
                 "sha256:1511434bb92bf8dd198c12b1cc812e800d4181cfcb867674e0f8279cc93087aa",
                 "sha256:16fa4864408f655d35ec496218b85f79b3437c829e93320c7c9215ccfd92489e"
             ],
-            "markers": "python_version < '3.10'",
+            "markers": "python_version >= '3.7'",
             "version": "==4.4.0"
         },
         "tzdata": {
@@ -1795,13 +1783,6 @@
                 "sha256:c4d647b99872929fdb7bdcaa4fbe7f01413ed3d98077df798530e5b04f116c83"
             ],
             "version": "==0.2.5"
-        },
-        "webencodings": {
-            "hashes": [
-                "sha256:a0af1213f3c2226497a97e2b3aa01a7e4bee4f403f95be16fc9acd2947514a78",
-                "sha256:b36a1c245f2d304965eb4e0a82848379241dc04b865afcc4aab16748587e1923"
-            ],
-            "version": "==0.5.1"
         },
         "websockets": {
             "hashes": [
@@ -2259,14 +2240,6 @@
             "markers": "python_version >= '2.7' and python_version not in '3.0, 3.1, 3.2, 3.3'",
             "version": "==1.4.1"
         },
-        "importlib-metadata": {
-            "hashes": [
-                "sha256:da31db32b304314d044d3c12c79bd59e307889b287ad12ff387b3500835fc2ab",
-                "sha256:ddb0e35065e8938f867ed4928d0ae5bf2a53b7773871bfe6bcc7e4fcdc7dea43"
-            ],
-            "markers": "python_version < '3.10'",
-            "version": "==5.0.0"
-        },
         "iniconfig": {
             "hashes": [
                 "sha256:011e24c64b7f47f6ebd835bb12a743f2fbe9a26d4cecaa7f53bc4f35ee9da8b3",
@@ -2726,7 +2699,7 @@
                 "sha256:1511434bb92bf8dd198c12b1cc812e800d4181cfcb867674e0f8279cc93087aa",
                 "sha256:16fa4864408f655d35ec496218b85f79b3437c829e93320c7c9215ccfd92489e"
             ],
-            "markers": "python_version < '3.10'",
+            "markers": "python_version >= '3.7'",
             "version": "==4.4.0"
         },
         "urllib3": {
@@ -2743,19 +2716,7 @@
                 "sha256:530b850b523c6449406dfba859d6345e48ef19b8439606c5d74d7d3c9e14d76e"
             ],
             "markers": "python_version >= '3.6'",
-<<<<<<< HEAD
-            "version": "==20.16.5"
-        },
-        "zipp": {
-            "hashes": [
-                "sha256:4fcb6f278987a6605757302a6e40e896257570d11c51628968ccb2a47e80c6c1",
-                "sha256:7a7262fd930bd3e36c50b9a64897aec3fafff3dfdeec9623ae22b40e93f99bb8"
-            ],
-            "markers": "python_version < '3.9'",
-            "version": "==3.10.0"
-=======
             "version": "==20.16.6"
->>>>>>> 7e3e0a0f
         }
     }
 }