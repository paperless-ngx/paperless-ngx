FROM node:16 AS compile-frontend

COPY . /src

WORKDIR /src/src-ui
<<<<<<< HEAD
RUN npm update npm -g && npm install
RUN ./node_modules/.bin/ng build --prod
=======
RUN npm install
RUN ./node_modules/.bin/ng build --configuration production
>>>>>>> 0772231a


FROM ubuntu:20.04 AS jbig2enc

WORKDIR /usr/src/jbig2enc

RUN apt-get update && apt-get install -y --no-install-recommends build-essential automake libtool libleptonica-dev zlib1g-dev git ca-certificates

RUN git clone https://github.com/agl/jbig2enc .
RUN ./autogen.sh
RUN ./configure && make


FROM python:3.9-slim-bullseye

# Binary dependencies
RUN apt-get update \
	&& apt-get -y --no-install-recommends install \
  	# Basic dependencies
		curl \
		gnupg \
		imagemagick \
		gettext \
		tzdata \
		gosu \
		# fonts for text file thumbnail generation
		fonts-liberation \
		# for Numpy
		libatlas-base-dev \
		libxslt1-dev \
		# thumbnail size reduction
		optipng \
		libxml2 \
		pngquant \
		unpaper \
		zlib1g \
		ghostscript \
		icc-profiles-free \
  	# Mime type detection
		file \
		libmagic-dev \
		media-types \
		# OCRmyPDF dependencies
		liblept5 \
		tesseract-ocr \
		tesseract-ocr-eng \
		tesseract-ocr-deu \
		tesseract-ocr-fra \
		tesseract-ocr-ita \
		tesseract-ocr-spa \
  && rm -rf /var/lib/apt/lists/*

# copy jbig2enc
COPY --from=jbig2enc /usr/src/jbig2enc/src/.libs/libjbig2enc* /usr/local/lib/
COPY --from=jbig2enc /usr/src/jbig2enc/src/jbig2 /usr/local/bin/
COPY --from=jbig2enc /usr/src/jbig2enc/src/*.h /usr/local/include/

WORKDIR /usr/src/paperless/src/

COPY requirements.txt ../

# Python dependencies
RUN apt-get update \
  && apt-get -y --no-install-recommends install \
		build-essential \
		libpq-dev \
		git \
		zlib1g-dev \
		libjpeg62-turbo-dev \
	&& if [ "$(uname -m)" = "armv7l" ] || [ "$(uname -m)" = "aarch64" ]; \
	  then echo "Building qpdf" \
	  && mkdir -p /usr/src/qpdf \
	  && cd /usr/src/qpdf \
	  && git clone https://github.com/qpdf/qpdf.git . \
	  && git checkout --quiet release-qpdf-10.6.2 \
	  && ./configure \
	  && make \
	  && make install \
	  && cd /usr/src/paperless/src/ \
	  && rm -rf /usr/src/qpdf; \
	else \
	  echo "Skipping qpdf build because pikepdf binary wheels are available."; \
	fi \
    && python3 -m pip install --upgrade pip wheel \
	&& python3 -m pip install --default-timeout=1000 --upgrade --no-cache-dir supervisor \
  	&& python3 -m pip install --default-timeout=1000 --no-cache-dir -r ../requirements.txt \
	&& apt-get -y purge build-essential git zlib1g-dev libjpeg62-turbo-dev \
	&& apt-get -y autoremove --purge \
	&& rm -rf /var/lib/apt/lists/*

# setup docker-specific things
COPY docker/ ./docker/

RUN cd docker \
  	&& cp imagemagick-policy.xml /etc/ImageMagick-6/policy.xml \
	&& mkdir /var/log/supervisord /var/run/supervisord \
	&& cp supervisord.conf /etc/supervisord.conf \
	&& cp docker-entrypoint.sh /sbin/docker-entrypoint.sh \
	&& cp docker-prepare.sh /sbin/docker-prepare.sh \
	&& chmod 755 /sbin/docker-entrypoint.sh \
	&& chmod +x install_management_commands.sh \
	&& ./install_management_commands.sh \
	&& cd .. \
	&& rm docker -rf

COPY gunicorn.conf.py ../

# copy app
COPY --from=compile-frontend /src/src/ ./

# add users, setup scripts
RUN addgroup --gid 1000 paperless \
	&& useradd --uid 1000 --gid paperless --home-dir /usr/src/paperless paperless \
	&& chown -R paperless:paperless ../ \
	&& gosu paperless python3 manage.py collectstatic --clear --no-input \
	&& gosu paperless python3 manage.py compilemessages

VOLUME ["/usr/src/paperless/data", "/usr/src/paperless/media", "/usr/src/paperless/consume", "/usr/src/paperless/export"]
ENTRYPOINT ["/sbin/docker-entrypoint.sh"]
EXPOSE 8000
CMD ["/usr/local/bin/supervisord", "-c", "/etc/supervisord.conf"]

LABEL maintainer="Jonas Winkler <dev@jpwinkler.de>"<|MERGE_RESOLUTION|>--- conflicted
+++ resolved
@@ -3,13 +3,8 @@
 COPY . /src
 
 WORKDIR /src/src-ui
-<<<<<<< HEAD
 RUN npm update npm -g && npm install
-RUN ./node_modules/.bin/ng build --prod
-=======
-RUN npm install
 RUN ./node_modules/.bin/ng build --configuration production
->>>>>>> 0772231a
 
 
 FROM ubuntu:20.04 AS jbig2enc
