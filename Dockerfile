--- conflicted
+++ resolved
@@ -32,11 +32,7 @@
 # Purpose: Installs s6-overlay and rootfs
 # Comments:
 #  - Don't leave anything extra in here either
-<<<<<<< HEAD
-FROM ghcr.io/astral-sh/uv:0.6.11-python3.12-bookworm-slim AS s6-overlay-base
-=======
 FROM ghcr.io/astral-sh/uv:0.6.13-python3.12-bookworm-slim AS s6-overlay-base
->>>>>>> f8a43d5d
 
 WORKDIR /usr/src/s6
 
