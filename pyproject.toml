--- conflicted
+++ resolved
@@ -57,12 +57,8 @@
   "llama-index-vector-stores-faiss>=0.3",
   "nltk~=3.9.1",
   "ocrmypdf~=16.10.0",
-<<<<<<< HEAD
   "openai>=1.76",
-  "pathvalidate~=3.2.3",
-=======
   "pathvalidate~=3.3.1",
->>>>>>> 850444c2
   "pdf2image~=1.17.0",
   "python-dateutil~=2.9.0",
   "python-dotenv~=1.1.0",
@@ -72,12 +68,8 @@
   "pyzbar~=0.1.9",
   "rapidfuzz~=3.13.0",
   "redis[hiredis]~=5.2.1",
-<<<<<<< HEAD
-  "scikit-learn~=1.6.1",
+  "scikit-learn~=1.7.0",
   "sentence-transformers>=4.1",
-=======
-  "scikit-learn~=1.7.0",
->>>>>>> 850444c2
   "setproctitle~=1.3.4",
   "tika-client~=0.9.0",
   "tqdm~=4.67.1",
