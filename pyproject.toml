[project]
name = "paperless-ngx"
version = "2.18.0"
description = "A community-supported supercharged document management system: scan, index and archive all your physical documents"
readme = "README.md"
requires-python = ">=3.10"
classifiers = [
  "Programming Language :: Python :: 3 :: Only",
  "Programming Language :: Python :: 3.10",
  "Programming Language :: Python :: 3.11",
  "Programming Language :: Python :: 3.12",
  "Programming Language :: Python :: 3.13",
]
# TODO: Move certain things to groups and then utilize that further
# This will allow testing to not install a webserver, mysql, etc

dependencies = [
<<<<<<< HEAD
  "azure-ai-documentintelligence>=1.0.2",
=======
  "babel>=2.17",
>>>>>>> 521fd1c9
  "bleach~=6.2.0",
  "celery[redis]~=5.5.1",
  "channels~=4.2",
  "channels-redis~=4.2",
  "concurrent-log-handler~=0.9.25",
  "dateparser~=1.2",
  # WARNING: django does not use semver.
  #          Only patch versions are guaranteed to not introduce breaking changes.
  "django~=5.2.5",
  "django-allauth[socialaccount,mfa]~=65.4.0",
  "django-auditlog~=3.2.1",
  "django-cachalot~=2.8.0",
  "django-celery-results~=2.6.0",
  "django-compression-middleware~=0.5.0",
  "django-cors-headers~=4.7.0",
  "django-extensions~=4.1",
  "django-filter~=25.1",
  "django-guardian~=3.0.3",
  "django-multiselectfield~=1.0.1",
  "django-soft-delete~=1.0.18",
  "djangorestframework~=3.16",
  "djangorestframework-guardian~=0.4.0",
  "drf-spectacular~=0.28",
  "drf-spectacular-sidecar~=2025.8.1",
  "drf-writable-nested~=0.7.1",
  "filelock~=3.18.0",
  "flower~=2.0.1",
  "gotenberg-client~=0.10.0",
  "httpx-oauth~=0.16",
  "imap-tools~=1.11.0",
  "inotifyrecursive~=0.3",
  "jinja2~=3.1.5",
  "langdetect~=1.0.9",
  "nltk~=3.9.1",
  "ocrmypdf~=16.10.0",
  "pathvalidate~=3.3.1",
  "pdf2image~=1.17.0",
  "psycopg-pool",
  "python-dateutil~=2.9.0",
  "python-dotenv~=1.1.0",
  "python-gnupg~=0.5.4",
  "python-ipware~=3.0.0",
  "python-magic~=0.4.27",
  "pyzbar~=0.1.9",
  "rapidfuzz~=3.13.0",
  "redis[hiredis]~=5.2.1",
  "scikit-learn~=1.7.0",
  "setproctitle~=1.3.4",
  "tika-client~=0.10.0",
  "tqdm~=4.67.1",
  "watchdog~=6.0",
  "whitenoise~=6.9",
  "whoosh-reloaded>=2.7.5",
  "zxing-cpp~=2.3.0",
]

optional-dependencies.mariadb = [
  "mysqlclient~=2.2.7",
]
optional-dependencies.postgres = [
  "psycopg[c,pool]==3.2.9",
  # Direct dependency for proper resolution of the pre-built wheels
  "psycopg-c==3.2.9",
  "psycopg-pool==3.2.6",
]
optional-dependencies.webserver = [
  "granian[uvloop]~=2.4.1",
]

[dependency-groups]

dev = [
  { "include-group" = "docs" },
  { "include-group" = "testing" },
  { "include-group" = "lint" },
]

docs = [
  "mkdocs-glightbox~=0.4.0",
  "mkdocs-material~=9.6.4",
]

testing = [
  "daphne",
  "factory-boy~=3.3.1",
  "imagehash",
  "pytest~=8.4.1",
  "pytest-cov~=6.2.1",
  "pytest-django~=4.11.1",
  "pytest-env",
  "pytest-httpx",
  "pytest-mock",
  "pytest-rerunfailures",
  "pytest-sugar",
  "pytest-xdist",
]

lint = [
  "pre-commit~=4.2.0",
  "pre-commit-uv~=4.1.3",
  "ruff~=0.12.2",
]

typing = [
  "celery-types",
  "django-filter-stubs",
  "django-stubs[compatible-mypy]",
  "djangorestframework-stubs[compatible-mypy]",
  "mypy",
  "types-bleach",
  "types-colorama",
  "types-dateparser",
  "types-markdown",
  "types-pygments",
  "types-python-dateutil",
  "types-redis",
  "types-setuptools",
  "types-tqdm",
]

[tool.ruff]
target-version = "py310"
line-length = 88
src = [
  "src",
]
respect-gitignore = true
# https://docs.astral.sh/ruff/settings/
fix = true
show-fixes = true

output-format = "grouped"
# https://docs.astral.sh/ruff/rules/
lint.extend-select = [
  "COM",  # https://docs.astral.sh/ruff/rules/#flake8-commas-com
  "DJ",   # https://docs.astral.sh/ruff/rules/#flake8-django-dj
  "EXE",  # https://docs.astral.sh/ruff/rules/#flake8-executable-exe
  "FBT",  # https://docs.astral.sh/ruff/rules/#flake8-boolean-trap-fbt
  "FLY",  # https://docs.astral.sh/ruff/rules/#flynt-fly
  "G201", # https://docs.astral.sh/ruff/rules/#flake8-logging-format-g
  "I",    # https://docs.astral.sh/ruff/rules/#isort-i
  "ICN",  # https://docs.astral.sh/ruff/rules/#flake8-import-conventions-icn
  "INP",  # https://docs.astral.sh/ruff/rules/#flake8-no-pep420-inp
  "ISC",  # https://docs.astral.sh/ruff/rules/#flake8-implicit-str-concat-isc
  "PIE",  # https://docs.astral.sh/ruff/rules/#flake8-pie-pie
  "PLC",  # https://docs.astral.sh/ruff/rules/#pylint-pl
  "PLE",  # https://docs.astral.sh/ruff/rules/#pylint-pl
  "PTH",  # https://docs.astral.sh/ruff/rules/#flake8-use-pathlib-pth
  "Q",    # https://docs.astral.sh/ruff/rules/#flake8-quotes-q
  "RSE",  # https://docs.astral.sh/ruff/rules/#flake8-raise-rse
  "RUF",  # https://docs.astral.sh/ruff/rules/#ruff-specific-rules-ruf
  "SIM",  # https://docs.astral.sh/ruff/rules/#flake8-simplify-sim
  "T20",  # https://docs.astral.sh/ruff/rules/#flake8-print-t20
  "TC",   # https://docs.astral.sh/ruff/rules/#flake8-type-checking-tc
  "TID",  # https://docs.astral.sh/ruff/rules/#flake8-tidy-imports-tid
  "UP",   # https://docs.astral.sh/ruff/rules/#pyupgrade-up
  "W",    # https://docs.astral.sh/ruff/rules/#pycodestyle-e-w
]
lint.ignore = [
  "DJ001",
  "PLC0415",
  "RUF012",
  "SIM105",
]
# Migrations
lint.per-file-ignores."*/migrations/*.py" = [
  "E501",
  "SIM",
  "T201",
]
# Testing
lint.per-file-ignores."*/tests/*.py" = [
  "E501",
  "SIM117",
]
lint.per-file-ignores.".github/scripts/*.py" = [
  "E501",
  "INP001",
  "SIM117",
]
# Docker specific
lint.per-file-ignores."docker/rootfs/usr/local/bin/wait-for-redis.py" = [
  "INP001",
  "T201",
]
lint.per-file-ignores."docker/wait-for-redis.py" = [
  "INP001",
  "T201",
]
lint.per-file-ignores."src/documents/management/commands/document_consumer.py" = [
  "PTH",
] # TODO Enable & remove
lint.per-file-ignores."src/documents/migrations/1012_fix_archive_files.py" = [
  "PTH",
] # TODO Enable & remove
lint.per-file-ignores."src/documents/models.py" = [
  "SIM115",
]
lint.per-file-ignores."src/documents/parsers.py" = [
  "PTH",
] # TODO Enable & remove
lint.per-file-ignores."src/paperless_tesseract/tests/test_parser.py" = [
  "RUF001",
]
lint.isort.force-single-line = true

[tool.codespell]
write-changes = true
ignore-words-list = "criterias,afterall,valeu,ureue,equest,ure,assertIn,Oktober"
skip = "src-ui/src/locale/*,src-ui/pnpm-lock.yaml,src-ui/e2e/*,src/paperless_mail/tests/samples/*,src/documents/tests/samples/*,*.po,*.json"

[tool.pytest.ini_options]
minversion = "8.0"
pythonpath = [
  "src",
]
testpaths = [
  "src/documents/tests/",
  "src/paperless/tests/",
  "src/paperless_mail/tests/",
  "src/paperless_tesseract/tests/",
  "src/paperless_tika/tests",
  "src/paperless_text/tests/",
  "src/paperless_remote/tests/",
]
addopts = [
  "--pythonwarnings=all",
  "--cov",
  "--cov-report=html",
  "--cov-report=xml",
  "--numprocesses=auto",
  "--maxprocesses=16",
  "--quiet",
  "--durations=50",
  "--junitxml=junit.xml",
  "-o junit_family=legacy",
]
norecursedirs = [ "src/locale/", ".venv/", "src-ui/" ]

DJANGO_SETTINGS_MODULE = "paperless.settings"

[tool.pytest_env]
PAPERLESS_DISABLE_DBHANDLER = "true"
PAPERLESS_CACHE_BACKEND = "django.core.cache.backends.locmem.LocMemCache"

[tool.coverage.run]
source = [
  "src/",
]
omit = [
  "*/tests/*",
  "manage.py",
  "paperless/wsgi.py",
  "paperless/auth.py",
]

[tool.coverage.report]
exclude_also = [
  "if settings.AUDIT_LOG_ENABLED:",
  "if AUDIT_LOG_ENABLED:",
  "if TYPE_CHECKING:",
]

[tool.mypy]
plugins = [
  "mypy_django_plugin.main",
  "mypy_drf_plugin.main",
  "numpy.typing.mypy_plugin",
]
check_untyped_defs = true
disallow_any_generics = true
disallow_incomplete_defs = true
disallow_untyped_defs = true
warn_redundant_casts = true
warn_unused_ignores = true

[tool.uv]
required-version = ">=0.5.14"
package = false
environments = [
  "sys_platform == 'darwin'",
  "sys_platform == 'linux'",
]

[tool.uv.sources]
# Markers are chosen to select these almost exclusively when building the Docker image
psycopg-c = [
  { url = "https://github.com/paperless-ngx/builder/releases/download/psycopg-3.2.9/psycopg_c-3.2.9-cp312-cp312-linux_x86_64.whl", marker = "sys_platform == 'linux' and platform_machine == 'x86_64' and python_version == '3.12'" },
  { url = "https://github.com/paperless-ngx/builder/releases/download/psycopg-3.2.9/psycopg_c-3.2.9-cp312-cp312-linux_aarch64.whl", marker = "sys_platform == 'linux' and platform_machine == 'aarch64' and python_version == '3.12'" },
]
zxing-cpp = [
  { url = "https://github.com/paperless-ngx/builder/releases/download/zxing-2.3.0/zxing_cpp-2.3.0-cp312-cp312-linux_x86_64.whl", marker = "sys_platform == 'linux' and platform_machine == 'x86_64' and python_version == '3.12'" },
  { url = "https://github.com/paperless-ngx/builder/releases/download/zxing-2.3.0/zxing_cpp-2.3.0-cp312-cp312-linux_aarch64.whl", marker = "sys_platform == 'linux' and platform_machine == 'aarch64' and python_version == '3.12'" },
]

[tool.django-stubs]
django_settings_module = "paperless.settings"<|MERGE_RESOLUTION|>--- conflicted
+++ resolved
@@ -15,11 +15,8 @@
 # This will allow testing to not install a webserver, mysql, etc
 
 dependencies = [
-<<<<<<< HEAD
   "azure-ai-documentintelligence>=1.0.2",
-=======
   "babel>=2.17",
->>>>>>> 521fd1c9
   "bleach~=6.2.0",
   "celery[redis]~=5.5.1",
   "channels~=4.2",
