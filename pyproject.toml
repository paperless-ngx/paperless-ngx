[project]
name = "paperless-ngx"
version = "2.19.6"
description = "A community-supported supercharged document management system: scan, index and archive all your physical documents"
readme = "README.md"
requires-python = ">=3.10"
classifiers = [
  "Programming Language :: Python :: 3 :: Only",
  "Programming Language :: Python :: 3.10",
  "Programming Language :: Python :: 3.11",
  "Programming Language :: Python :: 3.12",
  "Programming Language :: Python :: 3.13",
  "Programming Language :: Python :: 3.14",
]
# TODO: Move certain things to groups and then utilize that further
# This will allow testing to not install a webserver, mysql, etc

dependencies = [
  "babel>=2.17",
  "bleach~=6.3.0",
  "celery[redis]~=5.5.1",
  "channels~=4.2",
  "channels-redis~=4.2",
  "concurrent-log-handler~=0.9.25",
  "dateparser~=1.2",
  # WARNING: django does not use semver.
  #          Only patch versions are guaranteed to not introduce breaking changes.
  "django~=5.2.5",
  "django-allauth[mfa,socialaccount]~=65.12.1",
  "django-auditlog~=3.3.0",
  "django-cachalot~=2.8.0",
  "django-celery-results~=2.6.0",
  "django-compression-middleware~=0.5.0",
  "django-cors-headers~=4.9.0",
  "django-extensions~=4.1",
  "django-filter~=25.1",
  "django-guardian~=3.2.0",
  "django-multiselectfield~=1.0.1",
  "django-soft-delete~=1.0.18",
  "django-treenode>=0.23.2",
  "djangorestframework~=3.16",
  "djangorestframework-guardian~=0.4.0",
  "drf-spectacular~=0.28",
  "drf-spectacular-sidecar~=2025.10.1",
  "drf-writable-nested~=0.7.1",
  "faiss-cpu>=1.10",
  "filelock~=3.20.0",
  "flower~=2.0.1",
  "gotenberg-client~=0.12.0",
  "httpx-oauth~=0.16",
  "imap-tools~=1.11.0",
  "inotifyrecursive~=0.3",
  "jinja2~=3.1.5",
  "langdetect~=1.0.9",
  "llama-index-core>=0.12.33.post1",
  "llama-index-embeddings-huggingface>=0.5.3",
  "llama-index-embeddings-openai>=0.3.1",
  "llama-index-llms-ollama>=0.5.4",
  "llama-index-llms-openai>=0.3.38",
  "llama-index-vector-stores-faiss>=0.3",
  "nltk~=3.9.1",
<<<<<<< HEAD
  "ocrmypdf~=16.11.0",
  "openai>=1.76",
=======
  "ocrmypdf~=16.12.0",
>>>>>>> c31c244b
  "pathvalidate~=3.3.1",
  "pdf2image~=1.17.0",
  "python-dateutil~=2.9.0",
  "python-dotenv~=1.2.1",
  "python-gnupg~=0.5.4",
  "python-ipware~=3.0.0",
  "python-magic~=0.4.27",
  "pyzbar~=0.1.9",
  "rapidfuzz~=3.14.0",
  "redis[hiredis]~=5.2.1",
  "scikit-learn~=1.7.0",
  "sentence-transformers>=4.1",
  "setproctitle~=1.3.4",
  "tika-client~=0.10.0",
  "tqdm~=4.67.1",
  "watchdog~=6.0",
  "whitenoise~=6.9",
  "whoosh-reloaded>=2.7.5",
  "zxing-cpp~=2.3.0",
]

optional-dependencies.mariadb = [
  "mysqlclient~=2.2.7",
]
optional-dependencies.postgres = [
  "psycopg[c,pool]==3.2.9",
  # Direct dependency for proper resolution of the pre-built wheels
  "psycopg-c==3.2.9",
  "psycopg-pool==3.2.7",
]
optional-dependencies.webserver = [
  "granian[uvloop]~=2.5.1",
]

[dependency-groups]

dev = [
  { "include-group" = "docs" },
  { "include-group" = "testing" },
  { "include-group" = "lint" },
]

docs = [
  "mkdocs-glightbox~=0.5.1",
  "mkdocs-material~=9.7.0",
]

testing = [
  "daphne",
  "factory-boy~=3.3.1",
  "imagehash",
  "pytest~=8.4.1",
  "pytest-cov~=7.0.0",
  "pytest-django~=4.11.1",
  "pytest-env",
  "pytest-httpx",
  "pytest-mock",
  "pytest-rerunfailures",
  "pytest-sugar",
  "pytest-xdist",
]

lint = [
  "pre-commit~=4.4.0",
  "pre-commit-uv~=4.2.0",
  "ruff~=0.14.0",
]

typing = [
  "celery-types",
  "django-filter-stubs",
  "django-stubs[compatible-mypy]",
  "djangorestframework-stubs[compatible-mypy]",
  "lxml-stubs",
  "mypy",
  "types-bleach",
  "types-colorama",
  "types-dateparser",
  "types-markdown",
  "types-pygments",
  "types-python-dateutil",
  "types-pytz",
  "types-redis",
  "types-setuptools",
  "types-tqdm",
]

[tool.uv]
required-version = ">=0.5.14"
package = false
environments = [
  "sys_platform == 'darwin'",
  "sys_platform == 'linux'",
]

[tool.uv.sources]
# Markers are chosen to select these almost exclusively when building the Docker image
psycopg-c = [
  { url = "https://github.com/paperless-ngx/builder/releases/download/psycopg-3.2.9/psycopg_c-3.2.9-cp312-cp312-linux_x86_64.whl", marker = "sys_platform == 'linux' and platform_machine == 'x86_64' and python_version == '3.12'" },
  { url = "https://github.com/paperless-ngx/builder/releases/download/psycopg-3.2.9/psycopg_c-3.2.9-cp312-cp312-linux_aarch64.whl", marker = "sys_platform == 'linux' and platform_machine == 'aarch64' and python_version == '3.12'" },
]
zxing-cpp = [
  { url = "https://github.com/paperless-ngx/builder/releases/download/zxing-2.3.0/zxing_cpp-2.3.0-cp312-cp312-linux_x86_64.whl", marker = "sys_platform == 'linux' and platform_machine == 'x86_64' and python_version == '3.12'" },
  { url = "https://github.com/paperless-ngx/builder/releases/download/zxing-2.3.0/zxing_cpp-2.3.0-cp312-cp312-linux_aarch64.whl", marker = "sys_platform == 'linux' and platform_machine == 'aarch64' and python_version == '3.12'" },
]

[tool.ruff]
target-version = "py310"
line-length = 88
src = [
  "src",
]
respect-gitignore = true
# https://docs.astral.sh/ruff/settings/
fix = true
show-fixes = true

output-format = "grouped"
# https://docs.astral.sh/ruff/rules/
lint.extend-select = [
  "COM",  # https://docs.astral.sh/ruff/rules/#flake8-commas-com
  "DJ",   # https://docs.astral.sh/ruff/rules/#flake8-django-dj
  "EXE",  # https://docs.astral.sh/ruff/rules/#flake8-executable-exe
  "FBT",  # https://docs.astral.sh/ruff/rules/#flake8-boolean-trap-fbt
  "FLY",  # https://docs.astral.sh/ruff/rules/#flynt-fly
  "G201", # https://docs.astral.sh/ruff/rules/#flake8-logging-format-g
  "I",    # https://docs.astral.sh/ruff/rules/#isort-i
  "ICN",  # https://docs.astral.sh/ruff/rules/#flake8-import-conventions-icn
  "INP",  # https://docs.astral.sh/ruff/rules/#flake8-no-pep420-inp
  "ISC",  # https://docs.astral.sh/ruff/rules/#flake8-implicit-str-concat-isc
  "PIE",  # https://docs.astral.sh/ruff/rules/#flake8-pie-pie
  "PLC",  # https://docs.astral.sh/ruff/rules/#pylint-pl
  "PLE",  # https://docs.astral.sh/ruff/rules/#pylint-pl
  "PTH",  # https://docs.astral.sh/ruff/rules/#flake8-use-pathlib-pth
  "Q",    # https://docs.astral.sh/ruff/rules/#flake8-quotes-q
  "RSE",  # https://docs.astral.sh/ruff/rules/#flake8-raise-rse
  "RUF",  # https://docs.astral.sh/ruff/rules/#ruff-specific-rules-ruf
  "SIM",  # https://docs.astral.sh/ruff/rules/#flake8-simplify-sim
  "T20",  # https://docs.astral.sh/ruff/rules/#flake8-print-t20
  "TC",   # https://docs.astral.sh/ruff/rules/#flake8-type-checking-tc
  "TID",  # https://docs.astral.sh/ruff/rules/#flake8-tidy-imports-tid
  "UP",   # https://docs.astral.sh/ruff/rules/#pyupgrade-up
  "W",    # https://docs.astral.sh/ruff/rules/#pycodestyle-e-w
]
lint.ignore = [
  "DJ001",
  "PLC0415",
  "RUF012",
  "SIM105",
]
# Migrations
lint.per-file-ignores."*/migrations/*.py" = [
  "E501",
  "SIM",
  "T201",
]
# Testing
lint.per-file-ignores."*/tests/*.py" = [
  "E501",
  "SIM117",
]
lint.per-file-ignores.".github/scripts/*.py" = [
  "E501",
  "INP001",
  "SIM117",
]
# Docker specific
lint.per-file-ignores."docker/rootfs/usr/local/bin/wait-for-redis.py" = [
  "INP001",
  "T201",
]
lint.per-file-ignores."docker/wait-for-redis.py" = [
  "INP001",
  "T201",
]
lint.per-file-ignores."src/documents/models.py" = [
  "SIM115",
]
lint.per-file-ignores."src/paperless_tesseract/tests/test_parser.py" = [
  "RUF001",
]
lint.isort.force-single-line = true

[tool.codespell]
write-changes = true
ignore-words-list = "criterias,afterall,valeu,ureue,equest,ure,assertIn,Oktober"
skip = "src-ui/src/locale/*,src-ui/pnpm-lock.yaml,src-ui/e2e/*,src/paperless_mail/tests/samples/*,src/documents/tests/samples/*,*.po,*.json"

[tool.pytest.ini_options]
minversion = "8.0"
pythonpath = [
  "src",
]
testpaths = [
  "src/documents/tests/",
  "src/paperless/tests/",
  "src/paperless_mail/tests/",
  "src/paperless_tesseract/tests/",
  "src/paperless_tika/tests",
  "src/paperless_text/tests/",
  "src/paperless_ai/tests",
]
addopts = [
  "--pythonwarnings=all",
  "--cov",
  "--cov-report=html",
  "--cov-report=xml",
  "--numprocesses=auto",
  "--maxprocesses=16",
  "--quiet",
  "--durations=50",
  "--junitxml=junit.xml",
  "-o junit_family=legacy",
]
norecursedirs = [ "src/locale/", ".venv/", "src-ui/" ]

DJANGO_SETTINGS_MODULE = "paperless.settings"

[tool.pytest_env]
PAPERLESS_DISABLE_DBHANDLER = "true"
PAPERLESS_CACHE_BACKEND = "django.core.cache.backends.locmem.LocMemCache"

[tool.coverage.run]
source = [
  "src/",
]
omit = [
  "*/tests/*",
  "manage.py",
  "paperless/wsgi.py",
  "paperless/auth.py",
]

[tool.coverage.report]
exclude_also = [
  "if settings.AUDIT_LOG_ENABLED:",
  "if AUDIT_LOG_ENABLED:",
  "if TYPE_CHECKING:",
]

[tool.mypy]
mypy_path = "src"
plugins = [
  "mypy_django_plugin.main",
  "mypy_drf_plugin.main",
]
check_untyped_defs = true
disallow_any_generics = true
disallow_incomplete_defs = true
disallow_untyped_defs = true
warn_redundant_casts = true
warn_unused_ignores = true

[tool.django-stubs]
django_settings_module = "paperless.settings"<|MERGE_RESOLUTION|>--- conflicted
+++ resolved
@@ -59,12 +59,8 @@
   "llama-index-llms-openai>=0.3.38",
   "llama-index-vector-stores-faiss>=0.3",
   "nltk~=3.9.1",
-<<<<<<< HEAD
-  "ocrmypdf~=16.11.0",
+  "ocrmypdf~=16.12.0",
   "openai>=1.76",
-=======
-  "ocrmypdf~=16.12.0",
->>>>>>> c31c244b
   "pathvalidate~=3.3.1",
   "pdf2image~=1.17.0",
   "python-dateutil~=2.9.0",
